--- conflicted
+++ resolved
@@ -47,85 +47,15 @@
     # this is a fix for "orted: command not found" issue
     pfcmd.add("-prefix", mpiroot)
 
-<<<<<<< HEAD
-  threaded = False
-  try:
-    t = config.get("environment", "threaded")
-  except:
-    parser.error("please specify whether the program is threaded or not in the environment section of the config file (e.g. threaded: True)")
-
-  if t.lower() == "true":
-    threaded = True
-
-  pfcmd = Commands()
-  num_procs = config.get("num_procs", "pfls")
-
-
-  if threaded:
-    pfcmd.add(pftool)
-    pfcmd.add("-nthread", num_procs)
-  else:
-    try:
-      mpigo = config.get("environment", "mpirun")
-    except:
-      parser.error("please specify the mpirun path in the environment section of the config file (e.g. mpirun: /path/to/mpirun)")
-
-    try:
-      host_list = map(lambda x: x[0].lower(), filter(lambda x: x[1] == "ON", config.items("active_nodes")))
-    except:
-      parser.error("please specify at least 1 host in active_nodes section of the config file (e.g. localhost: ON)")
-
-    pfcmd.add(mpigo)
-    mpiroot= os.path.dirname(os.path.dirname(findexec(mpigo)))		# should return the MPI installation root
-    pfcmd.add("-prefix", mpiroot)					# this is a fix for "orted: command not found" issue
-
-    # Add darshan logging support if its available (this must be called after adding mpigo)
-    add_darshan(config, pfcmd)
-=======
     # Add darshan logging support if it is available
     # (this must be called after adding mpi)
     pfs.add_darshan(config, pfcmd)
->>>>>>> 48302b8e
 
     # Add in the dangerous flags that are necessary for running in production
     pfcmd.add("--oversubscribe")
     pfcmd.add("--allow-run-as-root")
     pfcmd.add("--map-by", "node")
     # Export marfs config env var to all procs
-<<<<<<< HEAD
-    if "MARFSCONFIGRC" in os.environ:
-        pfcmd.add("-x","MARFSCONFIGRC")
-    random.shuffle(host_list)
-    if "all" not in host_list:
-        pfcmd.add("-host", ",".join(host_list))
-    pfcmd.add("-n", num_procs)
-    pfcmd.add(pftool)
-
-
-  pfcmd.add(*commands.commands)
-
-  host = gethostname()
-
-  print "Launched %s from host %s at: %s"%(sys.argv[0], host, time.strftime("%a %b %d %H:%M:%S %Z %Y", time.localtime()))
-
-  if logging:
-    write_log("[pfls] [%s] Begin Date: %s"%(jid, time.strftime("%a %b %d %H:%M:%S %Z %Y", time.localtime())))
-    write_log("[pfls] [%s] CMD %s"%(jid, pfcmd))
-
-
-  status = subprocess.call(pfcmd.commands)
-  if(status != 0):
-    print "ERROR: %s failed"%sys.argv[0]
-    if logging:
-      write_log("[pfls] [%s] PFLS failed."%(jid), LOG_ERR)
-
-
-  print "Job finished at: %s"%(time.strftime("%a %b %d %H:%M:%S %Z %Y", time.localtime()))
-  if logging:
-    write_log("[pfls] [%s] Job End at: %s"%(jid, time.strftime("%a %b %d %H:%M:%S %Z %Y", time.localtime())))
-
-  sys.exit(status)
-=======
     pfcmd.add("-x", "MARFSCONFIGRC")
     if "all" not in config.node_list:
         pfcmd.add("-host", ",".join(config.node_list))
@@ -155,7 +85,6 @@
             jid, time.strftime("%a %b %d %H:%M:%S %Z %Y", time.localtime())))
 
     sys.exit(status)
->>>>>>> 48302b8e
 
 
 if __name__ == "__main__":
