<<<<<<< HEAD
#!/usr/bin/env python
import os.path, sys, pwd, grp, subprocess, random
from optparse import OptionParser
from pfscripts import *

def main():
  parser = OptionParser()
  parser.usage = "%prog [options] sourcePath destinationPath"
  parser.description = "%prog -- compare file(s) from sourcePath to destinationPath in parallel"
  parser.add_option("-R", dest="recurse", default=False, action="store_true", help="compare directories recursively")
  parser.add_option("-M", dest="metadata", default=False, action="store_true", help="changes to Block-by-Block vs Metadata only")
  parser.add_option("-p", dest="preserve", default=False, action="store_true", help="consider user/group ownership when comparing metadata")
  parser.add_option("-v", dest="verbose", default=False, action="store_true", help="verbose result output")
  parser.add_option("-e", dest="exclude", default=None, metavar="PATTERN", help="exclude pattern")
  (options, args) = parser.parse_args()

  config = parse_config()

  if len(args) < 2:
    parser.error("Specify the source and destination file/dir information.")

  jid = get_jid()
  src = args[:-1]
  dest = args[-1]
  commands = Commands()
  commands.add("-w", Work.COMPARE)
  commands.add("-j", jid)

  logging = False
  try:
    l = config.get("environment", "logging")
  except:
    parser.error("please specify whether logging should be enabled (e.g. logging: True)")

  if l.lower() == "true":
    logging = True
    commands.add("-l")


  if options.metadata:
    commands.add("-M")

  if options.verbose:
    commands.add("-v")

  if options.preserve: 				# consider uid/gid for file comparisons
    command.add("-o")

  if options.exclude is not None:
      commands.add("-e")
      commands.add(parser.values.exclude)


  base_name = os.path.dirname(src[0])
  if options.recurse:
    commands.add("-r")
    for i in src:
      if os.path.dirname(i) != base_name:
        parser.error("All sources for a recursive compare must be contained within the same directory.")

  base_dest_name = os.path.dirname(dest)
  if base_dest_name and not os.path.exists(base_dest_name):
   parser.error("%s - No such file or directory"%(dest))

  #for i in src:
  #  if not os.path.exists(i):
  #    parser.error("cannot stat '%s': No such file or directory"%(i))
  try:
    writesize = config.get("options", "writesize")
    commands.add("-s", writesize);
  except:
      pass

  try:
    chunk_at = config.get("options", "chunk_at")
    chunksize = config.get("options", "chunksize")
    commands.add("-C", chunk_at)
    commands.add("-S", chunksize)
  except:
    pass

  src_full = []
  dest_full = []
  for i in src:
      src_full.append(os.path.realpath(i))
  dest_full.append(os.path.realpath(dest))

  src_fixed = []
  dest_fixed = []
  for i in src_full:
      if i.find("/var/lib/perceus/vnfs") != "-1":
         src_fixed.append(i.split('rootfs', 1)[-1])
      else:
         src_fixed.append(i)
  for j in dest_full:
      if j.find("/var/lib/perceus/vnfs") != "-1":
         dest_fixed.append(j.split('rootfs', 1)[-1])
      else:
         dest_fixed.append(j)

  commands.add("-c", *dest_fixed)
  commands.add("-p", *src_fixed)


  threaded = False
  try:
    t = config.get("environment", "threaded")
  except:
    parser.error("please specify wheather the program is threaded or not in the environment section of the config file (e.g. threaded: True)")

  if t.lower() == "true":
    threaded = True

  pfcmd = Commands()
  num_procs = config.get("num_procs", "pfcm")

  if threaded:
    pfcmd.add(pftool)
    pfcmd.add("-nthread", num_procs)
  else:
=======
#!/usr/bin/env python3
import os.path
import sys
import subprocess
import time
import argparse
from argparse import ArgumentTypeError as ArgError
import syslog
from socket import gethostname
import pfscripts as pfs


def validate_args(parser):
    args = parser.parse_args()
    args.source_path = args.paths[:-1]
    args.dest_path = args.paths[-1]
    error = None
>>>>>>> 48302b8e
    try:
        base_name = os.path.dirname(args.source_path[0])
        if args.recursive:
            for i in args.source_path:
                if os.path.dirname(i) != base_name:
                    error = "All sources for a recursive copy must be" + \
                        " contained within the same directory."
                    raise ArgError
        if args.dest_path.split()[-1] == "/":
            base_dest_name = os.path.dirname(args.dest_path)
        else:
            base_dest_name = args.dest_path
        print(os.path.exists(base_dest_name))
        if base_dest_name and not os.path.exists(base_dest_name):
            error = f"{args.dest_path} - No such file or directory"
            raise ArgError
        return args
    except ArgError:
        print("ERROR:")
        print(error)
        parser.print_help()
        sys.exit(1)


def main(parser):
    args = validate_args(parser)
    if not args:
        parser.print_help()
        sys.exit(1)
    config = pfs.Config(parser.prog)
    jid = pfs.get_jid()
    commands = pfs.Commands()
    commands.add("-w", pfs.Work.COMPARE)
    commands.add("-j", jid)

    if config.logging:
        commands.add("-l")
    if args.metadata:
        commands.add("-M")
    if args.verbose:
        commands.add("-v")
    if args.preserve:
        commands.add("-o")
    if args.exclude is not None:
        commands.add("-e")
        commands.add(args.exclude)
    if args.recursive:
        commands.add("-r")

    commands.add("-s", config.write_size)

    commands.add("-C", config.chunk_at)
    commands.add("-S", config.chunk_size)
    src_fixed = pfs.get_fixed_source(args.source_path)
    dest_fixed = pfs.get_fixed_dest(args.dest_path)
    commands.add("-c", *dest_fixed)
    commands.add("-p", *src_fixed)

    pfcmd = pfs.Commands()

    pfcmd.add(config.mpirun)
    # should return the MPI installation root
    mpiroot = os.path.dirname(os.path.dirname(pfs.findexec(config.mpirun)))
    # this is a fix for "orted: command not found" issue
    pfcmd.add("-prefix", mpiroot)

    # Add darshan logging support if its available
    # (this must be called after adding mpi)
    pfs.add_darshan(config, pfcmd)

    # Add in the dangerous flags that are necessary for running in production
    pfcmd.add("--oversubscribe")
    pfcmd.add("--allow-run-as-root")
    pfcmd.add("--map-by", "node")
    # Export marfs config env var to all procs
<<<<<<< HEAD
    if "MARFSCONFIGRC" in os.environ:
        pfcmd.add("-x","MARFSCONFIGRC")
    random.shuffle(host_list)
    if "all" not in host_list:
        pfcmd.add("-host", ",".join(host_list))
    pfcmd.add("-n", num_procs)
    pfcmd.add(pftool)
=======
    pfcmd.add("-x", "MARFSCONFIGRC")
>>>>>>> 48302b8e

    if "all" not in config.node_list:
        pfcmd.add("-host", ",".join(config.node_list))
    pfcmd.add("-n", str(config.total_procs))
    pfcmd.add(pfs.PF.PFTOOL)

<<<<<<< HEAD
  host = gethostname()
  print "Launched %s from host %s at: %s"%(sys.argv[0], host, time.strftime("%a %b %d %H:%M:%S %Z %Y", time.localtime()))

  if logging:
    write_log("[pfcm] [%s] Begin Date: %s"%(jid, time.strftime("%a %b %d %H:%M:%S %Z %Y", time.localtime())))
    write_log("[pfcm] [%s] CMD %s"%(jid, pfcmd))
=======
    pfcmd.add(*commands.commands)
    print(pfcmd)
    host = gethostname()
    print("Launched %s from host %s at: %s" % (
        sys.argv[0], host, time.strftime(
            "%a %b %d %H:%M:%S %Z %Y", time.localtime())))
>>>>>>> 48302b8e

    if config.logging:
        pfs.write_log("[pfcm] [%s] Begin Date: %s" % (
            jid, time.strftime("%a %b %d %H:%M:%S %Z %Y", time.localtime())))
        pfs.write_log("[pfcm] [%s] CMD %s" % (jid, pfcmd))

    status = subprocess.call(pfcmd.commands)
    if(status != 0):
        print("ERROR: %s failed" % sys.argv[0])
        if config.logging:
            pfs.write_log("[pfcm] [%s] PFCM failed." % (jid), syslog.LOG_ERR)

<<<<<<< HEAD

  print "Job finished at: %s"%(time.strftime("%a %b %d %H:%M:%S %Z %Y", time.localtime()))
  if logging:
    write_log("[pfcm] [%s] Job End at: %s"%(jid, time.strftime("%a %b %d %H:%M:%S %Z %Y", time.localtime())))
=======
    print("Job finished at: %s" %
          (time.strftime("%a %b %d %H:%M:%S %Z %Y", time.localtime())))
    if config.logging:
        pfs.write_log("[pfcm] [%s] Job End at: %s" % (
            jid, time.strftime("%a %b %d %H:%M:%S %Z %Y", time.localtime())))
>>>>>>> 48302b8e

    sys.exit(status)


if __name__ == "__main__":
    parser = argparse.ArgumentParser(
        'pfcm',
        usage="pfcm [options] sourcePath destinationPath",
        description="compare file(s) from sourcePath to destinationPath in parallel"
    )

    parser.add_argument(
        'paths',
        nargs='*',
        help=argparse.SUPPRESS
    )

    parser.add_argument(
        '-R',
        '--recursive',
        action='store_true',
        help='Recursive action',
        default=False
    )

    parser.add_argument(
        '-M',
        '--metadata',
        action='store_true',
        help='Check changes to Metadata only',
        default=False
    )

    parser.add_argument(
        '-p',
        '--preserve',
        action='store_true',
        help='Consider user/group ownership when comparing files to copy',
        default=False
    )

    parser.add_argument(
        '-v',
        '--verbose',
        action='store_true',
        help='Verbose output',
        default=False
    )

    parser.add_argument(
        '-e',
        '--exclude',
        type=str,
        help='Exclude pattern',
        default=None
    )

    if len(sys.argv) < 2:
        parser.print_usage()
        sys.exit(1)

    main(parser)<|MERGE_RESOLUTION|>--- conflicted
+++ resolved
@@ -1,125 +1,3 @@
-<<<<<<< HEAD
-#!/usr/bin/env python
-import os.path, sys, pwd, grp, subprocess, random
-from optparse import OptionParser
-from pfscripts import *
-
-def main():
-  parser = OptionParser()
-  parser.usage = "%prog [options] sourcePath destinationPath"
-  parser.description = "%prog -- compare file(s) from sourcePath to destinationPath in parallel"
-  parser.add_option("-R", dest="recurse", default=False, action="store_true", help="compare directories recursively")
-  parser.add_option("-M", dest="metadata", default=False, action="store_true", help="changes to Block-by-Block vs Metadata only")
-  parser.add_option("-p", dest="preserve", default=False, action="store_true", help="consider user/group ownership when comparing metadata")
-  parser.add_option("-v", dest="verbose", default=False, action="store_true", help="verbose result output")
-  parser.add_option("-e", dest="exclude", default=None, metavar="PATTERN", help="exclude pattern")
-  (options, args) = parser.parse_args()
-
-  config = parse_config()
-
-  if len(args) < 2:
-    parser.error("Specify the source and destination file/dir information.")
-
-  jid = get_jid()
-  src = args[:-1]
-  dest = args[-1]
-  commands = Commands()
-  commands.add("-w", Work.COMPARE)
-  commands.add("-j", jid)
-
-  logging = False
-  try:
-    l = config.get("environment", "logging")
-  except:
-    parser.error("please specify whether logging should be enabled (e.g. logging: True)")
-
-  if l.lower() == "true":
-    logging = True
-    commands.add("-l")
-
-
-  if options.metadata:
-    commands.add("-M")
-
-  if options.verbose:
-    commands.add("-v")
-
-  if options.preserve: 				# consider uid/gid for file comparisons
-    command.add("-o")
-
-  if options.exclude is not None:
-      commands.add("-e")
-      commands.add(parser.values.exclude)
-
-
-  base_name = os.path.dirname(src[0])
-  if options.recurse:
-    commands.add("-r")
-    for i in src:
-      if os.path.dirname(i) != base_name:
-        parser.error("All sources for a recursive compare must be contained within the same directory.")
-
-  base_dest_name = os.path.dirname(dest)
-  if base_dest_name and not os.path.exists(base_dest_name):
-   parser.error("%s - No such file or directory"%(dest))
-
-  #for i in src:
-  #  if not os.path.exists(i):
-  #    parser.error("cannot stat '%s': No such file or directory"%(i))
-  try:
-    writesize = config.get("options", "writesize")
-    commands.add("-s", writesize);
-  except:
-      pass
-
-  try:
-    chunk_at = config.get("options", "chunk_at")
-    chunksize = config.get("options", "chunksize")
-    commands.add("-C", chunk_at)
-    commands.add("-S", chunksize)
-  except:
-    pass
-
-  src_full = []
-  dest_full = []
-  for i in src:
-      src_full.append(os.path.realpath(i))
-  dest_full.append(os.path.realpath(dest))
-
-  src_fixed = []
-  dest_fixed = []
-  for i in src_full:
-      if i.find("/var/lib/perceus/vnfs") != "-1":
-         src_fixed.append(i.split('rootfs', 1)[-1])
-      else:
-         src_fixed.append(i)
-  for j in dest_full:
-      if j.find("/var/lib/perceus/vnfs") != "-1":
-         dest_fixed.append(j.split('rootfs', 1)[-1])
-      else:
-         dest_fixed.append(j)
-
-  commands.add("-c", *dest_fixed)
-  commands.add("-p", *src_fixed)
-
-
-  threaded = False
-  try:
-    t = config.get("environment", "threaded")
-  except:
-    parser.error("please specify wheather the program is threaded or not in the environment section of the config file (e.g. threaded: True)")
-
-  if t.lower() == "true":
-    threaded = True
-
-  pfcmd = Commands()
-  num_procs = config.get("num_procs", "pfcm")
-
-  if threaded:
-    pfcmd.add(pftool)
-    pfcmd.add("-nthread", num_procs)
-  else:
-=======
 #!/usr/bin/env python3
 import os.path
 import sys
@@ -137,7 +15,6 @@
     args.source_path = args.paths[:-1]
     args.dest_path = args.paths[-1]
     error = None
->>>>>>> 48302b8e
     try:
         base_name = os.path.dirname(args.source_path[0])
         if args.recursive:
@@ -213,38 +90,19 @@
     pfcmd.add("--allow-run-as-root")
     pfcmd.add("--map-by", "node")
     # Export marfs config env var to all procs
-<<<<<<< HEAD
-    if "MARFSCONFIGRC" in os.environ:
-        pfcmd.add("-x","MARFSCONFIGRC")
-    random.shuffle(host_list)
-    if "all" not in host_list:
-        pfcmd.add("-host", ",".join(host_list))
-    pfcmd.add("-n", num_procs)
-    pfcmd.add(pftool)
-=======
     pfcmd.add("-x", "MARFSCONFIGRC")
->>>>>>> 48302b8e
 
     if "all" not in config.node_list:
         pfcmd.add("-host", ",".join(config.node_list))
     pfcmd.add("-n", str(config.total_procs))
     pfcmd.add(pfs.PF.PFTOOL)
 
-<<<<<<< HEAD
-  host = gethostname()
-  print "Launched %s from host %s at: %s"%(sys.argv[0], host, time.strftime("%a %b %d %H:%M:%S %Z %Y", time.localtime()))
-
-  if logging:
-    write_log("[pfcm] [%s] Begin Date: %s"%(jid, time.strftime("%a %b %d %H:%M:%S %Z %Y", time.localtime())))
-    write_log("[pfcm] [%s] CMD %s"%(jid, pfcmd))
-=======
     pfcmd.add(*commands.commands)
     print(pfcmd)
     host = gethostname()
     print("Launched %s from host %s at: %s" % (
         sys.argv[0], host, time.strftime(
             "%a %b %d %H:%M:%S %Z %Y", time.localtime())))
->>>>>>> 48302b8e
 
     if config.logging:
         pfs.write_log("[pfcm] [%s] Begin Date: %s" % (
@@ -257,18 +115,11 @@
         if config.logging:
             pfs.write_log("[pfcm] [%s] PFCM failed." % (jid), syslog.LOG_ERR)
 
-<<<<<<< HEAD
-
-  print "Job finished at: %s"%(time.strftime("%a %b %d %H:%M:%S %Z %Y", time.localtime()))
-  if logging:
-    write_log("[pfcm] [%s] Job End at: %s"%(jid, time.strftime("%a %b %d %H:%M:%S %Z %Y", time.localtime())))
-=======
     print("Job finished at: %s" %
           (time.strftime("%a %b %d %H:%M:%S %Z %Y", time.localtime())))
     if config.logging:
         pfs.write_log("[pfcm] [%s] Job End at: %s" % (
             jid, time.strftime("%a %b %d %H:%M:%S %Z %Y", time.localtime())))
->>>>>>> 48302b8e
 
     sys.exit(status)
 
