<<<<<<< HEAD
#!/usr/bin/env python
import os.path, sys, pwd, grp, subprocess, random
from optparse import OptionParser
from pfscripts import *

def main():
  parser = OptionParser()
  parser.usage = "%prog [options] sourcePath destinationPath"
  parser.description = "%prog -- copy file(s) from sourcePath to destinationPath in parallel"
  parser.add_option("-R", dest="recurse", default=False, action="store_true", help="copy directories recursively")
  parser.add_option("-v", dest="verbose", default=False, action="store_true", help="verbose result output")
  parser.add_option("-F", dest="different", default=True, action="store_false", help="copy all files even if they do not appear to have changed")
  parser.add_option("-g", dest="debug", default=None, action="store_true", help="development only. Allows for gdb to attach")
  parser.add_option("-p", dest="preserve", default=False, action="store_true", help="consider user/group ownership when comparing files to copy")
  parser.add_option("-x", dest="synSize", default=None, metavar="SIZE", help="development only. Option may be used for future feature")
  parser.add_option("-X", dest="synPattern", default=None, metavar="PATTERN", help="development only. Option may be used for future feature")
  parser.add_option("-e", dest="exclude", default=None, metavar="PATTERN", help="exclude pattern")
  parser.add_option("-t", dest="tryAttempts", default=1, type="int", help="Number of times to retry on non-fatal errors")

  (options, args) = parser.parse_args()

  config = parse_config()

  if len(args) < 2:
    parser.error("Specify the source and destination file/dir information.")

  jid = get_jid()
  src = args[:-1]
  dest = args[-1]
  commands = Commands()
  commands.add("-w", Work.COPY)
  commands.add("-j", jid)

  logging = False
  try:
    l = config.get("environment", "logging")
  except:
    parser.error("please specify whether logging should be enabled (e.g. logging: True)")

  if l.lower() == "true":
    logging = True
    commands.add("-l")

  if 0 >= options.tryAttempts:
    parser.error("try attempts must be 1 or greater for pftool to run.")

  if 1 < options.tryAttempts and not options.different:
    parser.error("try attempts must be 1 if copy all files is set")

  if options.preserve:				# consider uid/gid for file comparisons
    commands.add("-o")
  if options.verbose:				# add verbose flag to PFTOOL command line
    commands.add("-v")
  if options.synSize is not None:		# add synthetic data size to PFTOOL command line
    commands.add("-x")
    commands.add(parser.values.synSize)
  if options.synPattern is not None:		# add synthetic pattern to PFTOOL command line
    commands.add("-X")
    commands.add(parser.values.synPattern)
  if options.debug is not None:			# add debug flag to PFTOOL command line
    commands.add("-g")

  base_name = os.path.dirname(src[0])
  if options.recurse:				# add recursive flag to PFTOOL command line
    commands.add("-r")
    for i in src:
      if os.path.dirname(i) != base_name:
        parser.error("All sources for a recursive copy must be contained within the same directory.")

  base_dest_name = os.path.dirname(dest)
  if base_dest_name and not os.path.exists(base_dest_name):
   parser.error("%s - No such file or directory"%(dest))

  #for i in src:
  #  if not os.path.exists(i):
  #    parser.error("cannot stat '%s': No such file or directory"%(i))
  try:
    writesize = config.get("options", "writesize")
    commands.add("-s", writesize);
  except:
    pass

  try:
    chunk_at = config.get("options", "chunk_at")
    chunksize = config.get("options", "chunksize")
    commands.add("-C", chunk_at)
    commands.add("-S", chunksize)
  except:
    pass

  #parse additional options
  if options.different:
    commands.add("-n")

  if options.exclude is not None:
      commands.add("-e")
      commands.add(parser.values.exclude)


  try:
    t = config.get("environment", "parallel_dest")
    if t.lower() == "true":
        commands.add("-P")
        dest_dir = os.path.dirname(dest)
        if dest_dir == "":
          dest_dir = "."
        dest_fstype = subprocess.Popen("df -TP " + dest_dir + " | grep -v Filesystem | awk -F ' ' '{print $2}'", stdout=subprocess.PIPE, shell=True).stdout.read()
        commands.add("-t", dest_fstype.rstrip())			# specify the filesystem type for the destination on parallel transfers. In may make a difference! - cds 6/2014
  except:
    pass

#  The updates below expand relative paths to avoid hitting bugs with odd src/dst paths.  /var/lib/perceus/vnfs is likely safe to remove from *any* path...
  src_full = []
  dest_full = []
  for i in src:
      src_full.append(os.path.realpath(i))
  dest_full.append(os.path.realpath(dest))

  src_fixed = []
  dest_fixed = []
  for i in src_full:
      if i.find("/var/lib/perceus/vnfs") != "-1":
         src_fixed.append(i.split('rootfs', 1)[-1])
      else:
         src_fixed.append(i)
  for j in dest_full:
      if j.find("/var/lib/perceus/vnfs") != "-1":
         dest_fixed.append(j.split('rootfs', 1)[-1])
      else:
         dest_fixed.append(j)

  commands.add("-c", *dest_fixed)
  if options.synSize:							# src_fixed has the last '/' shaved off, which is important for synthetic data sources
     commands.add("-p", *src)
  else:
     commands.add("-p", *src_fixed)

  threaded = False
  try:
    t = config.get("environment", "threaded")
  except:
    parser.error("please specify whether the program is threaded or not in the environment section of the config file (e.g. threaded: True)")

  if t.lower() == "true":
    threaded = True


  pfcmd = Commands()

  if threaded:								# running in threaded mode on a single node
    num_procs = config.get("num_procs", "pfcp")				# get the maximum # of threads
	# build threaded command
    pfcmd.add(pftool)
    pfcmd.add("-nthread", num_procs)
  else:									# use MPI and potentially multiple nodes
	# determine which hosts to run on
    host_list,procs = get_nodeallocation()				# read job control variables - if any
    if len(host_list) == 0:						# no job control variables - use configured values in config file
      try:
        host_list = map(lambda x: x[0].lower(), filter(lambda x: x[1] == "ON", config.items("active_nodes")))
      except:
        parser.error("please specify at least 1 host in active_nodes section of the config file (e.g. localhost: ON)")
      procs = int(config.get("num_procs", "pfcp"))

    up_host = []
    for host in host_list:
      if is_ssh_running(host):
        up_host.append(host)

    host_list = up_host

    if "all" not in host_list:						# chance are that host_list came from job control variables ...
      try:
        min_procs = int(config.get("num_procs", "min_per_node"))
      except:
        parser.error("please specify a minmum number of processes to run on each mpi host (e.g. min_per_node: 2)")
      host_cnt = len(host_list)
      test_procs = min_procs * host_cnt
      if test_procs > procs:						# if configured for greater minimum procs -> use that number
        procs = test_procs

    num_procs = str(procs)						# make sure number pf processes is assigned

	# build mpi command
=======
#!/usr/bin/env python3
import os.path
import sys
import subprocess
import time
import argparse
from argparse import ArgumentTypeError as ArgError
import syslog
from socket import gethostname
import pfscripts as pfs


def validate_args(parser):
    args = parser.parse_args()
    args.source_path = args.paths[:-1]
    args.dest_path = args.paths[-1]
    error = None
>>>>>>> 48302b8e
    try:
        if args.try_attempts < 1:
            error = "try_attempts must be 1 or greater"
            raise ArgError
        base_name = os.path.dirname(args.source_path[0])
        if args.recursive:
            for i in args.source_path:
                if os.path.dirname(i) != base_name:
                    error = "All sources for a recursive copy must be" + \
                        " contained within the same directory."
                    raise ArgError
        if args.dest_path.split()[-1] == "/":
            base_dest_name = os.path.dirname(args.dest_path)
        else:
            base_dest_name = args.dest_path
        if base_dest_name and not os.path.exists(base_dest_name):
            error = f"{args.dest_path} - No such file or directory"
            raise ArgError
        return args
    except ArgError:
        print("ERROR:")
        print(error)
        parser.print_help()
        sys.exit(1)


def main(parser):
    # TODO update config to use config object
    args = validate_args(parser)
    if not args:
        parser.print_help()
        sys.exit(1)
    config = pfs.Config(parser.prog)
    jid = pfs.get_jid()
    commands = pfs.Commands()
    commands.add("-w", pfs.Work.COPY)
    commands.add("-j", jid)

    if config.logging:
        commands.add("-l")
    if args.recursive:
        commands.add("-r")
    if args.preserve:
        commands.add("-o")
    if args.verbose:
        commands.add("-v")
    if args.syn_size is not None:
        commands.add("-x")
        commands.add(args.syn_size)
    if args.syn_pattern is not None:
        commands.add("-X")
        commands.add(args.syn_pattern)
    if args.debug:
        commands.add("-g")

    for i in args.source_path:
        if not os.path.exists(i):
            sys.exit(f"cannot stat '{i}': No such file or directory")

    commands.add("-s", config.write_size)
    commands.add("-C", config.chunk_at)
    commands.add("-S", config.chunk_size)

    # parse additional options
    if args.different:
        commands.add("-n")

    if args.exclude is not None:
        commands.add("-e")
        commands.add(args.exclude)

    try:
        if config.parallel_dest:
            commands.add("-P")
            dest_dir = os.path.dirname(args.dest_path)
            if dest_dir == "":
                dest_dir = "."
            c = f"df -TP {dest_dir} | grep -v Filesystem" + \
                " | awk -F ' ' '{print $2}'"
            dest_fstype = subprocess.Popen(
                c, stdout=subprocess.PIPE, shell=True).stdout.read()
            # specify the filesystem type for the destination on parallel
            # transfers. In may make a difference! - cds 6/2014
            commands.add("-t", dest_fstype.rstrip())
    except BaseException:
        pass
    # src_fixed has the last '/' shaved off,
    # which is important for synthetic data sources
    src_fixed = pfs.get_fixed_source(args.source_path)
    dest_fixed = pfs.get_fixed_dest(args.dest_path)
    commands.add("-c", *dest_fixed)
    if args.syn_size:
        commands.add("-p", *args.source_path)
    else:
        commands.add("-p", *src_fixed)

    pfcmd = pfs.Commands()
    # use MPI and potentially multiple nodes
    # determine which hosts to run on
    # read job control variables - if any
    # build mpi command
    pfcmd.add(config.mpirun)
    # should return the MPI installation root
    mpiroot = os.path.dirname(os.path.dirname(pfs.findexec(config.mpirun)))
    # this is a fix for "orted: command not found" issue
    pfcmd.add("-prefix", mpiroot)

    # Add darshan logging support if its available
    # (this must be called after adding mpi)
    pfs.add_darshan(config, pfcmd)

    # Add in the dangerous flags that are necessary for running in production
    pfcmd.add("--oversubscribe")
    pfcmd.add("--allow-run-as-root")
    pfcmd.add("--map-by", "node")
    # Export marfs config env var to all procs
<<<<<<< HEAD
    if "MARFSCONFIGRC" in os.environ:
        pfcmd.add("-x","MARFSCONFIGRC")
    random.shuffle(host_list)
    if "all" not in host_list:
        pfcmd.add("-host", ",".join(host_list))
    pfcmd.add("-n", num_procs)
    pfcmd.add(pftool)

	# add PFTOOL arguments
  pfcmd.add(*commands.commands)

  host = gethostname()
  print "Launched %s from host %s at: %s"%(sys.argv[0], host, time.strftime("%a %b %d %H:%M:%S %Z %Y", time.localtime()))

  if logging:
    write_log("[pfcp] [%s] Begin Date: %s"%(jid, time.strftime("%a %b %d %H:%M:%S %Z %Y", time.localtime())))
    write_log("[pfcp] [%s] CMD %s"%(jid, pfcmd))


  if options.debug:
    print pfcmd.commands						# print the command out used to run PFTOOL

  for i in xrange(0, options.tryAttempts):
    status = subprocess.call(pfcmd.commands)
    # if we got nonfatal errors we can continue
    if 1 != status:
      break;

  if(status != 0):
    print "ERROR: %s failed"%sys.argv[0]
    if logging:
      write_log("[pfcp] [%s] PFCP failed."%(jid), LOG_ERR)


  print "Job finished at: %s"%(time.strftime("%a %b %d %H:%M:%S %Z %Y", time.localtime()))
  if logging:
    write_log("[pfcp] [%s] Job End at: %s"%(jid, time.strftime("%a %b %d %H:%M:%S %Z %Y", time.localtime())))

  sys.exit(status)
=======
    pfcmd.add("-x", "MARFSCONFIGRC")
    if "all" not in config.node_list:
        pfcmd.add("-host", ",".join(config.node_list))
    pfcmd.add("-n", str(config.total_procs))
    pfcmd.add(pfs.PF.PFTOOL)

    # add PFTOOL arguments
    pfcmd.add(*commands.commands)
    host = gethostname()
    print("Launched %s from host %s at: %s" % (
        sys.argv[0],
        host,
        time.strftime("%a %b %d %H:%M:%S %Z %Y", time.localtime())))

    if config.logging:
        pfs.write_log("[pfcp] [%s] Begin Date: %s" % (
            jid, time.strftime("%a %b %d %H:%M:%S %Z %Y", time.localtime())))
        pfs.write_log("[pfcp] [%s] CMD %s" % (jid, pfcmd))

    if args.debug:
        print(pfcmd.commands)

    for i in range(0, args.try_attempts):
        status = subprocess.call(pfcmd.commands)
        # if we got nonfatal errors we can continue
        if status != 1:
            break

    if status != 0:
        print("ERROR: %s failed" % sys.argv[0])
        if config.logging:
            pfs.write_log("[pfcp] [%s] PFCP failed." % (jid), syslog.LOG_ERR)

    print("Job finished at: %s" %
          (time.strftime("%a %b %d %H:%M:%S %Z %Y", time.localtime())))
    if config.logging:
        pfs.write_log("[pfcp] [%s] Job End at: %s" % (
            jid, time.strftime("%a %b %d %H:%M:%S %Z %Y", time.localtime())))

    sys.exit(status)
>>>>>>> 48302b8e


if __name__ == "__main__":
    parser = argparse.ArgumentParser(
        'pfcp',
        usage="pfcp [options] source_path dest_path",
        description="copy file(s) from source_path to dest_path in parallel"
    )

    parser.add_argument(
        'paths',
        nargs='*',
        help=argparse.SUPPRESS
    )

    parser.add_argument(
        '-R',
        '--recursive',
        action='store_true',
        help='Recursive action',
        default=False
    )
    parser.add_argument(
        '-v',
        '--verbose',
        action='store_true',
        help='Verbose output',
        default=False
    )

    parser.add_argument(
        '-F',
        '--different',
        action='store_true',
        help='Copy all files even if they do not appear to have changed',
        default=True
    )

    parser.add_argument(
        # development only
        '-g',
        '--debug',
        action='store_true',
        help='Allows for gdb to attach',
        default=False
    )

    parser.add_argument(
        '-p',
        '--preserve',
        action='store_true',
        help='Consider user/group ownership when comparing files to copy',
        default=False
    )

    parser.add_argument(
        # development only
        '-x',
        '--syn_size',
        metavar="SIZE",
        help='development only. Option may be used for future feature',
        default=None
    )

    parser.add_argument(
        # development only
        '-X',
        '--syn_pattern',
        metavar="PATTERN",
        help='development only. Option may be used for future feature',
        default=None
    )

    parser.add_argument(
        '-e',
        '--exclude',
        type=str,
        help='Exclude pattern',
        default=None
    )

    parser.add_argument(
        '-t',
        '--try_attempts',
        type=int,
        help='Number of times to retry on non-fatal errors',
        default=1
    )

    if len(sys.argv) < 2:
        parser.print_usage()
        sys.exit(1)

    
    main(parser)<|MERGE_RESOLUTION|>--- conflicted
+++ resolved
@@ -1,189 +1,3 @@
-<<<<<<< HEAD
-#!/usr/bin/env python
-import os.path, sys, pwd, grp, subprocess, random
-from optparse import OptionParser
-from pfscripts import *
-
-def main():
-  parser = OptionParser()
-  parser.usage = "%prog [options] sourcePath destinationPath"
-  parser.description = "%prog -- copy file(s) from sourcePath to destinationPath in parallel"
-  parser.add_option("-R", dest="recurse", default=False, action="store_true", help="copy directories recursively")
-  parser.add_option("-v", dest="verbose", default=False, action="store_true", help="verbose result output")
-  parser.add_option("-F", dest="different", default=True, action="store_false", help="copy all files even if they do not appear to have changed")
-  parser.add_option("-g", dest="debug", default=None, action="store_true", help="development only. Allows for gdb to attach")
-  parser.add_option("-p", dest="preserve", default=False, action="store_true", help="consider user/group ownership when comparing files to copy")
-  parser.add_option("-x", dest="synSize", default=None, metavar="SIZE", help="development only. Option may be used for future feature")
-  parser.add_option("-X", dest="synPattern", default=None, metavar="PATTERN", help="development only. Option may be used for future feature")
-  parser.add_option("-e", dest="exclude", default=None, metavar="PATTERN", help="exclude pattern")
-  parser.add_option("-t", dest="tryAttempts", default=1, type="int", help="Number of times to retry on non-fatal errors")
-
-  (options, args) = parser.parse_args()
-
-  config = parse_config()
-
-  if len(args) < 2:
-    parser.error("Specify the source and destination file/dir information.")
-
-  jid = get_jid()
-  src = args[:-1]
-  dest = args[-1]
-  commands = Commands()
-  commands.add("-w", Work.COPY)
-  commands.add("-j", jid)
-
-  logging = False
-  try:
-    l = config.get("environment", "logging")
-  except:
-    parser.error("please specify whether logging should be enabled (e.g. logging: True)")
-
-  if l.lower() == "true":
-    logging = True
-    commands.add("-l")
-
-  if 0 >= options.tryAttempts:
-    parser.error("try attempts must be 1 or greater for pftool to run.")
-
-  if 1 < options.tryAttempts and not options.different:
-    parser.error("try attempts must be 1 if copy all files is set")
-
-  if options.preserve:				# consider uid/gid for file comparisons
-    commands.add("-o")
-  if options.verbose:				# add verbose flag to PFTOOL command line
-    commands.add("-v")
-  if options.synSize is not None:		# add synthetic data size to PFTOOL command line
-    commands.add("-x")
-    commands.add(parser.values.synSize)
-  if options.synPattern is not None:		# add synthetic pattern to PFTOOL command line
-    commands.add("-X")
-    commands.add(parser.values.synPattern)
-  if options.debug is not None:			# add debug flag to PFTOOL command line
-    commands.add("-g")
-
-  base_name = os.path.dirname(src[0])
-  if options.recurse:				# add recursive flag to PFTOOL command line
-    commands.add("-r")
-    for i in src:
-      if os.path.dirname(i) != base_name:
-        parser.error("All sources for a recursive copy must be contained within the same directory.")
-
-  base_dest_name = os.path.dirname(dest)
-  if base_dest_name and not os.path.exists(base_dest_name):
-   parser.error("%s - No such file or directory"%(dest))
-
-  #for i in src:
-  #  if not os.path.exists(i):
-  #    parser.error("cannot stat '%s': No such file or directory"%(i))
-  try:
-    writesize = config.get("options", "writesize")
-    commands.add("-s", writesize);
-  except:
-    pass
-
-  try:
-    chunk_at = config.get("options", "chunk_at")
-    chunksize = config.get("options", "chunksize")
-    commands.add("-C", chunk_at)
-    commands.add("-S", chunksize)
-  except:
-    pass
-
-  #parse additional options
-  if options.different:
-    commands.add("-n")
-
-  if options.exclude is not None:
-      commands.add("-e")
-      commands.add(parser.values.exclude)
-
-
-  try:
-    t = config.get("environment", "parallel_dest")
-    if t.lower() == "true":
-        commands.add("-P")
-        dest_dir = os.path.dirname(dest)
-        if dest_dir == "":
-          dest_dir = "."
-        dest_fstype = subprocess.Popen("df -TP " + dest_dir + " | grep -v Filesystem | awk -F ' ' '{print $2}'", stdout=subprocess.PIPE, shell=True).stdout.read()
-        commands.add("-t", dest_fstype.rstrip())			# specify the filesystem type for the destination on parallel transfers. In may make a difference! - cds 6/2014
-  except:
-    pass
-
-#  The updates below expand relative paths to avoid hitting bugs with odd src/dst paths.  /var/lib/perceus/vnfs is likely safe to remove from *any* path...
-  src_full = []
-  dest_full = []
-  for i in src:
-      src_full.append(os.path.realpath(i))
-  dest_full.append(os.path.realpath(dest))
-
-  src_fixed = []
-  dest_fixed = []
-  for i in src_full:
-      if i.find("/var/lib/perceus/vnfs") != "-1":
-         src_fixed.append(i.split('rootfs', 1)[-1])
-      else:
-         src_fixed.append(i)
-  for j in dest_full:
-      if j.find("/var/lib/perceus/vnfs") != "-1":
-         dest_fixed.append(j.split('rootfs', 1)[-1])
-      else:
-         dest_fixed.append(j)
-
-  commands.add("-c", *dest_fixed)
-  if options.synSize:							# src_fixed has the last '/' shaved off, which is important for synthetic data sources
-     commands.add("-p", *src)
-  else:
-     commands.add("-p", *src_fixed)
-
-  threaded = False
-  try:
-    t = config.get("environment", "threaded")
-  except:
-    parser.error("please specify whether the program is threaded or not in the environment section of the config file (e.g. threaded: True)")
-
-  if t.lower() == "true":
-    threaded = True
-
-
-  pfcmd = Commands()
-
-  if threaded:								# running in threaded mode on a single node
-    num_procs = config.get("num_procs", "pfcp")				# get the maximum # of threads
-	# build threaded command
-    pfcmd.add(pftool)
-    pfcmd.add("-nthread", num_procs)
-  else:									# use MPI and potentially multiple nodes
-	# determine which hosts to run on
-    host_list,procs = get_nodeallocation()				# read job control variables - if any
-    if len(host_list) == 0:						# no job control variables - use configured values in config file
-      try:
-        host_list = map(lambda x: x[0].lower(), filter(lambda x: x[1] == "ON", config.items("active_nodes")))
-      except:
-        parser.error("please specify at least 1 host in active_nodes section of the config file (e.g. localhost: ON)")
-      procs = int(config.get("num_procs", "pfcp"))
-
-    up_host = []
-    for host in host_list:
-      if is_ssh_running(host):
-        up_host.append(host)
-
-    host_list = up_host
-
-    if "all" not in host_list:						# chance are that host_list came from job control variables ...
-      try:
-        min_procs = int(config.get("num_procs", "min_per_node"))
-      except:
-        parser.error("please specify a minmum number of processes to run on each mpi host (e.g. min_per_node: 2)")
-      host_cnt = len(host_list)
-      test_procs = min_procs * host_cnt
-      if test_procs > procs:						# if configured for greater minimum procs -> use that number
-        procs = test_procs
-
-    num_procs = str(procs)						# make sure number pf processes is assigned
-
-	# build mpi command
-=======
 #!/usr/bin/env python3
 import os.path
 import sys
@@ -201,7 +15,6 @@
     args.source_path = args.paths[:-1]
     args.dest_path = args.paths[-1]
     error = None
->>>>>>> 48302b8e
     try:
         if args.try_attempts < 1:
             error = "try_attempts must be 1 or greater"
@@ -318,47 +131,6 @@
     pfcmd.add("--allow-run-as-root")
     pfcmd.add("--map-by", "node")
     # Export marfs config env var to all procs
-<<<<<<< HEAD
-    if "MARFSCONFIGRC" in os.environ:
-        pfcmd.add("-x","MARFSCONFIGRC")
-    random.shuffle(host_list)
-    if "all" not in host_list:
-        pfcmd.add("-host", ",".join(host_list))
-    pfcmd.add("-n", num_procs)
-    pfcmd.add(pftool)
-
-	# add PFTOOL arguments
-  pfcmd.add(*commands.commands)
-
-  host = gethostname()
-  print "Launched %s from host %s at: %s"%(sys.argv[0], host, time.strftime("%a %b %d %H:%M:%S %Z %Y", time.localtime()))
-
-  if logging:
-    write_log("[pfcp] [%s] Begin Date: %s"%(jid, time.strftime("%a %b %d %H:%M:%S %Z %Y", time.localtime())))
-    write_log("[pfcp] [%s] CMD %s"%(jid, pfcmd))
-
-
-  if options.debug:
-    print pfcmd.commands						# print the command out used to run PFTOOL
-
-  for i in xrange(0, options.tryAttempts):
-    status = subprocess.call(pfcmd.commands)
-    # if we got nonfatal errors we can continue
-    if 1 != status:
-      break;
-
-  if(status != 0):
-    print "ERROR: %s failed"%sys.argv[0]
-    if logging:
-      write_log("[pfcp] [%s] PFCP failed."%(jid), LOG_ERR)
-
-
-  print "Job finished at: %s"%(time.strftime("%a %b %d %H:%M:%S %Z %Y", time.localtime()))
-  if logging:
-    write_log("[pfcp] [%s] Job End at: %s"%(jid, time.strftime("%a %b %d %H:%M:%S %Z %Y", time.localtime())))
-
-  sys.exit(status)
-=======
     pfcmd.add("-x", "MARFSCONFIGRC")
     if "all" not in config.node_list:
         pfcmd.add("-host", ",".join(config.node_list))
@@ -399,7 +171,6 @@
             jid, time.strftime("%a %b %d %H:%M:%S %Z %Y", time.localtime())))
 
     sys.exit(status)
->>>>>>> 48302b8e
 
 
 if __name__ == "__main__":
