--- conflicted
+++ resolved
@@ -1134,8 +1134,8 @@
                 if (o.logging) {
                     // syslog includes the interval BW
                     sprintf(message,
-                            "INFO ACCUM  files/chunks: %4s    "
-                            "data: %8sB / %8sB    "
+                            "INFO ACCUM  files/chunks: %7s    "
+                            "data: %10sB / %10sB    "
                             "BW: (interval: %8sB/s    overall: %8sB/s)    "
                             "errs: %d\n",
                             files, // files_ex,
@@ -1145,15 +1145,9 @@
                     write_output(message, 2); // syslog-only
                 }
                 sprintf(message,
-<<<<<<< HEAD
-                        "INFO ACCUM  files/chunks: %4s    "
-                        "data: %8sB / %8sB    "
-                        "avg BW: %8sB/s    "
-=======
                         "INFO ACCUM  files/chunks: %7s    "
                         "data: %10sB / %10sB    "
-                        "avg BW: %7sB/s    "
->>>>>>> f44a5079
+                        "avg BW: %8sB/s    "
                         "errs: %d\n",
                         files, // files_ex,
                         bytes, bytes_tbd,
@@ -1187,7 +1181,7 @@
     sprintf(message, "INFO  FOOTER   Total Files/Links Examined: %d\n", examined_file_count);
     write_output(message, 1);
     if (o.work_type == LSWORK) {
-	if ((num_copied_bytes/(1024L*1024L*1024L*1024L)) > 0)
+       if ((num_copied_bytes/(1024L*1024L*1024L*1024L)) > 0)
             sprintf(message, "INFO  FOOTER   Total Terabytes Examined: %zd\n", (examined_byte_count/(1024L*1024L*1024L*1024L)));
         else if ((num_copied_bytes/(1024L*1024L*1024L)) > 0)
             sprintf(message, "INFO  FOOTER   Total Gigabytes Examined: %zd\n", (examined_byte_count/(1024L*1024L*1024L)));
@@ -1221,7 +1215,7 @@
         sprintf(message, "INFO  FOOTER   Total Files Compared: %d\n", num_copied_files);
         write_output(message, 1);
         if (o.meta_data_only == 0) {
-	    if ((num_copied_bytes/(1024L*1024L*1024L*1024L)) > 0)
+           if ((num_copied_bytes/(1024L*1024L*1024L*1024L)) > 0)
                 sprintf(message, "INFO  FOOTER   Total Terabytes Compared: %zd\n", (num_copied_bytes/(1024L*1024L*1024L*1024L)));
             else if ((num_copied_bytes/(1024L*1024L*1024L)) > 0)
                 sprintf(message, "INFO  FOOTER   Total Gigabytes Compared: %zd\n", (num_copied_bytes/(1024L*1024L*1024L)));
@@ -1965,7 +1959,7 @@
             if (! p_work->opendir()) {
                 errsend_fmt(NONFATAL, "Failed to open (%s) dir %s [%s]\n", 
                             p_work->class_name().get(), p_work->path(),p_work->strerror());
-		break; // if we fail to open here, we'll segfault when we try to readdir.  Likely more to do here.
+                break; // if we fail to open here, we'll segfault when we try to readdir.  Likely more to do here.
             }
 
             if (makedir == 1) {
@@ -2017,7 +2011,7 @@
                         if (! p_new->exists()) {
                             errsend_fmt(((o.work_type == LSWORK) ? NONFATAL : FATAL),
                                     "Failed to stat path (2) %s\n", p_new->path());
-			    break; // why would we return here if doing LSWORK? Live lock if we just return...
+                            break; // why would we return here if doing LSWORK? Live lock if we just return...
                             if (o.work_type == LSWORK)
                                 return;
                         }
@@ -2272,6 +2266,9 @@
        //it's not a directory
        else {            //do this for all regular files AND fuse+symylinks
 
+
+          // --- (1) <dest_exists> gets a coded value, interpreted in (2)
+
           parallel_dest = o.parallel_dest;
 
           get_output_path(&out_node, base_path, &work_node, dest_node, o, 0);
@@ -2302,6 +2299,8 @@
           }
 
 
+          // --- (2) decide whether we will process (and pre-process) this file.
+          //         perform some preliminary actions on CTM
 
           // Punt, if we can't get at the tempfile.  (The case I saw was where
           // the CTM chunkfile was written with mode 000.)
@@ -2336,12 +2335,14 @@
 
           else if (o.work_type == COPYWORK) {
              process = 1;
+
              p_work->dest_ftype(p_out->node().ftype); // (matches the intent of old code, above?)
              if (p_out->supports_n_to_1())
                 parallel_dest = 1;
 
              //if the out path exists
              if (dest_exists == 1) {
+
                 // Maybe user only wants to operate on source-files
                 // that are "different" from the corresponding
                 // dest-files.
@@ -2351,6 +2352,7 @@
                    process = 0; // source/dest are the same, so skip
                    num_finished_bytes += work_node.st.st_size;
                 }
+
                 // if someone truncated the destination to zero
                 // (i.e. the only way a zero-size file could have CTM),
                 // then any CTM that may exist is definitely obsolete
@@ -2359,6 +2361,7 @@
                 }
 
                 if (process == 1) {
+
                    // it's not fuse, unlink
                    // remove the destination-file if the transfer
                    // is unconditional or the source-file size <=
@@ -2436,8 +2439,8 @@
              }
           } // end COPYWORK
 
-            // preping for COMPAREWORK, which means we simply assign the
-            // destination type to the source file info
+          // preping for COMPAREWORK, which means we simply assign the
+          // destination type to the source file info
           else if (o.work_type == COMPAREWORK) {
              process = 1;
              work_node.dest_ftype = out_node.ftype;
@@ -2445,6 +2448,7 @@
 
 
 
+          // --- (3) if file meets tested criteria, process it
 
           if (process == 1) {
 
@@ -2499,7 +2503,7 @@
                                         rank, tostringCTM(ctm,&ctmstr,&ctmlen));
                       }
                    }
-                   else if (!ctmExists && o.different)
+                   else if (o.different)
                       pre_process = 2;
 
                    else {
@@ -2511,27 +2515,32 @@
                    work_node.packable = 0;//mark work_node not pacakble
                    work_node.temp_flag = 1; //mark work_node needs temporary file due to chunking
                 }
-                else //working with a non-chunkable file, either small enough to be packed, or not packed
-                {
+                else {
+                   // non-chunkable file, either small enough to be packed, or not packed
                    work_node.packable = p_out->check_packable(work_node.st.st_size);
          
                    if (!work_node.packable) {
-                      // we identify non chunkable non packable file with packable set to 2
+                      // we identify non-chunkable non-packable file with packable set to 2
                       work_node.packable = 2;
                    }
                    pre_process = 1;
                 }
 
-<<<<<<< HEAD
 
 
 
                 if (maybe_pre_process(pre_process, o, p_out, p_work)) {
-                   errsend_fmt(NONFATAL,
-                               "Rank %d: couldn't prepare destination-file '%s': %s\n",
-                               rank, p_out->path(), ::strerror(errno));
+                   if (errno == EDQUOT) {
+                      errsend_fmt(FATAL,"Rank %d: couldn't prepare destination-file '%s': %s\n",
+                                  rank, p_out->path(), ::strerror(errno));
+                   }
+                   else {
+                      errsend_fmt(NONFATAL,"Rank %d: couldn't prepare destination-file '%s': %s\n",
+                                  rank, p_out->path(), ::strerror(errno));
+                   }
                 }
                 else {
+
                    // --- CHUNKING-LOOP
                    chunk_curr_offset = 0; // keeps track of current offset in file for chunk.
                    idx = 0;               // keeps track of the chunk index
@@ -2561,8 +2570,7 @@
                       // if a non-conditional transfer or if the
                       // chunk did not make on the first one ...
                       if (!o.different
-                          || !chunktransferredCTM(ctm, work_node.chkidx)) 
-                      {
+                          || !chunktransferredCTM(ctm, work_node.chkidx)) {
 
                          num_bytes_seen += work_node.chksz;  // keep track of number of bytes processed
                          regbuffer[reg_buffer_count] = work_node;// copy source file info into sending buffer
@@ -2573,144 +2581,6 @@
                          if (((reg_buffer_count % COPYBUFFER) == 0)
                              || num_bytes_seen >= ship_off) {
                             PRINT_MPI_DEBUG("rank %d: process_stat_buffer() parallel destination "
-=======
-            if (process == 1) {
-                //parallel filesystem can do n-to-1
-                if (parallel_dest) {
-                    CTM *ctm = (CTM *)NULL;             // CTM structure used with chunked files   
-                    // MarFS will adjust a given chunksize to match (some
-                    // multiple of) the chunksize of the underlying repo
-                    // (the repo matching the file-size), adjusting for the
-                    // size of hidden recovery-info that must be written
-                    // into each object.  (i.e. chunk_size is smaller than
-                    // the actual amount to be written, leaving enough room
-                    // for recovery-info)
-                    chunk_size = p_out->chunksize(p_work->st().st_size, o.chunksize);
-                    chunk_at   = p_out->chunk_at(o.chunk_at);
-                    // handle zero-length source file - because it will not
-                    // be processed through chunk/file loop below.
-                    if (work_node.st.st_size == 0) {
-                        pre_process = 1;
-                        if ((o.work_type == COPYWORK)
-                            && !p_out->unlink()
-                            && (errno != ENOENT)) {
-                            errsend_fmt(FATAL, "Failed to unlink (3) %s: %s\n",
-                                        p_out->path(), p_out->strerror());
-                        }
-                        out_unlinked = 1;
-                        work_node.chkidx = 0;
-                        work_node.chksz = 0;
-                        regbuffer[reg_buffer_count] = work_node;
-                        reg_buffer_count++;
-                    }
-                    else if (work_node.st.st_size > chunk_at) {     // working with a chunkable file
-                        int ctmExists = ((dest_exists) ? hasCTM(out_node.path) : 0);
-                        // we are doing a conditional transfer & CTM exists
-                        // -> populate CTM structure
-                        if (o.different && ctmExists) {
-                            ctm = getCTM(out_node.path,
-                                         ((long)ceil(work_node.st.st_size / ((double)chunk_size))),
-                                         chunk_size);
-                            if(IO_DEBUG_ON) {
-                                char ctm_flags[2048];
-                                char *ctmstr = ctm_flags;
-                                int ctmlen = 2048;
-                                PRINT_IO_DEBUG("rank %d: process_stat_buffer() "
-                                               "Reading persistent store of CTM: %s\n",
-                                               rank, tostringCTM(ctm,&ctmstr,&ctmlen));
-                            }
-                        }
-                        else if (ctmExists) {
-                            // get rid of the CTM on the file if we are NOT
-                            // doing a conditional transfer/compare.
-                            purgeCTM(out_node.path);
-                            pre_process = 1;
-                        }
-                    }
-                    if (maybe_pre_process(pre_process, o, p_out, p_work)) {
-			if (errno == EDQUOT) {
-			    errsend_fmt(FATAL,"Rank %d: couldn't prepare destination-file '%s': %s\n",
-                                    rank, p_out->path(), ::strerror(errno));
-			}
-			else {
-			    errsend_fmt(NONFATAL,"Rank %d: couldn't prepare destination-file '%s': %s\n",
-                                    rank, p_out->path(), ::strerror(errno));
-			}
-                    }
-                    else {
-                        // --- CHUNKING-LOOP
-                        chunk_curr_offset = 0; // keeps track of current offset in file for chunk.
-                        idx = 0;               // keeps track of the chunk index
-                        while (chunk_curr_offset < work_node.st.st_size) {
-                            work_node.chkidx = idx;         // assign the chunk index
-                            // non-chunked file or file is a link or metadata
-                            // compare work - just send the whole file
-                            if ((work_node.st.st_size <= chunk_at)
-                                || (S_ISLNK(work_node.st.st_mode))
-                                || (o.work_type == COMPAREWORK && o.meta_data_only)) {
-                                work_node.chksz = work_node.st.st_size;   // set chunk size to size of file
-                                chunk_curr_offset = work_node.st.st_size; // set chunk offset to end of file
-                                PRINT_IO_DEBUG("rank %d: process_stat_buffer() "
-                                               "non-chunkable file   chunk index: %d   chunk size: %ld\n",
-                                               rank, work_node.chkidx, work_node.chksz);
-                            }
-                            else {                  // having to chunk the file
-                                work_node.chksz = ((ctm) ? ctm->chnksz : chunk_size);
-                                chunk_curr_offset += (((chunk_curr_offset + work_node.chksz) >  work_node.st.st_size)
-                                                      // should this be (work_node.chksz - chunk_curr_offset)?
-                                                      ? (work_node.st.st_size - chunk_curr_offset)
-                                                      : work_node.chksz);
-                                idx++;
-                            }
-                                // if a non-conditional transfer or if the
-                                // chunk did not make on the first one ...
-                                if (!o.different
-                                    || !chunktransferredCTM(ctm, work_node.chkidx)) {
-
-                                    num_bytes_seen += work_node.chksz;  // keep track of number of bytes processed
-                                    regbuffer[reg_buffer_count] = work_node;// copy source file info into sending buffer
-                                    reg_buffer_count++;
-                                    PRINT_IO_DEBUG("rank %d: process_stat_buffer() adding chunk "
-                                                   "index: %d   chunk size: %ld\n",
-                                                   rank, work_node.chkidx, work_node.chksz);
-                                    if (((reg_buffer_count % COPYBUFFER) == 0)
-                                        || num_bytes_seen >= ship_off) {
-                                        PRINT_MPI_DEBUG("rank %d: process_stat_buffer() parallel destination "
-                                                        "- sending %d reg buffers to manager.\n",
-                                                        rank, reg_buffer_count);
-                                        send_manager_regs_buffer(regbuffer, &reg_buffer_count);
-                                        num_bytes_seen = 0;
-                                    }
-                                } // end send test
-                                else {
-                                    num_finished_bytes += work_node.chksz;
-                                }
-                        } // end file/chunking loop
-                    }
-                    // if CTM structure allocated it -> free the memory now
-                    if (ctm)
-                        freeCTM(&ctm);
-                } // end Parallel destination
-                else {  // non-parallel destination
-                    if (maybe_pre_process(pre_process, o, p_out, p_work)) {
-                        if (errno == EDQUOT) {
-                            errsend_fmt(FATAL,"Rank %d: couldn't prepare destination-file '%s': %s\n",
-                                    rank, p_out->path(), ::strerror(errno));
-                        }
-                        else {
-                            errsend_fmt(NONFATAL,"Rank %d: couldn't prepare destination-file '%s': %s\n",
-                                    rank, p_out->path(), ::strerror(errno));
-                        }
-                    }
-                    else {
-                        work_node.chkidx = 0;           // for non-chunked files, index is always 0
-                        work_node.chksz = work_node.st.st_size;     // set chunk size to size of file
-                        num_bytes_seen += work_node.chksz;          // send this off to the manager work list, if ready to
-                        regbuffer[reg_buffer_count] = work_node;
-                        reg_buffer_count++;
-                        if (reg_buffer_count % COPYBUFFER == 0 || num_bytes_seen >= ship_off) {
-                            PRINT_MPI_DEBUG("rank %d: process_stat_buffer() non-parallel destination "
->>>>>>> f44a5079
                                             "- sending %d reg buffers to manager.\n",
                                             rank, reg_buffer_count);
                             send_manager_regs_buffer(regbuffer, &reg_buffer_count);
@@ -2728,8 +2598,10 @@
                           num_finished_bytes += work_node.chksz;
                       }
                    } // end file/chunking loop
-                }
-                // if CTM structure allocated it -> free the memory now
+
+                }
+
+                // if CTM structure allocated, free the memory now
                 if (ctm)
                    freeCTM(&ctm);
              }
@@ -2737,9 +2609,14 @@
              // non-parallel destination
              else {
                 if (maybe_pre_process(pre_process, o, p_out, p_work)) {
-                   errsend_fmt(FATAL,
-                               "Rank %d: couldn't prepare destination-file '%s': %s\n",
-                               rank, p_out->path(), ::strerror(errno));
+                   if (errno == EDQUOT) {
+                      errsend_fmt(FATAL,"Rank %d: couldn't prepare destination-file '%s': %s\n",
+                                  rank, p_out->path(), ::strerror(errno));
+                   }
+                   else {
+                      errsend_fmt(NONFATAL,"Rank %d: couldn't prepare destination-file '%s': %s\n",
+                                  rank, p_out->path(), ::strerror(errno));
+                   }
                 }
                 else {
                    work_node.chkidx = 0;           // for non-chunked files, index is always 0
