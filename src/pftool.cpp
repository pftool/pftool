// -*- mode: c++; c-basic-offset: 4 -*-
/*
 *This material was prepared by the Los Alamos National Security, LLC (LANS) under
 *Contract DE-AC52-06NA25396 with the U.S. Department of Energy (DOE). All rights
 *in the material are reserved by DOE on behalf of the Government and LANS
 *pursuant to the contract. You are authorized to use the material for Government
 *purposes but it is not to be released or distributed to the public. NEITHER THE
 *UNITED STATES NOR THE UNITED STATES DEPARTMENT OF ENERGY, NOR THE LOS ALAMOS
 *NATIONAL SECURITY, LLC, NOR ANY OF THEIR EMPLOYEES, MAKES ANY WARRANTY, EXPRESS
 *OR IMPLIED, OR ASSUMES ANY LEGAL LIABILITY OR RESPONSIBILITY FOR THE ACCURACY,
 *COMPLETENESS, OR USEFULNESS OF ANY INFORMATION, APPARATUS, PRODUCT, OR PROCESS
 *DISCLOSED, OR REPRESENTS THAT ITS USE WOULD NOT INFRINGE PRIVATELY OWNED RIGHTS.
 */

//Standard includes
#include <math.h>
#include <stdio.h>
#include <stdlib.h>
#include <stdarg.h>
#include <fcntl.h>
#include <signal.h>             // timers
#include <time.h>
#include <syslog.h>
#include <sys/types.h>
#include <pwd.h>
#include <fnmatch.h>

#include "pftool.h"
#include "ctm.h"
#include "Path.h"

#include <map>
#include <string>
#include <vector>
using namespace std;

struct options o;

int main(int argc, char *argv[]) {
    //general variables
    int i;
    //mpi
    int rank = 0;
    int nproc = 0;
    //getopt
    int c;
<<<<<<< HEAD

=======
    struct options o;
>>>>>>> f6d4a2d7
    //queues
    path_list *input_queue_head = NULL;
    path_list *input_queue_tail = NULL;
    int        input_queue_count = 0;
    //paths
    char        src_path[PATHSIZE_PLUS];
    char        dest_path[PATHSIZE_PLUS];
    // should we run (this allows for a clean exit on -h)
    int ret_val = 0;
    int run = 1;

#ifdef S3
    // aws_init() -- actually, curl_global_init() -- is supposed to be
    // called before *any* threads are created.  Could MPI_Init() create
    // threads (or call multi-threaded libraries)?  We'll assume so.
    AWS4C_CHECK( aws_init() );
    s3_enable_EMC_extensions(1);
#endif

#ifdef MARFS
    // aws_init() (actually, curl_global_init()) is supposed to be done
    // before *any* threads are created.  Could MPI_Init() create threads
    // (or call multi-threaded libraries)?  We'll assume so.
    AWS4C_CHECK( aws_init() );
    //s3_enable_EMC_extensions(1); TODO: Where does this need to be set
    //

    {
        int rootEscalation;
        rootEscalation = 0;

        if(0 == geteuid()) {
            rootEscalation = 1;
        }

        char* const user_name = (char*)"root";
        if (aws_read_config(user_name)) {
            fprintf(stderr, "unable to load AWS4C config\n");
            exit(1);
        } 

        if(1 == rootEscalation) {
            if (0 != seteuid(getuid())) {
                perror("unable to set euid back to user");
                exit(1);
            }
            // probably a no-op, unless someone accidentally sets SGID on pftool.
            if (0 != setegid(getgid())) {
                perror("unable to set egid back to user");
                exit(1);
            }
        }
    }

    if (read_configuration()) {
        fprintf(stderr, "unable to load MarFS config\n");
        exit(1);
    }
    if (validate_configuration()) {
        fprintf(stderr, "MarFS config failed validation-tests\n");
        exit(1);
    }


    init_xattr_specs();

# ifdef USE_SPROXYD
    // NOTE: sproxyd doesn't require authentication, and so it could work on
    //     an installation without a ~/.awsAuth file.  But suppose we're
    //     supporting some repos that use S3 and some that use sproxyd?  In
    //     that case, the s3 requests will need this.  Loading it once
    //     up-front, like this, at start-time, means we don't have to reload
    //     it inside marfs_open(), for every S3 open, but it also means we
    //     don't know whether we really need it.
    //
    // ALSO: At start-up time, $USER is "root".  If we want per-user S3 IDs,
    //     then we would have to either (a) load them all now, and
    //     dynamically pick the one we want inside marfs_open(), or (b) call
    //     aws_read_config() inside marfs_open(), using the euid of the user
    //     to find ~/.awsAuth.
    int config_fail_ok = 1;
# else
    int config_fail_ok = 0;
# endif

#endif

    if (MPI_Init(&argc, &argv) != MPI_SUCCESS) {
        fprintf(stderr, "Error in MPI_Init\n");
        return -1;
    }

    // Get the number of procs
    if (MPI_Comm_size(MPI_COMM_WORLD, &nproc) != MPI_SUCCESS) {
        fprintf(stderr, "Error in MPI_Comm_size\n");
        return -1;
    }
    // Get our rank
    if (MPI_Comm_rank(MPI_COMM_WORLD, &rank) != MPI_SUCCESS) {
        fprintf(stderr, "Error in MPI_Comm_rank\n");
        return -1;
    }

    //Process using getopt
    //initialize options
    if (rank == MANAGER_PROC) {
<<<<<<< HEAD

=======
>>>>>>> f6d4a2d7
        memset((void*)&o, 0, sizeof(struct options));
        o.verbose = 0;
        o.debug = 0;
        o.use_file_list = 0;
        o.recurse = 0;
        o.logging = 0;
        o.meta_data_only = 1;
        o.dest_fstype = UNKNOWN_FS;
        strncpy(o.jid, "TestJob", 128);
        o.parallel_dest = 0;
        o.blocksize = (1024 * 1024);
        o.chunk_at  = (10ULL * 1024 * 1024 * 1024); // 10737418240
        o.chunksize = (10ULL * 1024 * 1024 * 1024);
        strncpy(o.exclude, "", PATHSIZE_PLUS);
        o.max_readdir_ranks = MAXREADDIRRANKS;
        src_path[0] = '\0';
        dest_path[0] = '\0';
        o.testRun = 0;

        // marfs can't default these until we see the destination
        bool chunk_at_defaulted = true;
        bool chunk_sz_defaulted = true;

        o.work_type = LSWORK;   // default op is to do a listing (not printed)

#ifdef GEN_SYNDATA
        o.syn_pattern[0] = '\0'; // Make sure synthetic data pattern file or name is clear
        o.syn_size = 0;          // Clear the synthetic data size
        o.syn_suffix[0] = '\0';  // Clear the synthetic data suffix
#endif

        // start MPI - if this fails we cant send the error to thtooloutput proc so we just die now
        while ((c = getopt(argc, argv, "p:c:j:w:i:s:C:S:a:f:d:W:A:t:X:x:z:e:D:orlPMnhvgT")) != -1) {
            switch(c) {
<<<<<<< HEAD
                case 'p':
                    //Get the source/beginning path
                    strncpy(src_path, optarg, PATHSIZE_PLUS);
                    break;
                case 'c':
                    //Get the destination path
                    strncpy(dest_path, optarg, PATHSIZE_PLUS);
                    break;
                case 'j':
                    strncpy(o.jid, optarg, 128);
                    break;
                case 't':
                    o.dest_fstype = Path::parse_fstype(optarg);
                    break;
                case 'w':
                    // this is <WorkType>, from pfutils.h
                    // 0 = copy, 1 = list, 2 = compare
                    o.work_type = atoi(optarg);
                    break;
                case 'i':
                    strncpy(o.file_list, optarg, PATHSIZE_PLUS);
                    o.use_file_list = 1;
                    break;
                case 's':
                    o.blocksize = str2Size(optarg);
                    break;
                case 'C':
                    o.chunk_at = str2Size(optarg);
                    break;
                case 'S':
                    o.chunksize = str2Size(optarg);
                    break;
                case 'D':
                    o.max_readdir_ranks = atoi(optarg);
                    break;

                case 'X':
=======
            case 'p':
                //Get the source/beginning path
                strncpy(src_path, optarg, PATHSIZE_PLUS);
                break;
            case 'c':
                //Get the destination path
                strncpy(dest_path, optarg, PATHSIZE_PLUS);
                break;
            case 'j':
                strncpy(o.jid, optarg, 128);
                break;
            case 't':
                o.dest_fstype = Path::parse_fstype(optarg);
                break;
            case 'w':
                // this is <WorkType>, from pfutils.h
                // 0 = copy, 1 = list, 2 = compare
                o.work_type = atoi(optarg);
                break;
            case 'i':
                strncpy(o.file_list, optarg, PATHSIZE_PLUS);
                o.use_file_list = 1;
                break;
            case 's':
                o.blocksize = str2Size(optarg);
                break;
            case 'C':
                o.chunk_at = str2Size(optarg);
                break;
            case 'S':
                o.chunksize = str2Size(optarg);
                break;
            case 'D':
                o.max_readdir_ranks = atoi(optarg);
                break;
            case 'X':
>>>>>>> f6d4a2d7
#ifdef GEN_SYNDATA
                    strncpy(o.syn_pattern, optarg, 128);
#else
                    errsend(NONFATAL,"configure with --enable-syndata, to use option '-X'");
#endif
<<<<<<< HEAD
                    break;

                case 'x':
#ifdef GEN_SYNDATA
                    int slen;

                    o.syn_size = str2Size(optarg);
                    strncpy(o.syn_suffix,optarg,SYN_SUFFIX_MAX-2); // two less, so that we can add a 'b' if needed
=======
                break;
            case 'x':
#ifdef GEN_SYNDATA
                int slen;
                o.syn_size = str2Size(optarg);
                strncpy(o.syn_suffix,optarg,SYN_SUFFIX_MAX-2); // two less, so that we can add a 'b' if needed
>>>>>>> f6d4a2d7

                    // if last character is a digit -> add a 'b' for bytes
                    if (isdigit(o.syn_suffix[(slen=strlen(o.syn_suffix))-1])) {
                        o.syn_suffix[slen] = 'b'; o.syn_suffix[slen+1] = '\0';
                    }
#else
                    errsend(NONFATAL,"configure with --enable-syndata, to use option '-x'");
#endif
<<<<<<< HEAD
                    break;

#ifdef FUSE_CHUNKER
                case 'a':
                    strncpy(o.archive_path, optarg, PATHSIZE_PLUS);
                    break;
                case 'f':
                    strncpy(o.fuse_path, optarg, PATHSIZE_PLUS);
                    o.use_fuse = 1;
                    break;
                case 'd':
                    o.fuse_chunkdirs = atoi(optarg);
                    break;
                case 'W':
                    o.fuse_chunk_at = str2Size(optarg);
                    break;
                case 'A':
                    o.fuse_chunksize = str2Size(optarg);
                    break;
#endif

                case 'o':
                    o.preserve = 1; // preserve ownership, during copies.
                    break;

#ifdef PLFS
                case 'z':
                    o.plfs_chunksize = str2Size(optarg);
                    break;
#endif

                case 'n':
                    //different
                    o.different = 1;  // falls through ... on purpose?

                case 'r':
                    o.recurse = 1;
                    break;
                case 'l':
                    o.logging = 1;
                    break;
                case 'P':
                    o.parallel_dest = 1;
                    break;
                case 'M':
                    o.meta_data_only = 0;
                    break;

                case 'v':
                    // each '-v' increases verbosity, as follows
                    //  = 0  minimal output enough to see that something is happening
                    //  = 1  file-by-file chunk-by-chunk output
                    //  = 2  also show the INFO messages from stat, etc
                    o.verbose += 1;
                    break;

                case 'g':
                    // each '-g' increases diagnostics level, as follows
                    //  = 1  means make a runtime infinite loop, for gdb
                    //  = 2  means show S3 client/server interaction
                    o.debug += 1;
                    break;

                case 'e':
                    strncpy(o.exclude, optarg, PATHSIZE_PLUS);
                    o.exclude[PATHSIZE_PLUS-1] = '\0';
                    break;

                case 'h':
                    //Help -- incoming!
                    usage();
                    run=0;
                    break;

                case 'T':
                    o.testRun += 1;
                    break;

                case '?':
                    return -1;
                default:
                    break;
=======
                break;
            case 'o':
                o.preserve = 1; // preserve ownership, during copies.
                break;
            case 'n':
                //different
                o.different = 1;  // falls through ... on purpose?
            case 'r':
                o.recurse = 1;
                break;
            case 'l':
                o.logging = 1;
                break;
            case 'P':
                o.parallel_dest = 1;
                break;
            case 'M':
                o.meta_data_only = 0;
                break;
            case 'v':
                // each '-v' increases verbosity, as follows
                //  = 0  minimal output enough to see that something is happening
                //  = 1  file-by-file chunk-by-chunk output
                //  = 2  also show the INFO messages from stat, etc
                o.verbose += 1;
                break;
            case 'g':
                // each '-g' increases diagnostics level, as follows
                //  = 1  means make a runtime infinite loop, for gdb
                //  = 2  means show S3 client/server interaction
                o.debug += 1;
                break;
            case 'e':
                strncpy(o.exclude, optarg, PATHSIZE_PLUS);
                o.exclude[PATHSIZE_PLUS-1] = '\0';
                break;
            case 'h':
                //Help -- incoming!
                usage();
                run=0;
                break;
            case '?':
                return -1;
            default:
                break;
>>>>>>> f6d4a2d7
            }
        }

        // Wait for someone to attach gdb, before proceeding.
        // Then you could do something like this:
        //   'ps -elf | grep pftool | egrep -v '(mpirun|grep)'
        //
        // With the minimal number of MPI tasks (4), that might look like this:
        //   4 S user 17435 17434  0 80 0 - 57505 hrtime 13:16 pts/2 00:00:00 pftool ...
        //   4 R user 17436 17434 75 80 0 - 57505 -      13:16 pts/2 00:00:05 pftool ...
        //   4 R user 17437 17434 75 80 0 - 57505 -      13:16 pts/2 00:00:05 pftool ...
        //   4 R user 17438 17434 75 80 0 - 57505 -      13:16 pts/2 00:00:05 pftool ...
        //
        // Thus, 17435 is rank 0 (manager), and 17438 is rank 3 (the first worker task).
        // Then,
        //   $ gdb pftool 17438     [capture the worker task we want to debug]
        //   (gdb) ^Z               [save for later]
        //   $ gdb pftool 17435     [capture the manager task that is looping]
        //   (gdb) fin              [exit __nanosleep_nocancel()]
        //   (gdb) fin              [exit __sleep()]
        //   (gdb) set var gdb=1    [allow the loop below to exit]
        //   (gdb) q                [quit debugging the manager rank]
        //   $ fg                   [resume debugging rank 3, set breaks, continue]
        //
        if (o.debug == 1) {
            volatile int gdb = 0; // don't optimize me, bro!
            while (!gdb) {
                fprintf(stderr, "spinning waiting for gdb attach\n");
                sleep(5);
            }
        }
        if (dest_path[0] != '\0' && (o.work_type == LSWORK)) {
            fprintf(stderr, "Invalid option set, do not  use option '-c' when listing files\n");
            return -1;
        }
    }

    MPI_Barrier(MPI_COMM_WORLD);

    // assure the minimal number of ranks exist
    if (nproc <= START_PROC) {
        fprintf(stderr, "Requires at least %d ranks\n", START_PROC +1);
        return -1;
    }

    //broadcast all the options
    MPI_Bcast(&o.verbose, 1, MPI_INT, MANAGER_PROC, MPI_COMM_WORLD);
    MPI_Bcast(&o.debug, 1, MPI_INT, MANAGER_PROC, MPI_COMM_WORLD);
    MPI_Bcast(&o.recurse, 1, MPI_INT, MANAGER_PROC, MPI_COMM_WORLD);
    MPI_Bcast(&o.logging, 1, MPI_INT, MANAGER_PROC, MPI_COMM_WORLD);
    MPI_Bcast(&o.dest_fstype, 1, MPI_INT, MANAGER_PROC, MPI_COMM_WORLD);
    MPI_Bcast(&o.different, 1, MPI_INT, MANAGER_PROC, MPI_COMM_WORLD);
    MPI_Bcast(&o.parallel_dest, 1, MPI_INT, MANAGER_PROC, MPI_COMM_WORLD);
    MPI_Bcast(&o.work_type, 1, MPI_INT, MANAGER_PROC, MPI_COMM_WORLD);
    MPI_Bcast(&o.meta_data_only, 1, MPI_INT, MANAGER_PROC, MPI_COMM_WORLD);
    MPI_Bcast(&o.blocksize, 1, MPI_DOUBLE, MANAGER_PROC, MPI_COMM_WORLD);
    MPI_Bcast(&o.chunk_at, 1, MPI_DOUBLE, MANAGER_PROC, MPI_COMM_WORLD);
    MPI_Bcast(&o.chunksize, 1, MPI_DOUBLE, MANAGER_PROC, MPI_COMM_WORLD);
    MPI_Bcast(&o.preserve, 1, MPI_INT, MANAGER_PROC, MPI_COMM_WORLD);
<<<<<<< HEAD
    MPI_Bcast(&o.testRun, 1, MPI_INT, MANAGER_PROC, MPI_COMM_WORLD);

#ifdef FUSE_CHUNKER
    MPI_Bcast(o.archive_path, PATHSIZE_PLUS, MPI_CHAR, MANAGER_PROC, MPI_COMM_WORLD);
    MPI_Bcast(o.fuse_path, PATHSIZE_PLUS, MPI_CHAR, MANAGER_PROC, MPI_COMM_WORLD);
    MPI_Bcast(&o.use_fuse, 1, MPI_INT, MANAGER_PROC, MPI_COMM_WORLD);
    MPI_Bcast(&o.fuse_chunkdirs, 1, MPI_INT, MANAGER_PROC, MPI_COMM_WORLD);
    MPI_Bcast(&o.fuse_chunk_at, 1, MPI_DOUBLE, MANAGER_PROC, MPI_COMM_WORLD);
    MPI_Bcast(&o.fuse_chunksize, 1, MPI_DOUBLE, MANAGER_PROC, MPI_COMM_WORLD);
#endif

#ifdef PLFS
    MPI_Bcast(&o.plfs_chunksize, 1, MPI_DOUBLE, MANAGER_PROC, MPI_COMM_WORLD);
#endif

=======
>>>>>>> f6d4a2d7
    MPI_Bcast(&o.use_file_list, 1, MPI_INT, MANAGER_PROC, MPI_COMM_WORLD);
    MPI_Bcast(o.jid, 128, MPI_CHAR, MANAGER_PROC, MPI_COMM_WORLD);
    MPI_Bcast(o.exclude, PATHSIZE_PLUS, MPI_CHAR, MANAGER_PROC, MPI_COMM_WORLD);

#ifdef GEN_SYNDATA
    MPI_Bcast(o.syn_pattern, 128, MPI_CHAR, MANAGER_PROC, MPI_COMM_WORLD);
    MPI_Bcast(o.syn_suffix, SYN_SUFFIX_MAX, MPI_CHAR, MANAGER_PROC, MPI_COMM_WORLD);
    MPI_Bcast(&o.syn_size, 1, MPI_DOUBLE, MANAGER_PROC, MPI_COMM_WORLD);
#endif

    // Path factory might want to use some of these fields.
    // TBD: Maybe we also want the src files processed via enqueue_path(), below.
    // 
    PathFactory::initialize(&o, rank, nproc, src_path, dest_path);

#ifdef MARFS
    if (o.debug == 2) {
        aws_set_debug(1);
    }
#endif

    //Modifies the path based on recursion/wildcards
    //wildcard
    if (rank == MANAGER_PROC) {
        if ((optind < argc) && (o.use_file_list)) { // only one of them is enqueued, below
            printf("Provided sources via '-i' and on the command-line\n");
            MPI_Abort(MPI_COMM_WORLD, -1);
        }
        if(!o.use_file_list && 0 == strnlen(src_path, PATHSIZE_PLUS)) {
            printf("No souce was provided\n");
            MPI_Abort(MPI_COMM_WORLD, -1);
        }
        if((COMPAREWORK == o.work_type || COPYWORK == o.work_type) &&
                0 == strnlen(dest_path, PATHSIZE_PLUS)) {
            printf("No destination was provided\n");
            MPI_Abort(MPI_COMM_WORLD, -1);
        }

        //process remaining optind for * and multiple src files
        // stick them on the input_queue
        if (optind < argc) {
            enqueue_path(&input_queue_head, &input_queue_tail, src_path, &input_queue_count);
            for (i = optind; i < argc; ++i) {
                enqueue_path(&input_queue_head, &input_queue_tail, argv[i], &input_queue_count);
            }
        }
        else if (o.use_file_list) {
            //we were provided a file list
            //
            // NOTE: We'll just assume the file-list is stored on a POSIX
            //       filesys, so we don't have to add fgets() methods to all
            //       the PATH subclasses.
            FILE *fp;
            char list_path[PATHSIZE_PLUS];
            fp = fopen(o.file_list, "r");
            while (fgets(list_path, PATHSIZE_PLUS, fp) != NULL) {
                size_t path_len = strlen(list_path);
                if (list_path[path_len -1] == '\n') {
                    list_path[path_len -1] = '\0';
                }
                enqueue_path(&input_queue_head, &input_queue_tail, list_path, &input_queue_count);
            }
            fclose(fp);
        } else
            enqueue_path(&input_queue_head, &input_queue_tail, src_path, &input_queue_count);
        
        // run realpath on output dir
        char buf[PATHSIZE_PLUS];
        strcpy(buf, dest_path);
        do {
            strcpy(dest_path, buf);
            PathPtr p_dest(PathFactory::create(dest_path));
            if(NULL == p_dest->realpath(buf) && ENOENT != errno) {
                fprintf(stderr, "Failed to realpath dest_path: %s\n", dest_path);
                MPI_Abort(MPI_COMM_WORLD, -1);
            }
        } while(0 != strcmp(dest_path, buf));

        if (input_queue_head != input_queue_tail && (o.work_type == COPYWORK || o.work_type == COMPAREWORK)) {
<<<<<<< HEAD
            //// struct stat dest_stat;
            //// int         statrc = lstat(dest_path, &dest_stat);
            //// if (statrc < 0 || !S_ISDIR(dest_stat.st_mode)) {
            ////     printf("Multiple inputs and target '%s' is not a directory\n", dest_path);
            ////     MPI_Abort(MPI_COMM_WORLD, -1);
            //// }

            PathPtr p_dest(PathFactory::create(dest_path));
=======
                        PathPtr p_dest(PathFactory::create(dest_path));
>>>>>>> f6d4a2d7
            if (!p_dest->exists() || !p_dest->is_dir()) {
                printf("Multiple inputs and target '%s' is not a directory\n", dest_path);
                MPI_Abort(MPI_COMM_WORLD, -1);
            }
        }

        // loop though the input queue and make sure it does not match the dest_path
        // also check for anything that should be excluded
        path_list *prev = NULL;
        path_list *head = input_queue_head;
        while(head != NULL) {
            // realpath the src
            char buf[PATHSIZE_PLUS];
            strcpy(buf, head->data.path);
            do {
                strcpy(head->data.path, buf);
                PathPtr p_src(PathFactory::create(head->data.path));
                if(NULL == p_src->realpath(buf)) {
                    fprintf(stderr, "Failed to realpath src: %s\n", head->data.path);
                    MPI_Abort(MPI_COMM_WORLD, -1);
                }
            } while(0 != strcmp(head->data.path, buf));

            // checking dest_path against src
            if(o.work_type == COPYWORK) {
                if(0 == strcmp(dest_path, head->data.path)) {
                    printf("The file \"%s\" is both a source and destination\n", dest_path);
                    MPI_Abort(MPI_COMM_WORLD, -1);
                }
            }

            // check for exclusions
            if(0 == fnmatch(o.exclude, head->data.path, 0)) {
                path_list *oldHead;
                if (o.verbose >= 1) {
                    printf("Excluding: %s\n", head->data.path);
                }
                if(head == input_queue_head) {
                    input_queue_head = head->next;
                }
                if(head == input_queue_tail) {
                    input_queue_tail = prev;
                }
                if(NULL != prev) {
                    prev->next = head->next;
                }
                oldHead = head;
                head = head->next;
                free(oldHead);
                input_queue_count--;
            } else {
                prev = head;
                head = head->next;
            }
        }

        if(NULL == input_queue_head) {
            printf("No source was provided/all was excluded so no work will be done\n");
            run=0;
        }
    }

    // tell the wokers weather or not we are going to run
    MPI_Bcast(&run, 1, MPI_INT, MANAGER_PROC, MPI_COMM_WORLD);

    // take on the role appropriate to our rank.
    if (run) {
        if (rank == MANAGER_PROC) {
            ret_val = manager(rank, o, nproc, input_queue_head, input_queue_tail, input_queue_count, dest_path);
        }
        else {
            worker(rank, o);
        }
    }

    MPI_Finalize();
    return ret_val;
}


// reduce a large number to e.g. "3.54 G"
void human_readable(char* buf, size_t buf_size, size_t value) {
    const char*    unit_name[] = { "", "k", "M", "G", "T", "P", NULL };
    unsigned unit = 0;
    float    remain = float(value);
    while ((remain > 1024) && (unit_name[unit +1])) {
        remain /= 1024;
        ++unit;
    }

    if (unit)
        sprintf(buf, "%3.1f %s", remain, unit_name[unit]);
    else
        sprintf(buf, "%ld ", value);
}

// taking care to avoid losing significant precision ...
float diff_time(struct timeval* later, struct timeval* earlier) {
    static const float MILLION   = 1000000.f;
    float n = later->tv_sec - earlier->tv_sec;
    n += (later->tv_usec / MILLION);
    n -= (earlier->tv_usec / MILLION);
    return n;
}

int manager(int             rank,
        struct options& o,
        int             nproc,
        path_list*      input_queue_head,
        path_list*      input_queue_tail,
        int             input_queue_count,
        const char*     dest_path) {

    MPI_Status  status;
    int         message_ready = 0;
    int         probecount = 0;
    int         prc;
    int         type_cmd;
    int         work_rank;
    int         sending_rank;
    int         i;
    struct worker_proc_status* proc_status;
    int readdir_rank_count = 0;

    struct timeval in;
    struct timeval out;

    int         non_fatal = 0;

    int         examined_file_count = 0;
    int         examined_dir_count = 0;
    size_t      examined_byte_count = 0;
    size_t      finished_byte_count = 0;

    char        message[MESSAGESIZE];
    char        errmsg[MESSAGESIZE];
    char        base_path[PATHSIZE_PLUS];
    char        temp_path[PATHSIZE_PLUS];

    struct stat st;

    path_item   beginning_node = {0};
    path_item   dest_node;
    path_list*  iter = NULL;
    int         num_copied_files = 0;
    size_t      num_copied_bytes = 0;
    size_t      num_copied_bytes_prev = 0; // captured at previous timer
    work_buf_list* stat_buf_list      = NULL;
    int            stat_buf_list_size = 0;
    work_buf_list* process_buf_list   = NULL;
    int            process_buf_list_size = 0;
    work_buf_list* dir_buf_list       = NULL;
    int            dir_buf_list_size  = 0;
    int         mpi_ret_code;
    int         rc;
    int         start = 1;

    // for the "low-verbosity" output, we just periodically print
    // cumulative stats.  We create a non-interrupting timer which we just
    // poll.  However, that will give us not-very-perfect intervals, so we
    // also mark the TOD each time we detect the expiration.  That lets us
    // compute incremental BW more accurately.
    static const size_t  output_timeout = 10; // secs per expiration
    timer_t              timer;
    struct sigevent      event;
    struct itimerspec    itspec_new;
    struct itimerspec    itspec_cur;
    int                  timer_count = 0; // timer expirations
    struct timeval       now;   // time-of-day when the timer expired
    struct timeval       prev;  // previous expiration

    if (! o.verbose) {
        // create timer
        event.sigev_notify = SIGEV_NONE; // we'll poll for timeout
        if (timer_create(CLOCK_MONOTONIC, &event, &timer)) {
            errsend_fmt(FATAL, "failed to initialize timer '%s'\n", strerror(errno));
        }

        // initialize to expire after <output_timeout> sec
        itspec_new.it_value.tv_sec     = output_timeout;
        itspec_new.it_value.tv_nsec    = 0;
        itspec_new.it_interval.tv_sec  = 0;
        itspec_new.it_interval.tv_nsec = 0;

        if (timer_settime(timer, 0, &itspec_new, &itspec_cur)) {
            errsend_fmt(FATAL, "failed to set timer '%s'\n", strerror(errno));
        }
        // capture time-of-day, for accurate BW
        gettimeofday(&prev, NULL);
    }

    //path stuff
    int wildcard = 0;
    if (input_queue_count > 1) {
        wildcard = 1;
    }

    //make directories if it's a copy job
    int makedir = 0;
    if (o.work_type == COPYWORK && 0 == o.testRun) {
        makedir = 1;
    }

    //setup paths
    strncpy(beginning_node.path, input_queue_head->data.path, PATHSIZE_PLUS);
    get_base_path(base_path, &beginning_node, wildcard);
    if (o.work_type != LSWORK) {

        //need to stat_item sooner, we're doing a mkdir we shouldn't be doing, here.
        rc = stat_item(&beginning_node, o);
        get_dest_path(&dest_node, dest_path, &beginning_node, makedir, input_queue_count, o);
        ////            rc = stat_item(&dest_node, o); // now done in get_dest_path, via Factory

        // setup destination directory, if needed. Make sure -R has been specified!
        if (S_ISDIR(beginning_node.st.st_mode) && makedir == 1 && o.recurse){
            // NOTE: If we errsend anything here, we'll deadlock on the
            //       other procs that are waiting at the Bcast(),
            //       below.  That's because there's a problem with the
            //       way OUTPUT_PROC is used.  Either the errsend()
            //       functions should send asynchronously, or
            //       OUTPUT_PROC should run a special process (other
            //       than worker()), so that it does nothing but
            //       synchronous recvs of the diagnostic messages
            //       OUTCMD and LOGCMD.

            PathPtr p(PathFactory::create_shallow(&dest_node));

            // we need to use the permissions of the source filtering out other mode things
            p->mkdir(beginning_node.st.st_mode & (S_ISUID|S_ISGID|S_IRWXU|S_IRWXG|S_IRWXO));

            // TBD: Remove this.  This is just for now, because most of
            //       pftool still just looks at naked stat structs,
            //       inside Path objects.  Ours hasn't been initialized
            //       yet.  If you ask for any stat-related info from
            //       the Path object, it would do a stat before
            //       answering.  But if you just go look at the raw
            //       struct, e.g. with S_ISDIR(st.st_mode), you'll be
            //       looking at all zeros, and you'll think it isn't a
            //       directory.
            p->stat();
        }

        mpi_ret_code = MPI_Bcast(&dest_node, sizeof(path_item), MPI_CHAR, MANAGER_PROC, MPI_COMM_WORLD);
        if (mpi_ret_code < 0) {
            errsend(FATAL, "Failed to Bcast dest_path");
        }
    }

    mpi_ret_code = MPI_Bcast(base_path, PATHSIZE_PLUS, MPI_CHAR, MANAGER_PROC, MPI_COMM_WORLD);
    if (mpi_ret_code < 0) {
        errsend(FATAL, "Failed to Bcast base_path");
    }
<<<<<<< HEAD

=======
>>>>>>> f6d4a2d7

    // Make sure there are no multiple roots for a recursive operation
    // (because we assume we can use base_path to generate all destination paths?)
    // (because multiple roots imply recursive descent will iterate forever?)
    iter = input_queue_head;
    if ((o.recurse == 1)
<<<<<<< HEAD
            && strncmp(base_path, ".", PATHSIZE_PLUS)
            && (o.work_type != LSWORK)) {

=======
        && strncmp(base_path, ".", PATHSIZE_PLUS)
        && (o.work_type != LSWORK)) {
>>>>>>> f6d4a2d7
        char iter_base_path[PATHSIZE_PLUS];
        while (iter != NULL) {
            get_base_path(iter_base_path, &(iter->data), wildcard);
            if (strncmp(iter_base_path, base_path, PATHSIZE_PLUS) != 0) {
                errsend(FATAL, "All sources for a recursive operation must be contained within the same directory.");
            }
            iter = iter->next;
        }
    }

    if(o.work_type != LSWORK) {
        //quick check that source is not nested
        char* copy = strdup(dest_path);
        strncpy(temp_path, dirname(copy), PATHSIZE_PLUS);
        free(copy);

        PathPtr p_dir(PathFactory::create((char*)temp_path));
        if (! p_dir->exists()) {
            fprintf(stderr, "manager: failed to create temp_path %s\n", temp_path);
            char err_cause[MESSAGESIZE];
            strerror_r(errno, err_cause, MESSAGESIZE);
            snprintf(errmsg, MESSAGESIZE, "parent doesn't exist: %s: %s", dest_path, err_cause);
            errsend(FATAL, errmsg);
        }

        // check to make sure that if the source is a directory, then -R was specified. If not, error out.
        if (S_ISDIR(beginning_node.st.st_mode) && !o.recurse)
            errsend_fmt(NONFATAL,"%s is a directory, but no recursive operation specified\n",beginning_node.path);
    }

    //pack our list into a buffer:
    pack_list(input_queue_head, input_queue_count, &dir_buf_list, &dir_buf_list_size);
    delete_queue_path(&input_queue_head, &input_queue_count);

    //allocate a vector to hold proc status for every proc
    proc_status = (struct worker_proc_status*)malloc(nproc * sizeof(struct worker_proc_status));

    //initialize proc_status
    for (i = 0; i < nproc; i++) {
        proc_status[i].inuse = 0;
        proc_status[i].readdir = 0;
    }

    sprintf(message, "INFO  HEADER   ========================  %s  ============================\n", o.jid);
    write_output(message, 1);
    sprintf(message, "INFO  HEADER   Starting Path: %s\n", beginning_node.path);
    write_output(message, 1);

    {   
        PathPtr p_src(PathFactory::create(beginning_node.path));
        sprintf(message, "INFO  HEADER   Source-type: %s\n", p_src->class_name().get());
        write_output(message, 1);
        PathPtr p_dest(PathFactory::create(dest_path));
        sprintf(message, "INFO  HEADER   Dest-type:   %s\n", p_dest->class_name().get());
        write_output(message, 1);
    }

    //starttime
    gettimeofday(&in, NULL);

    // process responses from workers
    while (1) {
        //poll for message
        while ( message_ready == 0) {
            prc = MPI_Iprobe(MPI_ANY_SOURCE, MPI_ANY_TAG, MPI_COMM_WORLD,
                    &message_ready, &status);
            if (prc != MPI_SUCCESS) {
                errsend(FATAL, "MPI_Iprobe failed\n");
                message_ready = -1;
            }
            else {
                probecount++;
            }

            if  (probecount % 3000 == 0) {
                PRINT_POLL_DEBUG("Rank %d: Waiting for a message\n", rank);
                PRINT_POLL_DEBUG("process_buf_list_size = %d\n", process_buf_list_size);
                PRINT_POLL_DEBUG("stat_buf_list_size = %d\n", stat_buf_list_size);
                PRINT_POLL_DEBUG("dir_buf_list_size = %d\n", dir_buf_list_size);
            }

            //we didn't get any new messages from workers
            if (message_ready == 0) {
                for (i = 0; i < nproc; i++) {
                    PRINT_PROC_DEBUG("Rank %d, Status %d\n", i, proc_status.inuse[i]);
                }
                PRINT_PROC_DEBUG("=============\n");
                if (o.work_type == COPYWORK) {
                    for (i = 0; i < 3; i ++) {
                        work_rank = get_free_rank(proc_status, START_PROC, nproc - 1);
                        if (work_rank >= 0 && process_buf_list_size > 0) {
                            proc_status[work_rank].inuse = 1;
                            send_worker_copy_path(work_rank, &process_buf_list, &process_buf_list_size);
                        }
                    }
                }
                else if (o.work_type == COMPAREWORK) {
                    for (i = 0; i < 3; i ++) {
                        work_rank = get_free_rank(proc_status, START_PROC, nproc - 1);
                        if (work_rank >= 0 && process_buf_list_size > 0) {
                            proc_status[work_rank].inuse = 1;
                            send_worker_compare_path(work_rank, &process_buf_list, &process_buf_list_size);
                        }
                    }
                }
                else {
                    //delete the queue here
                    delete_buf_list(&process_buf_list, &process_buf_list_size);
                }

                if(-1 == o.max_readdir_ranks || readdir_rank_count < o.max_readdir_ranks) {
                    work_rank = get_free_rank(proc_status, START_PROC, nproc - 1);
                    if (work_rank >= 0) {
                        if (((start == 1 || o.recurse) && dir_buf_list_size != 0)) {
                            proc_status[work_rank].inuse = 1;
                            proc_status[work_rank].readdir = 1;
                            readdir_rank_count += 1;
                            send_worker_readdir(work_rank, &dir_buf_list, &dir_buf_list_size);
                            start = 0;
                        }
                        else if (!o.recurse) {
                            delete_buf_list(&dir_buf_list, &dir_buf_list_size);
                        }
                    }
                }

                // maybe break out of the probe loop, to provide timely output
                if (probecount
<<<<<<< HEAD
                        && (! (probecount % 3000))
                        && (! o.verbose)) {

=======
                    && (! (probecount % 3000))
                    && (! o.verbose)) {
>>>>>>> f6d4a2d7
                    if (timer_gettime(timer, &itspec_cur)) {
                        errsend_fmt(FATAL, "failed to get timer '%s'\n", strerror(errno));
                    }
                    if ((itspec_cur.it_value.tv_sec  == 0) &&
                            (itspec_cur.it_value.tv_nsec == 0)) {
                        break;
                    }
                }
            }

            //are we finished?
            if (process_buf_list_size == 0
<<<<<<< HEAD
                    && stat_buf_list_size == 0
                    && dir_buf_list_size == 0
                    && processing_complete(proc_status, nproc) == 0) {

=======
                && stat_buf_list_size == 0
                && dir_buf_list_size == 0
                && processing_complete(proc_status, nproc) == 0) {
>>>>>>> f6d4a2d7
                break;
            }
            usleep(1);
        }

        // got a message, or nothing left to do
        if (process_buf_list_size == 0
<<<<<<< HEAD
                && stat_buf_list_size == 0
                && dir_buf_list_size == 0
                && processing_complete(proc_status, nproc) == 0) {

=======
            && stat_buf_list_size == 0
            && dir_buf_list_size == 0
            && processing_complete(proc_status, nproc) == 0) {
>>>>>>> f6d4a2d7
            break;
        }

        if ( message_ready != 0) {
            // got a message, get message type
            if (MPI_Recv(&type_cmd, 1, MPI_INT, MPI_ANY_SOURCE, MPI_ANY_TAG, MPI_COMM_WORLD, &status)
                    != MPI_SUCCESS) {
                errsend(FATAL, "Failed to receive type_cmd\n");
            }

            sending_rank = status.MPI_SOURCE;
            PRINT_MPI_DEBUG("rank %d: manager() Receiving the command %s from rank %d\n",
                    rank, cmd2str((OpCode)type_cmd), sending_rank);
            //do operations based on the message
            switch(type_cmd) {
<<<<<<< HEAD
                case WORKDONECMD:
                    //worker finished their tasks
                    manager_workdone(rank, sending_rank, proc_status, &readdir_rank_count);
                    break;

                case NONFATALINCCMD:
                    //non fatal errsend encountered
                    non_fatal++;
                    break;

                case CHUNKBUSYCMD:
                    proc_status[ACCUM_PROC].inuse = 1;
                    break;

                case COPYSTATSCMD:
                    manager_add_copy_stats(rank, sending_rank, &num_copied_files, &num_copied_bytes);
                    break;

                case EXAMINEDSTATSCMD:
                    manager_add_examined_stats(rank, sending_rank, &examined_file_count, &examined_byte_count, &examined_dir_count, &finished_byte_count);
                    break;
#ifdef TAPE
                case TAPESTATCMD:
                    manager_add_tape_stats(rank, sending_rank, &examined_tape_count, &examined_tape_byte_count);
                    break;
#endif
                case PROCESSCMD:
                    manager_add_buffs(rank, sending_rank, &process_buf_list, &process_buf_list_size);
                    break;

                case DIRCMD:
                    manager_add_buffs(rank, sending_rank, &dir_buf_list, &dir_buf_list_size);
                    break;
#ifdef TAPE
                case TAPECMD:
                    manager_add_buffs(rank, sending_rank, &tape_buf_list, &tape_buf_list_size);
                    if (o.work_type == LSWORK) {
                        delete_buf_list(&tape_buf_list, &tape_buf_list_size);
                    }
                    break;
#endif
                case INPUTCMD:
                    manager_add_buffs(rank, sending_rank, &stat_buf_list, &stat_buf_list_size);
                    break;

                case QUEUESIZECMD:
                    send_worker_queue_count(sending_rank, stat_buf_list_size);
                    break;

                default:
                    break;
=======
            case WORKDONECMD:
                manager_workdone(rank, sending_rank, proc_status, &readdir_rank_count);
                break;
            case NONFATALINCCMD:
                //non fatal errsend encountered
                non_fatal++;
                break;
            case CHUNKBUSYCMD:
                proc_status[ACCUM_PROC].inuse = 1;
                break;
            case COPYSTATSCMD:
                manager_add_copy_stats(rank, sending_rank, &num_copied_files, &num_copied_bytes);
                break;
            case EXAMINEDSTATSCMD:
                manager_add_examined_stats(rank, sending_rank, &examined_file_count, &examined_byte_count, &examined_dir_count, &finished_byte_count);
                break;
            case PROCESSCMD:
                manager_add_buffs(rank, sending_rank, &process_buf_list, &process_buf_list_size);
                break;
            case DIRCMD:
                manager_add_buffs(rank, sending_rank, &dir_buf_list, &dir_buf_list_size);
                break;
            case INPUTCMD:
                manager_add_buffs(rank, sending_rank, &stat_buf_list, &stat_buf_list_size);
                break;
            case QUEUESIZECMD:
                send_worker_queue_count(sending_rank, stat_buf_list_size);
                break;
            default:
                break;
>>>>>>> f6d4a2d7
            }
        }

        // for the "low-verbosity" output, we just periodically report
        // cumulative stats.  process_stat_buffer() only counts entire
        // files as "files examined", but copy_file() sees each chunk as a
        // "file".  Therefore, it would be confusing to print examined
        // files as a way to suggest how many files are still to be moved.
        // However, process_stat_buffer() does give us examined bytes which
        // is the total size of data to be moved, so that shows what is
        // left to be done.
        if (! o.verbose) {

            if (timer_gettime(timer, &itspec_cur)) {
                errsend_fmt(FATAL, "failed to set timer '%s'\n", strerror(errno));
            }
            if ((itspec_cur.it_value.tv_sec  == 0) &&
                    (itspec_cur.it_value.tv_nsec == 0)) {

                // timer expired.  print cumulative stats
                ++ timer_count; // could be used to print a header

                // compute true elapsed time
                gettimeofday(&now, NULL);
                float interval_elapsed = diff_time(&now, &prev);
                float total_elapsed    = diff_time(&now, &in);
                // put numbers into a human-readable format
                static const size_t BUF_SIZE = 1024;
                char files    [BUF_SIZE];
                // char files_ex [BUF_SIZE];
                char bytes    [BUF_SIZE];
                char bytes_tbd[BUF_SIZE]; // total TBD, including <bytes>
                char bw       [BUF_SIZE]; // for just this interval
                char bw_avg   [BUF_SIZE];

                // compute BW for this period, and avg over run
                size_t bytes0 = (num_copied_bytes - num_copied_bytes_prev);
                float  bw0    = bytes0 / interval_elapsed; // (float)output_timeout;
                float  bw_tot = num_copied_bytes / total_elapsed; // (float)(timer_count * output_timeout);

                // human-readable representations
                human_readable(files,     BUF_SIZE, num_copied_files);
                // human_readable(files_ex,  BUF_SIZE, examined_file_count);
                human_readable(bytes,     BUF_SIZE, num_copied_bytes + finished_byte_count);
                human_readable(bytes_tbd, BUF_SIZE, examined_byte_count); // - num_copied_bytes);
                human_readable(bw,        BUF_SIZE, bw0); // this period
                human_readable(bw_avg,    BUF_SIZE, bw_tot);

                sprintf(message,
                        "INFO ACCUM  files/chunks: %4s    "
                        "data: %7sB / %7sB    "
                        "avg BW: %7sB/s    "
                        "errs: %d\n",
                        files, // files_ex,
                        bytes, bytes_tbd,
                        bw_avg,
                        non_fatal);
                write_output(message, 1);
                // save current byte-count, so we can see incremental changes
                num_copied_bytes_prev = num_copied_bytes; // measure BW per-timer
                // save current TOD, for accurate interval BW
                prev = now;
                // set timer for next interval
                if (timer_settime(timer, 0, &itspec_new, &itspec_cur)) {
                    errsend_fmt(FATAL, "failed to set timer '%s'\n", strerror(errno));
                }
            }
        }
        message_ready = 0;
    }

    gettimeofday(&out, NULL);
    int elapsed_time = out.tv_sec - in.tv_sec;

    //Manager is done, cleaning have the other ranks exit
    //make sure there's no pending output
    sprintf(message, "INFO  FOOTER   ========================   NONFATAL ERRORS = %d   ================================\n", non_fatal);
    write_output(message, 1);
    sprintf(message, "INFO  FOOTER   =================================================================================\n");
    write_output(message, 1);
    sprintf(message, "INFO  FOOTER   Total Files/Links Examined: %d\n", examined_file_count);
    write_output(message, 1);
    if (o.work_type == LSWORK) {
        sprintf(message, "INFO  FOOTER   Total Bytes Examined: %zd\n", examined_byte_count);
        write_output(message, 1);
    }
    sprintf(message, "INFO  FOOTER   Total Dirs Examined: %d\n", examined_dir_count);
    write_output(message, 1);

    if (o.work_type == COPYWORK) {
        sprintf(message, "INFO  FOOTER   Total Buffers Written: %d\n", num_copied_files);
        write_output(message, 1);
        sprintf(message, "INFO  FOOTER   Total Bytes Copied: %zd\n", num_copied_bytes);
        write_output(message, 1);
        if ((num_copied_bytes/(1024*1024)) > 0 ) {
            sprintf(message, "INFO  FOOTER   Total Megabytes Copied: %zd\n", (num_copied_bytes/(1024*1024)));
            write_output(message, 1);
        }
        if((num_copied_bytes/(1024*1024)) > 0 ) {
            sprintf(message, "INFO  FOOTER   Data Rate: %zd MB/second\n", (num_copied_bytes/(1024*1024))/(elapsed_time+1));
            write_output(message, 1);
        }
    }
    else if (o.work_type == COMPAREWORK) {
        sprintf(message, "INFO  FOOTER   Total Files Compared: %d\n", num_copied_files);
        write_output(message, 1);
        if (o.meta_data_only == 0) {
            sprintf(message, "INFO  FOOTER   Total Bytes Compared: %zd\n", num_copied_bytes);
            write_output(message, 1);
        }
    }

    if (elapsed_time == 1) {
        sprintf(message, "INFO  FOOTER   Elapsed Time: %d second\n", elapsed_time);
    }
    else {
        sprintf(message, "INFO  FOOTER   Elapsed Time: %d seconds\n", elapsed_time);
    }

    write_output(message, 1);
    for(i = 1; i < nproc; i++) {
        send_worker_exit(i);
    }

    free(proc_status);

    // return nonzero for any errors
    if (0 != non_fatal) {
        return 1;
    }
    return 0;
}

// recv <path_count>, then a block of packed data.  Unpack to individual
// path_items, pushing onto tail of queue
int manager_add_paths(int rank, int sending_rank, path_list **queue_head, path_list **queue_tail, int *queue_count) {
    MPI_Status  status;
    int         path_count;
    path_list*  work_node = (path_list*)malloc(sizeof(path_list));
    char        path[PATHSIZE_PLUS];
    char *      workbuf;
    int         worksize;
    int         position;
    int         i;

    if (! work_node) {
        errsend_fmt(FATAL, "Failed to allocate %lu bytes for work_node\n", sizeof(path_list));
    }

    //gather the # of files
    PRINT_MPI_DEBUG("rank %d: manager_add_paths() Receiving path_count from rank %d\n", rank, sending_rank);
    if (MPI_Recv(&path_count, 1, MPI_INT, sending_rank, MPI_ANY_TAG, MPI_COMM_WORLD, &status) != MPI_SUCCESS) {
        errsend(FATAL, "Failed to receive path_count\n");
    }
    worksize =  path_count * sizeof(path_list);
    workbuf  = (char *) malloc(worksize * sizeof(char));
    if (! workbuf) {
        errsend_fmt(FATAL, "Failed to allocate %lu bytes for workbuf\n", sizeof(worksize));
    }

    //gather the path to stat
    PRINT_MPI_DEBUG("rank %d: manager_add_paths() Receiving worksize from rank %d\n", rank, sending_rank);
    if (MPI_Recv(workbuf, worksize, MPI_PACKED, sending_rank, MPI_ANY_TAG, MPI_COMM_WORLD, &status) != MPI_SUCCESS) {
        errsend(FATAL, "Failed to receive worksize\n");
    }

    position = 0;
    for (i = 0; i < path_count; i++) {
        PRINT_MPI_DEBUG("rank %d: manager_add_paths() Unpacking the work_node from rank %d\n", rank, sending_rank);
        MPI_Unpack(workbuf, worksize, &position, &work_node->data, sizeof(path_item), MPI_CHAR, MPI_COMM_WORLD);
        // // The following appears to be useless ...
        // strncpy(path, work_node->data.path, PATHSIZE_PLUS);
        enqueue_node(queue_head, queue_tail, work_node, queue_count);
    }

    free(work_node);
    free(workbuf);
    return path_count;
}

// recv <path_count>, then a block of packed data.  Push block onto a work_buf_list
void manager_add_buffs(int rank, int sending_rank, work_buf_list **workbuflist, int *workbufsize) {
    MPI_Status  status;
    int         path_count;
    char*       workbuf;
    int         worksize;

    //gather the # of files
    PRINT_MPI_DEBUG("rank %d: manager_add_buffs() Receiving path_count from rank %d\n", rank, sending_rank);
    if (MPI_Recv(&path_count, 1, MPI_INT, sending_rank, MPI_ANY_TAG, MPI_COMM_WORLD, &status) != MPI_SUCCESS) {
        errsend(FATAL, "Failed to receive path_count\n");
    }
    worksize =  path_count * sizeof(path_list);
    workbuf = (char *) malloc(worksize * sizeof(char));
    if (! workbuf) {
        errsend_fmt(FATAL, "Failed to allocate %lu bytes for workbuf\n", sizeof(workbuf));
    }

    //gather the path to stat
    PRINT_MPI_DEBUG("rank %d: manager_add_buffs() Receiving buff from rank %d\n", rank, sending_rank);
    if (MPI_Recv(workbuf, worksize, MPI_PACKED, sending_rank, MPI_ANY_TAG, MPI_COMM_WORLD, &status) != MPI_SUCCESS) {
        errsend(FATAL, "Failed to receive worksize\n");
    }
    if (path_count > 0) {
        enqueue_buf_list(workbuflist, workbufsize, workbuf, path_count);
    }
}

void manager_add_copy_stats(int rank, int sending_rank, int *num_copied_files, size_t *num_copied_bytes) {
    MPI_Status status;
    int num_files;
    size_t num_bytes;
    //gather the # of copied files
    PRINT_MPI_DEBUG("rank %d: manager_add_copy_stats() Receiving num_copied_files from rank %d\n", rank, sending_rank);
    if (MPI_Recv(&num_files, 1, MPI_INT, sending_rank, MPI_ANY_TAG, MPI_COMM_WORLD, &status) != MPI_SUCCESS) {
        errsend(FATAL, "Failed to receive worksize\n");
    }
    //gather the # of copied byes
    PRINT_MPI_DEBUG("rank %d: manager_add_copy_stats() Receiving num_copied_bytes from rank %d\n", rank, sending_rank);
    if (MPI_Recv(&num_bytes, 1, MPI_DOUBLE, sending_rank, MPI_ANY_TAG, MPI_COMM_WORLD, &status) != MPI_SUCCESS) {
        errsend(FATAL, "Failed to receive worksize\n");
    }
    *num_copied_files += num_files;
    *num_copied_bytes += num_bytes;
}

void manager_add_examined_stats(int rank, int sending_rank, int *num_examined_files, size_t *num_examined_bytes, int *num_examined_dirs, size_t *num_finished_bytes) {
    MPI_Status status;
    int        num_files = 0;
    size_t     num_bytes = 0;
    int        num_dirs = 0;
    size_t     num_bytes_finished = 0;

    //gather the # of examined files
    PRINT_MPI_DEBUG("rank %d: manager_add_examined_stats() Receiving num_examined_files from rank %d\n", rank, sending_rank);
    if (MPI_Recv(&num_files, 1, MPI_INT, sending_rank, MPI_ANY_TAG, MPI_COMM_WORLD, &status) != MPI_SUCCESS) {
        errsend(FATAL, "Failed to receive worksize\n");
    }
    PRINT_MPI_DEBUG("rank %d: manager_add_examined_stats() Receiving num_examined_bytes from rank %d\n", rank, sending_rank);
    if (MPI_Recv(&num_bytes, 1, MPI_DOUBLE, sending_rank, MPI_ANY_TAG, MPI_COMM_WORLD, &status) != MPI_SUCCESS) {
        errsend(FATAL, "Failed to receive worksize\n");
    }
    PRINT_MPI_DEBUG("rank %d: manager_add_examined_stats() Receiving num_examined_dirs from rank %d\n", rank, sending_rank);
    if (MPI_Recv(&num_dirs, 1, MPI_INT, sending_rank, MPI_ANY_TAG, MPI_COMM_WORLD, &status) != MPI_SUCCESS) {
        errsend(FATAL, "Failed to receive worksize\n");
    }
    PRINT_MPI_DEBUG("rank %d: manager_add_examined_stats() Receiving num_finished_bytes from rank %d\n", rank, sending_rank);
    if (MPI_Recv(&num_bytes_finished, 1, MPI_DOUBLE, sending_rank, MPI_ANY_TAG, MPI_COMM_WORLD, &status) != MPI_SUCCESS) {
        errsend(FATAL, "Failed to receive worksize\n");
    }

    *num_examined_files += num_files;
    *num_examined_bytes += num_bytes;
    *num_examined_dirs += num_dirs;
    *num_finished_bytes += num_bytes_finished;
}

void manager_workdone(int rank, int sending_rank, struct worker_proc_status *proc_status, int* readdir_rank_count) {
    proc_status[sending_rank].inuse = 0;
    if(1 == proc_status[sending_rank].readdir) {
        *readdir_rank_count -= 1;
        proc_status[sending_rank].readdir = 0;
    }
}

void worker(int rank, struct options& o) {
    MPI_Status status;
    int sending_rank;
    int all_done = 0;
    int makedir = 0;
    int message_ready = 0, probecount = 0;
    int prc;
    char*     output_buffer = (char*)NULL;
    int       type_cmd;
    int       mpi_ret_code;
    char      base_path[PATHSIZE_PLUS];
    path_item dest_node;

    //variables stored by the 'accumulator' proc
    HASHTBL*  chunk_hash;
    int       base_count = 100;
    int       hash_count = 0;
    int       output_count = 0;


    // OUTPUT_PROC could just sits out the Bcast of dest_node and base path
    // (if we used a communicator without him).  OUTPUT_PROC won't need
    // those, and waiting at the Bcast means anybody else who calls
    // errsend() before hitting the Bcast will deadlock everything.
    if (rank == OUTPUT_PROC) {
        const size_t obuf_size = MESSAGEBUFFER * MESSAGESIZE * sizeof(char);
        output_buffer = (char *) malloc(obuf_size);
        if (! output_buffer) {
            // // This would never work ...
            fprintf(stderr, "OUTPUT_PROC Failed to allocate %lu bytes "
                    "for output_buffer\n", obuf_size);
            MPI_Abort(MPI_COMM_WORLD, -1);
        }
        memset(output_buffer, '\0', obuf_size);
    }
    if (o.work_type == COPYWORK && 0 == o.testRun) {
        makedir = 1;
    }
    if (o.work_type != LSWORK) {
        mpi_ret_code = MPI_Bcast(&dest_node, sizeof(path_item), MPI_CHAR, MANAGER_PROC, MPI_COMM_WORLD);
        if (mpi_ret_code < 0) {
            errsend(FATAL, "Failed to Receive Bcast dest_path");
        }
    }
    mpi_ret_code = MPI_Bcast(base_path, PATHSIZE_PLUS, MPI_CHAR, MANAGER_PROC, MPI_COMM_WORLD);
    if (mpi_ret_code < 0) {
        errsend(FATAL, "Failed to Receive Bcast base_path");
    }
    get_stat_fs_info(base_path, &o.sourcefs);
    if (o.parallel_dest == 0 && o.work_type != LSWORK) {
        get_stat_fs_info(dest_node.path, &o.destfs);
        if (o.destfs >= PARALLEL_DESTFS) {
            o.parallel_dest = 1;
        }
    }


    // can't do this before the Bcast above, or we'll deadlock, because
    // output-proc won't yet be listening for work.
    if (rank == ACCUM_PROC) {
        if(!(chunk_hash=hashtbl_create(base_count, NULL))) {
            errsend(FATAL, "hashtbl_create() failed\n");
        }
    }

    //change this to get request first, process, then get work
    while ( all_done == 0) {
        //poll for message
        while ( message_ready == 0) {
            prc = MPI_Iprobe(MPI_ANY_SOURCE, MPI_ANY_TAG, MPI_COMM_WORLD, &message_ready, &status);
            if (prc != MPI_SUCCESS) {
                errsend(FATAL, "MPI_Iprobe failed\n");
            }
            else {
                probecount++;
            }
            if  (probecount % 3000 == 0) {
                PRINT_POLL_DEBUG("Rank %d: Waiting for a message\n", rank);
            }
            usleep(1);
        }

        //grab message type
        if (MPI_Recv(&type_cmd, 1, MPI_INT, MPI_ANY_SOURCE, MPI_ANY_TAG, MPI_COMM_WORLD, &status) != MPI_SUCCESS) {
            errsend(FATAL, "Failed to receive type_cmd\n");
        }
        sending_rank = status.MPI_SOURCE;
        PRINT_MPI_DEBUG("rank %d: worker() Receiving the type_cmd %s from rank %d\n", rank, cmd2str((OpCode)type_cmd), sending_rank);
        //do operations based on the message
        switch(type_cmd) {
            case BUFFEROUTCMD:
                worker_buffer_output(rank, sending_rank, output_buffer, &output_count, o);
                break;
            case OUTCMD:
                worker_output(rank, sending_rank, 0, output_buffer, &output_count, o);
                break;
            case LOGCMD:
                worker_output(rank, sending_rank, 1, output_buffer, &output_count, o);
                break;
            case LOGONLYCMD:
                worker_output(rank, sending_rank, 2, output_buffer, &output_count, o);
                break;
            case UPDCHUNKCMD:
                worker_update_chunk(rank, sending_rank, &chunk_hash, &hash_count, base_path, &dest_node, o);
                break;
            case DIRCMD:
                worker_readdir(rank, sending_rank, base_path, &dest_node, 0, makedir, o);
                break;
            case COPYCMD:
                worker_copylist(rank, sending_rank, base_path, &dest_node, o);
                break;
            case COMPARECMD:
                worker_comparelist(rank, sending_rank, base_path, &dest_node, o);
                break;
            case EXITCMD:
                all_done = 1;
                break;
            default:
                errsend(FATAL, "worker received unrecognized command\n");
                break;
        }
        message_ready = 0;
    }

    // cleanup
    if (rank == ACCUM_PROC) {
        hashtbl_destroy(chunk_hash);
    }
    if (rank == OUTPUT_PROC) {
        worker_flush_output(output_buffer, &output_count);
        free(output_buffer);
    }
}

/**
 * A worker task that updates a "database" of files that have been chunked during
 * a transfer. 
 *
 * This routine reads a hashtable containing stuctures that describe
 * the chunked file, and updates the appropriate structure when a chunk of a 
 * file has been transferred.
 *
 * @param rank       the MPI rank of the current process (usually 2 for
 *           this task)
 * @param sending_rank   the rank of the MPI process that sent the request to
 *           update the chunk.
 * @param chunk_hash a pointer to the hash table that contains the structures
 *           that describe the chunked files
 * @param hash_count the length of the hash table
 * @param base_path   used to generate the output path
 * @param dest_node  a potentially sparsely path_item that is used to generate
 *          the full output path. 
 * @param o      PFTOOL global/command options
 */
// TODO: Check void worker_update_chunk(int rank, int sending_rank, HASHTBL **chunk_hash, int *hash_count, const char *base_path, path_item dest_node, struct options o) {
void worker_update_chunk(int            rank,
        int            sending_rank,
        HASHTBL**      chunk_hash,
        int*           hash_count,
        const char*    base_path,
        path_item*     dest_node,
        struct options& o) {
    MPI_Status  status;
    int         path_count;
    path_item   work_node;
    path_item   out_node;
    char*       workbuf;
    int         worksize;
    int         position;
    HASHDATA*   hash_value;
    int         i;

    //gather the # of files
    if (MPI_Recv(&path_count, 1, MPI_INT, sending_rank, MPI_ANY_TAG, MPI_COMM_WORLD, &status) != MPI_SUCCESS) {
        errsend(FATAL, "Failed to receive path_count\n");
    }
    PRINT_MPI_DEBUG("rank %d: worker_update_chunk() Receiving path_count from rank %d (path_count = %d)\n", rank, sending_rank,path_count);
    worksize =  path_count * sizeof(path_list);
    workbuf = (char *) malloc(worksize * sizeof(char));
    if (! workbuf) {
        errsend_fmt(FATAL, "Failed to allocate %lu bytes for workbuf\n", sizeof(workbuf));
    }

    //get the work nodes
    if (MPI_Recv(workbuf, worksize, MPI_PACKED, sending_rank, MPI_ANY_TAG, MPI_COMM_WORLD, &status) != MPI_SUCCESS) {
        errsend(FATAL, "Failed to receive worksize\n");
    }

    // process list of paths with completed chunks
    position = 0;
    for (i = 0; i < path_count; i++) {
        MPI_Unpack(workbuf, worksize, &position, &work_node, sizeof(path_item), MPI_CHAR, MPI_COMM_WORLD);

        PRINT_MPI_DEBUG("rank %d: worker_update_chunk() Unpacking the work_node from rank %d (chunk %d of file %s)\n", rank, sending_rank, work_node.chkidx, work_node.path);

        // CTM is based off of destination file. Populate out_node
        get_output_path(&out_node, base_path, &work_node, dest_node, o);

        // let sub-classes do any per-chunk work they want to do
        //        PathPtr p_out(PathFactory::create_shallow(out_node));
        //        p_out->chunk_complete();
        Path::ChunkInfo chunk_info;
        chunk_info.index = work_node.chkidx;
        chunk_info.size  = work_node.chksz;

        size_t chunk_start = (chunk_info.index * chunk_info.size);
        size_t chunk_end   = chunk_start + chunk_info.size;
        if (chunk_end > work_node.st.st_size) {
            chunk_info.size = work_node.st.st_size - chunk_start;
        }

        // don't update chunk-info unless this is a COPY task.
        // (Only affects MarFS, currently)
        if (o.work_type == COPYWORK) {
            // just call the update per-chunk, instead of trying to accumulate updates
            Path::ChunkInfoVec vec;
            vec.push_back(chunk_info);

            PathPtr      p_out(PathFactory::create_shallow(&out_node));
            p_out->chunks_complete(vec);
        }

        out_node.chkidx = work_node.chkidx;                   // with necessary data from work_node.
        out_node.chksz = work_node.chksz;
        out_node.st.st_size = work_node.st.st_size;
        hash_value = hashtbl_get(*chunk_hash, out_node.path);             // get the value 
        if (hash_value == (HASHDATA *)NULL) {

            //resize the hashtable if needed
            if (*hash_count == (*chunk_hash)->size) {
                hashtbl_resize(*chunk_hash, *hash_count+100);
            }
            *hash_count += 1;

            if(hash_value = hashdata_create(out_node)) {
                hashtbl_insert(*chunk_hash, out_node.path, hash_value);
                hashdata_update(hash_value,out_node);                        // make sure the new structure has recorded this chunk!
            }
        }
        else {                                          // --- Structure for File needs to be updated
            hashdata_update(hash_value,out_node);                      // this will update the data in the table
            if(IO_DEBUG_ON) {
                char ctm_flags[2048];
                char *ctmstr = ctm_flags;
                int ctmlen = 2048;

                PRINT_IO_DEBUG("rank %d: worker_update_chunk() Updating CTM "
                        "(chunk %d of file %s)\n%s\n",
                        rank, out_node.chkidx, out_node.path,
                        tostringCTM((CTM *)hash_value, &ctmstr, &ctmlen));
            }
        }

        if (hash_value == (HASHDATA *)NULL) {                            // if no hash_value at this point, we have a problem!
            errsend(NONFATAL, "Do not have a hashed data structure for a chunked file!\n");
        }
        else if (hashdata_filedone(hash_value)) {                       // --- File is done transferring
            PRINT_IO_DEBUG("rank %d: worker_update_chunk() Last Chunk transferred. "
                    "CTM should be removed. (chunk %d of file %s)\n",
                    rank, out_node.chkidx, out_node.path);
            hash_value = hashtbl_remove(*chunk_hash, out_node.path);               // remove structure for File from hash table
            hashdata_destroy(&hash_value);                          // we are done with the data

            PathPtr p_work(PathFactory::create_shallow(&work_node));
            PathPtr p_out(PathFactory::create_shallow(&out_node));
            update_stats(p_work, p_out, o);
        }
    }
<<<<<<< HEAD
    free(workbuf);

#if ACCUMULATE_CHUNK_INFO
    // Let Path-subclasses process the accumulated info about completed chunks
    //
    // PROBLEM: This works except the "hashdata_filedone()" case, above,
    //     will already have called update_stats().  As a result, N:1
    //     destination-files will have different metadata than the
    //     source-file.  We could defer the call to update_stats() until
    //     here, but that probably means copying every work_node, and
    //     possibly every out_node, so we can use them here.  Because
    //     worker_update_chunk() is actually only called with one work_node
    //     at a time, this whole concept of accumulating chunks would
    //     actually have to span multiple calls (e.g. make chunk_info_map
    //     static, outside the function, and only do this post-processing
    //     when we've accumulated enough chunk-info.  In that case, we'd
    //     also move all the CTM processing to this loop, as well.  As
    //     things stand, the ACCUMULATE_CHUNK_INFO approach is not worth
    //     the trouble.
    ChunkInfoMapIt map_it;
    for (map_it=chunk_info_map.begin();
            map_it!=chunk_info_map.end();
            ++map_it) {

        const char*         out_path(map_it->first.c_str());
        Path::ChunkInfoVec& vec(map_it->second);

        PathPtr      p_out(PathFactory::create(out_path));
        p_out->chunks_complete(vec);
    }
#endif
=======
>>>>>>> f6d4a2d7

    free(workbuf);
    send_manager_work_done(rank);
}


// log == 0    output to stdout
// log == 1    output to syslog (AND stdout)
// log == 2    output to syslog (ONLY)
//
void worker_output(int rank, int sending_rank, int log, char *output_buffer, int *output_count, struct options& o) {
    //have a worker receive and print a single message
    MPI_Status status;
    char msg[MESSAGESIZE];
    char sysmsg[MESSAGESIZE + 50];

    static int needs_open = 1;
    if (needs_open) {
        sprintf(sysmsg, "pftool [%s] -- ", o.jid);
        openlog (sysmsg, (LOG_PID | LOG_CONS), LOG_USER);
        needs_open = 0;
    }

    //gather the message to print
    if (MPI_Recv(msg, MESSAGESIZE, MPI_CHAR, sending_rank, MPI_ANY_TAG, MPI_COMM_WORLD, &status) != MPI_SUCCESS) {
        errsend(FATAL, "Failed to receive msg\n");
    }
    PRINT_MPI_DEBUG("rank %d: worker_output() Receiving the message from rank %d\n", rank, sending_rank);
    if (o.logging == 1 && log) {
        syslog (LOG_INFO, "%s", msg);
    }
    if (log < 2) {
        if (sending_rank == MANAGER_PROC){
            printf("%s", msg);
        }
        else{
            printf("RANK %3d: %s", sending_rank, msg);
        }
        fflush(stdout);
    }
}

void worker_buffer_output(int rank, int sending_rank, char *output_buffer, int *output_count, struct options& o) {
    //have a worker receive and print a single message
    MPI_Status status;
    int message_count;
    char msg[MESSAGESIZE];
    char *buffer;
    int buffersize;
    int position;
    int i;

    //gather the message_count
    PRINT_MPI_DEBUG("rank %d: worker_buffer_output() Receiving the message_count from %d\n", rank, sending_rank);
    if (MPI_Recv(&message_count, 1, MPI_INT, sending_rank, MPI_ANY_TAG, MPI_COMM_WORLD, &status) != MPI_SUCCESS) {
        errsend(FATAL, "Failed to receive message_count\n");
    }
    buffersize = MESSAGESIZE*message_count;
    buffer = (char *) malloc(buffersize * sizeof(char));
    if (! buffer) {
        errsend_fmt(FATAL, "Failed to allocate %lu bytes for workbuf\n", buffersize);
    }

    //gather the path to stat
    PRINT_MPI_DEBUG("rank %d: worker_buffer_output() Receiving the buffer from %d\n", rank, sending_rank);
    if (MPI_Recv(buffer, buffersize, MPI_PACKED, sending_rank, MPI_ANY_TAG, MPI_COMM_WORLD, &status) != MPI_SUCCESS) {
        errsend(FATAL, "Failed to receive buffer\n");
    }
    position = 0;
    for (i = 0; i < message_count; i++) {
        PRINT_MPI_DEBUG("rank %d: worker_buffer_output() Unpacking the message from %d\n", rank, sending_rank);
        MPI_Unpack(buffer, buffersize, &position, msg, MESSAGESIZE, MPI_CHAR, MPI_COMM_WORLD);
        printf("RANK %3d: %s", sending_rank, msg);
    }
    free(buffer);
    fflush(stdout);
}


void worker_flush_output(char *output_buffer, int *output_count) {
    if (*output_count > 0) {
        printf("%s", output_buffer);
        (*output_count) = 0;
        memset(output_buffer,'\0', sizeof(output_count));
    }
}


//When a worker is told to readdir, it comes here
void worker_readdir(int         rank,
        int         sending_rank,
        const char* base_path,
        path_item*  dest_node,
        int         start,
        int         makedir,
        struct options& o) {

    MPI_Status  status;
    char *      workbuf;
    int         worksize;
    int         position;
    int         read_count;
    char        path[PATHSIZE_PLUS];
    char        full_path[PATHSIZE_PLUS];
    char        errmsg[MESSAGESIZE];
    path_item   mkdir_node;
    path_item   work_node;
    path_item   workbuffer[STATBUFFER];
    int         buffer_count = 0;
    DIR*           dip;
    struct dirent* dit;
<<<<<<< HEAD


=======
>>>>>>> f6d4a2d7
    start = 1;
    //filelist
    FILE *fp;
    int i, rc;

    // recv number of path_items being sent
    PRINT_MPI_DEBUG("rank %d: worker_readdir() Receiving the read_count %d\n", rank, sending_rank);
    if (MPI_Recv(&read_count, 1, MPI_INT, sending_rank, MPI_ANY_TAG, MPI_COMM_WORLD, &status) != MPI_SUCCESS) {
        errsend(FATAL, "Failed to receive read_count\n");
    }

    worksize = read_count * sizeof(path_list);
    workbuf = (char *) malloc(worksize * sizeof(char));
    if (! workbuf) {
        errsend_fmt(FATAL, "Failed to allocate %lu bytes for workbuf\n", worksize);
    }

    //recv packed path_items
    PRINT_MPI_DEBUG("rank %d: worker_readdir() Receiving the workbuf %d\n", rank, sending_rank);
    if (MPI_Recv(workbuf, worksize, MPI_PACKED, MPI_ANY_SOURCE, MPI_ANY_TAG, MPI_COMM_WORLD, &status) != MPI_SUCCESS) {
        errsend(FATAL, "Failed to receive workbuf\n");
    }

    // unpack and process successive source-paths
    position = 0;
    for (i = 0; i < read_count; i++) {
        PRINT_MPI_DEBUG("rank %d: worker_readdir() Unpacking the work_node %d\n", rank, sending_rank);
        MPI_Unpack(workbuf, worksize, &position, &work_node, sizeof(path_item), MPI_CHAR, MPI_COMM_WORLD);
        // <p_work> is an appropriately-selected Path subclass, which has
        // an _item member that points to <work_node>
        PRINT_MPI_DEBUG("rank %d: worker_readdir() PathFactory::cast(%d)\n", rank, (unsigned)work_node.ftype);
        PathPtr p_work = PathFactory::create_shallow(&work_node);

        if (work_node.start == 1) {
            if (! p_work->exists()) { // performs a stat()
                errsend_fmt(((o.work_type == LSWORK) ? NONFATAL : FATAL),
                        "Failed to stat path (1) %s\n", p_work->path());
                if (o.work_type == LSWORK)
                    return;
            }
            workbuffer[buffer_count] = work_node;
            buffer_count++;
        }
        else {
            // work_node is a source-directory.  Read file-names from it,
            // construct full source-side pathnames.  Eventually these go
            // to process_stat_buffer(), where they are converted to
            // destination-paths.
            if (! p_work->opendir()) {
                errsend_fmt(NONFATAL, "Failed to open (%s) dir %s [%s]\n", 
                        p_work->class_name().get(), p_work->path(),p_work->strerror());
            }

            if (makedir == 1) {
                get_output_path(&mkdir_node, base_path, &p_work->node(), dest_node, o);
                PathPtr p_dir(PathFactory::create_shallow(&mkdir_node));
                if (! p_dir->mkdir(p_work->node().st.st_mode & (S_ISUID|S_ISGID|S_IRWXU|S_IRWXG|S_IRWXO))
                        && (p_dir->get_errno() != EEXIST)) {
                    errsend_fmt(FATAL, "Failed to mkdir (%s) '%s'\n", 
                            p_dir->class_name().get(), p_dir->path());
                }
            }
            strncpy(path, p_work->path(), PATHSIZE_PLUS);

            // assure <path> ends with a single slash
            trim_trailing('/', path);
            size_t path_len  = strlen(path);
            path[path_len] = '/';
            path_len      += 1;
            path[path_len] = 0;

            // NOTE: dir-entry names will be directly appended to the tail of <path>
            char*  append_path = path + path_len; // ptr to end of directory-name
            size_t append_len  = PATHSIZE_PLUS - path_len;

            // Use readdir() to append each directory-entry directly onto
            // to the tail of <path>.  Path::readdir() returns false only
            // for errors.  EOF is signalled by returning with a
            // zero-length entry.
            bool   readdir_p;
            while (readdir_p = p_work->readdir(append_path, append_len)) {
                if (! *append_path) {
                    break;      // end of directory entries
                }
                if (strncmp(append_path, ".", PATHSIZE_PLUS) != 0 &&
                        strncmp(append_path, "..", PATHSIZE_PLUS) != 0) {
                    // check to see if we should skip it
                    if( 0 == fnmatch(o.exclude, path, 0) ) {
                        if (o.verbose >= 1) {
                            char message[MESSAGESIZE];
                            sprintf(message, "Excluding: %s\n", path);
                            write_output(message, 1);
                        }
                    } 
                    else {
                        // full-path is <path> + "/" + readdir()
                        PathPtr p_new = PathFactory::create(path);
                        if (! p_new->exists()) {
                            errsend_fmt(((o.work_type == LSWORK) ? NONFATAL : FATAL),
                                    "Failed to stat path (2) %s\n", p_new->path());
                            if (o.work_type == LSWORK)
                                return;
                        }

                        workbuffer[buffer_count] = p_new->node();
                        buffer_count++;
                        if (buffer_count != 0 && buffer_count % STATBUFFER == 0) {
                            process_stat_buffer(workbuffer, &buffer_count, base_path, dest_node, o, rank);
                        }
                    }
                }
            }

            // did the readdir() loop exit because of an error?
            if (! readdir_p) {
                errsend_fmt(NONFATAL, "readdir (entry %d) failed on %s (%s)\n",
                        buffer_count, work_node.path, p_work->strerror());
            }
            // done with 
            if (! p_work->closedir()) {
                errsend_fmt(NONFATAL, "Failed to close (%s) dir %s [%s]\n", 
                        p_work->class_name().get(), p_work->path(),p_work->strerror());
            }
        }
    }

    // process any remaining partially-filled workbuffer contents
    while(buffer_count != 0) {
        process_stat_buffer(workbuffer, &buffer_count, base_path, dest_node, o, rank);
    }

    free(workbuf);
    send_manager_work_done(rank);
}


// helper for process_stat_buffer avoids duplicated code
//
// This is called once only, before any copies are started from a given
// source-file.  This allows any one-time initializations that might be
// needed by the destination Path-subclass.
//
// For example, this gives MarFS a chance to initialize xattrs.  This
// allows us to choose the repo to use, based on the full input-file-size,
// rather than the size given to movers for individual chunks.
//
// This should not be called on files that already exist (e.g. N:1 files
// that already have received some writes and are being restarted).  This
// should always be called on files that are being written for the first
// time (e.g. never written, or previous version was unlinked).
// process_stat_buffer() attempts to assure these conditions, when calling.
//
// NOTE: This should be called before any file-copy ops (regbuffer) are
//     sent to the manager (for a given work-file).
//
// NOTE: pre_process initializes the destination-file as though it will be
//     written.  We only want that for COPYWORK.
//

int maybe_pre_process(int&         pre_process,
        const struct options& o,
        PathPtr&     p_out,
        PathPtr&     p_work) {
    if (pre_process &&
<<<<<<< HEAD
            (o.work_type == COPYWORK) &&
            ! p_out->pre_process(p_work)) {

=======
        (o.work_type == COPYWORK) &&
        ! p_out->pre_process(p_work)) {
>>>>>>> f6d4a2d7
        return -1;
    }

    return 0;
}

// This routine sometimes sets ftype = NONE.  In the FUSE_CHUNKER case, the
// routine later checks for ftype==NONE.  In other cases, these path_items
// that have been reset to NONE are being built into path_buffers and sent
// away.  What will happen is that whoever receives them (and constructs
// Path objects) will use stat_item() to rediscover an appropriate ftype
// for them.  It looks like what we're doing is destroying any existing
// destinations that match our out_node, and resetting out_node to an ftype
// that stat_item will re-consider.

// We've started using the new C++ classes to provide generic access to
// path_item structs, allowing support for S3, HDFS, etc, to be added
// without changing the code.  However, there is some code here that would
// require undue effort to add to the object-interface (for instance,
// different updates to path_item.length, depending on the value of ftype
// or dest_ftype).  It's easy to let these things continue to be done
// directly on the path_item, because the object (built via
// PathFactory::create_shallow) points at the same object.  No updates are
// done here which the object classes should care about (e.g. no changes to
// path-names, etc).  Therefore, the two can co-exist.  HOWEVER, if you add
// any code that does change "important" parts of the path_item
// (e.g. changing the path), then you should realize that the Path object
// will become out-of-sync until you do another Path::stat() call.  You can
// alter dest_ftype, and you can read ftype, but do not alter ftype and
// continue to use a Path object that was constructed with a
// shallow-pointer to that path_item.
//
// QUESTION: the C++ classes can't support setting path_item.ftype to NONE,
//     for a path_item that has any further use, unless it is going to be
//     passed through stat_item() again.  It appears to me that setting
//     path_item.ftype=NONE was used here for the sole purpose of
//     indicating that a file had been unlinked, and needed no further
//     treatment.  However, I actually did need to use that path_item again
//     later.  So, instead of setting ftype=NONE, I coined a new variable
//     ('out_unlinked') to indicate when the path_item had been unlinked.
//     Am I missing anything?  (For example, is someone ever going to look
//     at the path_item somewhere else, and do the wrong thing, because
//     it's ftype is not NONE?)
//
/**
 * This routine processes a buffer of path_items that represent files
 * that have been stat'ed, and are ready to put on the work list.
 *
 * @param *path_buffer   the buffer to process
 * @param *stat_count    the number of path_items (files) in
 *                         the given path_buffer
 * @param base_path      the base or parent directory of the
 *                         files being processed
 * @param dest_node      a path_item structure that is a template
 *                         for the destination of the transfer
 * @param o              the PFTOOL global options structure
 * @param rank           the process MPI rank of the (worker) process
 *                         doing the buffer processing
 */
void process_stat_buffer(path_item*      path_buffer,
        int*            stat_count,
        const char*     base_path,
        path_item*      dest_node,
        struct options& o,
        int             rank) {

    //When a worker is told to stat, it comes here
    int         out_position;
    char*       writebuf;
    int         writesize;
    int         write_count = 0;
    int         num_examined_files = 0;
    size_t      num_examined_bytes = 0;
    size_t      num_finished_bytes = 0;
    int         num_examined_dirs = 0;
    char        errmsg[MESSAGESIZE];
    char        statrecord[MESSAGESIZE];
    path_item   out_node;
    int         out_unlinked = 0;
    int         process = 0;
    int         pre_process = 0;
    int         parallel_dest = 0;
    int         dest_exists = FALSE; // the destination already exists?
    struct tm   sttm;
    char        modebuf[15];
    char        timebuf[30];
    int         rc;
    int         i;

    //chunks
    //place_holder for current chunk_size
    size_t      chunk_size = 0;
    size_t      chunk_at = 0;
    size_t      num_bytes_seen = 0;

    // when chunking, we ship the list of chunks off as soon as they
    // represent more than <ship_off> bytes, in total.  For Marfs, that
    // means every single chunk is likely to be shipped off individually.
    // Maybe this should be bigger.
    size_t      ship_off = SHIPOFF;
    off_t       chunk_curr_offset = 0;
    int         idx = 0;

    //classification
    path_item   dirbuffer[DIRBUFFER];
    int         dir_buffer_count = 0;
    path_item   regbuffer[COPYBUFFER];
    int         reg_buffer_count = 0;

    writesize = MESSAGESIZE * MESSAGEBUFFER;
    writebuf = (char *) malloc(writesize * sizeof(char));
    if (! writebuf) {
        errsend_fmt(FATAL, "Failed to allocate %lu bytes for writebuf\n", writesize);
    }

    out_position = 0;
    for (i = 0; i < *stat_count; i++) {
        process = 0;
        pre_process = 0;
        path_item&  work_node = path_buffer[i]; // avoid a copy
        work_node.start = 0;
        PathPtr p_work(PathFactory::create_shallow(&path_buffer[i]));
        PathPtr p_dest(PathFactory::create_shallow(dest_node));
        PathPtr p_out;

        PRINT_IO_DEBUG("rank %d: process_stat_buffer() processing entry %d: %s\n",
                rank, i, work_node.path);
        // Are these items *identical* ? (e.g. same POSIX inode)
        // We will not have a dest in list so we will not check
        if (o.work_type != LSWORK && p_work->identical(p_dest)) {
            write_count--;
            continue;
        }

        //check if the work is a directory
        else if (p_work->is_dir()) {
            dirbuffer[dir_buffer_count] = p_work->node();  //// work_node;
            dir_buffer_count++;
            if (dir_buffer_count % DIRBUFFER == 0) {
                send_manager_dirs_buffer(dirbuffer, &dir_buffer_count);
            }
            num_examined_dirs++;
        }

        //it's not a directory
        else {
            //do this for all regular files AND fuse+symylinks
            parallel_dest = o.parallel_dest;
            get_output_path(&out_node, base_path, &work_node, dest_node, o);
            p_out = PathFactory::create_shallow(&out_node);
            p_out->stat();
            dest_exists = p_out->exists();

            // if selected options require reading the source-file, and the
            // source-file is not readable, we have a problem
            if (((o.work_type == COPYWORK)
                        || ((o.work_type == COMPAREWORK)
                            && ! o.meta_data_only))
                    && (! p_work->faccessat(R_OK, AT_SYMLINK_NOFOLLOW))) {

                errsend_fmt(NONFATAL, "No read-access to source-file %s: %s\n",
                        p_work->path(), p_work->strerror());
                process = 0;
            }
            // if selected options require reading the destination-file,
            // and destination-file is not readable, we have a problem
            else if ((((o.work_type == COMPAREWORK)
                            && ! o.meta_data_only))
                    && (! p_out->faccessat(R_OK, AT_SYMLINK_NOFOLLOW))) {

                errsend_fmt(NONFATAL, "No read-access to dest-file %s: %s\n",
                        p_out->path(), p_out->strerror());
                process = 0;
            }
            else if (o.work_type == COPYWORK) {
                process = 1;
                p_work->dest_ftype(p_out->node().ftype); // (matches the intent of old code, above?)
                if (p_out->supports_n_to_1())
                    parallel_dest = 1;
                //if the out path exists
                if (dest_exists) {
                    // Maybe user only wants to operate on source-files
                    // that are "different" from the corresponding
                    // dest-files.
                    if ((o.different == 1)
                            && samefile(p_work, p_out, o)) {
                        process = 0; // source/dest are the same, so skip
                        num_finished_bytes += work_node.st.st_size;
                    }
                    // if someone truncated the destination to zero
                    // (i.e. the only way a zero-size file could have CTM),
                    // then any CTM that may exist is definitely obsolete
                    if (out_node.st.st_size == 0) {
                        purgeCTM(out_node.path);
                    }

                    if (process == 1) {
<<<<<<< HEAD

#ifdef FUSE_CHUNKER
                        if (out_node.ftype == FUSEFILE) {

                            //it's a fuse file: delete the link-dest, and the link itself
                            if (o.different == 0
                                    || (o.different == 1
                                        && out_node.st.st_size > work_node.st.st_size)) {

                                // <linkname> = name of the link-destination
                                numchars = p_out->readlink(linkname, PATHSIZE_PLUS);
                                if (numchars < 0) {
                                    snprintf(errmsg, MESSAGESIZE,
                                            "Failed to read link %s\n",
                                            out_node.path);
                                    errsend(FATAL, errmsg);
                                }
                                else if (numchars >= PATHSIZE_PLUS) {
                                    sprintf(errormsg,
                                            "readlink %s, not enough room for '\\0'",
                                            out_node.path);
                                    errsend(FATAL, errormsg);
                                }
                                linkname[numchars] = '\0';

                                //first unlink the actual fuse file
                                rc = unlink(linkname);
                                if (rc < 0) {
                                    snprintf(errmsg, MESSAGESIZE, "Failed to unlink (1) %s -- ftype==%d",
                                            linkname, out_node.ftype);
                                    errsend(FATAL, errmsg);
                                }
                                //now unlink the symlink
                                rc = unlink(out_node.path);
                                if (rc != 0) {
                                    sprintf(errmsg, "Failed to unlink file %s", out_node.path);
                                    errsend(NONFATAL, errmsg);
                                }

                                // p_out.reset(); // p_out is shallow, and we're going to change ftype
                                // out_node.ftype = NONE;
                                out_unlinked = 1; // don't unset the ftype to communicate
                                pre_process = 1;
                            }
                        }
                        else {
#endif
=======
>>>>>>> f6d4a2d7
                            // it's not fuse, unlink
                            // remove the destination-file if the transfer
                            // is unconditional or the source-file size <=
                            // chunk_at size
                            if (! o.different
                                    || (work_node.st.st_size <= p_out->chunk_at(o.chunk_at))) {

                                if (! p_out->unlink() && (errno != ENOENT)) {
                                    errsend_fmt(FATAL, "Failed to unlink (2) %s: %s\n",
                                            p_out->path(), p_out->strerror());
                                }
                                out_unlinked = 1; // don't unset the ftype to communicate
                                pre_process = 1;
                            }
                    }
                }
                else {
                    // destination doesn't already exist

                    out_unlinked = 1; // don't unset the ftype to communicate
                    pre_process = 1;

                    // if someone deleted the destination,
                    // then any CTM that may exist is definitely obsolete
                    purgeCTM(out_node.path);
                }
            } // end COPYWORK
            // preping for COMPAREWORK, which means we simply assign the
            // destination type to the source file info
            else if (o.work_type == COMPAREWORK) {
                process = 1;
                work_node.dest_ftype = out_node.ftype;
            }

            if (process == 1) {
                //parallel filesystem can do n-to-1
                if (parallel_dest) {
                    CTM *ctm = (CTM *)NULL;             // CTM structure used with chunked files   
                    // MarFS will adjust a given chunksize to match (some
                    // multiple of) the chunksize of the underlying repo
                    // (the repo matching the file-size), adjusting for the
                    // size of hidden recovery-info that must be written
                    // into each object.  (i.e. chunk_size is smaller than
                    // the actual amount to be written, leaving enough room
                    // for recovery-info)
                    chunk_size = p_out->chunksize(p_work->st().st_size, o.chunksize);
                    chunk_at   = p_out->chunk_at(o.chunk_at);
                    // handle zero-length source file - because it will not
                    // be processed through chunk/file loop below.
                    if (work_node.st.st_size == 0) {
                        pre_process = 1;
                        if ((o.work_type == COPYWORK)
                                && !p_out->unlink()
                                && (errno != ENOENT)) {
                            errsend_fmt(FATAL, "Failed to unlink (3) %s: %s\n",
                                    p_out->path(), p_out->strerror());
                        }
                        out_unlinked = 1;
                        work_node.chkidx = 0;
                        work_node.chksz = 0;
                        regbuffer[reg_buffer_count] = work_node;
                        reg_buffer_count++;
                    }
                    else if (work_node.st.st_size > chunk_at) {     // working with a chunkable file
                        int ctmExists = ((dest_exists) ? hasCTM(out_node.path) : 0);
                        // we are doing a conditional transfer & CTM exists
                        // -> populate CTM structure
                        if (o.different && ctmExists) {
                            ctm = getCTM(out_node.path,
                                    ((long)ceil(work_node.st.st_size / ((double)chunk_size))),
                                    chunk_size);
                            if(IO_DEBUG_ON) {
                                char ctm_flags[2048];
                                char *ctmstr = ctm_flags;
                                int ctmlen = 2048;
                                PRINT_IO_DEBUG("rank %d: process_stat_buffer() "
                                        "Reading persistent store of CTM: %s\n",
                                        rank, tostringCTM(ctm,&ctmstr,&ctmlen));
                            }
                        }
                        else if (ctmExists) {
                            // get rid of the CTM on the file if we are NOT
                            // doing a conditional transfer/compare.
                            purgeCTM(out_node.path);
                            pre_process = 1;
                        }
                    }
                    if (maybe_pre_process(pre_process, o, p_out, p_work)) {
                        errsend_fmt(NONFATAL,
                                "Rank %d: couldn't prepare destination-file '%s': %s\n",
                                rank, p_out->path(), ::strerror(errno));
                    }
                    else {
                        // --- CHUNKING-LOOP
                        chunk_curr_offset = 0; // keeps track of current offset in file for chunk.
                        idx = 0;               // keeps track of the chunk index
                        while (chunk_curr_offset < work_node.st.st_size) {
                            work_node.chkidx = idx;         // assign the chunk index
                            // non-chunked file or file is a link or metadata
                            // compare work - just send the whole file
                            if ((work_node.st.st_size <= chunk_at)
<<<<<<< HEAD
                                    || (S_ISLNK(work_node.st.st_mode))
                                    || (o.work_type == COMPAREWORK && o.meta_data_only)) {

=======
                                || (S_ISLNK(work_node.st.st_mode))
                                || (o.work_type == COMPAREWORK && o.meta_data_only)) {
>>>>>>> f6d4a2d7
                                work_node.chksz = work_node.st.st_size;   // set chunk size to size of file
                                chunk_curr_offset = work_node.st.st_size; // set chunk offset to end of file
                                PRINT_IO_DEBUG("rank %d: process_stat_buffer() "
                                        "non-chunkable file   chunk index: %d   chunk size: %ld\n",
                                        rank, work_node.chkidx, work_node.chksz);
                            }
                            else {                  // having to chunk the file
                                work_node.chksz = ((ctm) ? ctm->chnksz : chunk_size);
                                chunk_curr_offset += (((chunk_curr_offset + work_node.chksz) >  work_node.st.st_size)
                                        // should this be (work_node.chksz - chunk_curr_offset)?
                                        ? (work_node.st.st_size - chunk_curr_offset)
                                        : work_node.chksz);
                                idx++;
                            }
<<<<<<< HEAD
#ifdef TAPE
                            if (work_node.ftype == MIGRATEFILE
#  ifdef FUSE_CHUNKER
                                    || (work_node.st.st_size > 0
                                        && work_node.st.st_blocks == 0
                                        && work_node.ftype == FUSEFILE)
#  endif
                               ) {
                                tapebuffer[tape_buffer_count] = work_node;
                                tape_buffer_count++;
                                if (tape_buffer_count % TAPEBUFFER == 0) {
                                    send_manager_tape_buffer(tapebuffer, &tape_buffer_count);
                                }
                            }
                            else {
#endif
=======
>>>>>>> f6d4a2d7
                                // if a non-conditional transfer or if the
                                // chunk did not make on the first one ...
                                if (!o.different
                                        || !chunktransferredCTM(ctm, work_node.chkidx)) {

                                    num_bytes_seen += work_node.chksz;  // keep track of number of bytes processed
                                    regbuffer[reg_buffer_count] = work_node;// copy source file info into sending buffer
                                    reg_buffer_count++;
                                    PRINT_IO_DEBUG("rank %d: process_stat_buffer() adding chunk "
                                            "index: %d   chunk size: %ld\n",
                                            rank, work_node.chkidx, work_node.chksz);
                                    if (((reg_buffer_count % COPYBUFFER) == 0)
                                            || num_bytes_seen >= ship_off) {
                                        PRINT_MPI_DEBUG("rank %d: process_stat_buffer() parallel destination "
                                                "- sending %d reg buffers to manager.\n",
                                                rank, reg_buffer_count);
                                        send_manager_regs_buffer(regbuffer, &reg_buffer_count);
                                        num_bytes_seen = 0;
                                    }
                                } // end send test
                                else {
                                    num_finished_bytes += work_node.chksz;
                                }
                        } // end file/chunking loop
                    }
                    // if CTM structure allocated it -> free the memory now
                    if (ctm)
                        freeCTM(&ctm);
                } // end Parallel destination
                else {  // non-parallel destination
                    if (maybe_pre_process(pre_process, o, p_out, p_work)) {
                        errsend_fmt(NONFATAL,
                                "Rank %d: couldn't prepare destination-file '%s': %s\n",
                                rank, p_out->path(), ::strerror(errno));
                    }
                    else {
                        work_node.chkidx = 0;           // for non-chunked files, index is always 0
                        work_node.chksz = work_node.st.st_size;     // set chunk size to size of file
                        num_bytes_seen += work_node.chksz;          // send this off to the manager work list, if ready to
                        regbuffer[reg_buffer_count] = work_node;
                        reg_buffer_count++;
                        if (reg_buffer_count % COPYBUFFER == 0 || num_bytes_seen >= ship_off) {
                            PRINT_MPI_DEBUG("rank %d: process_stat_buffer() non-parallel destination "
                                    "- sending %d reg buffers to manager.\n",
                                    rank, reg_buffer_count);
                            send_manager_regs_buffer(regbuffer, &reg_buffer_count);
                            num_bytes_seen = 0;
                        }
                    }
                }
            }
        }

        if (! S_ISDIR(work_node.st.st_mode)) {
            num_examined_files++;
            num_examined_bytes += work_node.st.st_size;
        }

        printmode(work_node.st.st_mode, modebuf);
        memcpy(&sttm, localtime(&work_node.st.st_mtime), sizeof(sttm));
        strftime(timebuf, sizeof(timebuf), "%a %b %d %Y %H:%M:%S", &sttm);
        if (o.verbose > 1) {
                sprintf(statrecord, "INFO  DATASTAT - %s %6lu %6d %6d %21zd %s %s\n",
                        modebuf, (long unsigned int) work_node.st.st_blocks,
                        work_node.st.st_uid, work_node.st.st_gid,
                        (size_t) work_node.st.st_size, timebuf, work_node.path);

            MPI_Pack(statrecord, MESSAGESIZE, MPI_CHAR, writebuf, writesize, &out_position, MPI_COMM_WORLD);
            write_count++;
            if (write_count % MESSAGEBUFFER == 0) {
                write_buffer_output(writebuf, writesize, write_count);
                out_position = 0;
                write_count = 0;
            }
        }

        // regbuffer is full (probably with zero-length files) -> send it
        // off to manager. - cds 8/2015
        if (reg_buffer_count >= COPYBUFFER) {
            PRINT_MPI_DEBUG("rank %d: process_stat_buffer() sending %d reg "
                    "buffers to manager.\n", rank, reg_buffer_count);
            send_manager_regs_buffer(regbuffer, &reg_buffer_count);
        }
    } //end of stat processing loop
    
    //incase we tried to copy a file into itself
    if (0 < write_count && o.verbose >= 1) {
        writesize = MESSAGESIZE * write_count;
        writebuf = (char *) realloc(writebuf, writesize * sizeof(char));
        if (! writebuf) {
            errsend_fmt(FATAL, "Failed to re-allocate %lu bytes for writebuf, write_count: %d\n", writesize, write_count);
        }
        write_buffer_output(writebuf, writesize, write_count);
    }
    
    while(dir_buffer_count != 0) {
        send_manager_dirs_buffer(dirbuffer, &dir_buffer_count);
    }
    
    while (reg_buffer_count != 0) {
        send_manager_regs_buffer(regbuffer, &reg_buffer_count);
    }
 
    send_manager_examined_stats(num_examined_files, num_examined_bytes, num_examined_dirs, num_finished_bytes);
    //free malloc buffers
    free(writebuf);
    *stat_count = 0;
    }


<<<<<<< HEAD

#ifdef TAPE
    void worker_taperecall(int rank, int sending_rank, path_item* dest_node, struct options& o) {
        MPI_Status status;
        char *workbuf, *writebuf;
        char recallrecord[MESSAGESIZE];
        int worksize, writesize;
        int position, out_position;
        int read_count;
        int write_count = 0;
        path_item work_node;
        path_item workbuffer[STATBUFFER];
        int buffer_count = 0;
        size_t num_bytes_seen = 0;
        //500 MB
        size_t ship_off = SHIPOFF;
        int i, rc;
        PRINT_MPI_DEBUG("rank %d: worker_taperecall() Receiving the read_count from %d\n", rank, sending_rank);
        if (MPI_Recv(&read_count, 1, MPI_INT, sending_rank, MPI_ANY_TAG, MPI_COMM_WORLD, &status) != MPI_SUCCESS) {
            errsend(FATAL, "Failed to receive read_count\n");
        }
        worksize = read_count * sizeof(path_list);
        workbuf = (char *) malloc(worksize * sizeof(char));
        if (! workbuf) {
            errsend_fmt(FATAL, "Failed to allocate %lu bytes for writebuf\n", worksize);
        }

        writesize = MESSAGESIZE * read_count;
        writebuf = (char *) malloc(writesize * sizeof(char));
        if (! writebuf) {
            errsend_fmt(FATAL, "Failed to allocate %lu bytes for writebuf\n", writesize);
        }

        //gather the path to stat
        PRINT_MPI_DEBUG("rank %d: worker_taperecall() Receiving the workbuf from %d\n", rank, sending_rank);
        if (MPI_Recv(workbuf, worksize, MPI_PACKED, MPI_ANY_SOURCE, MPI_ANY_TAG, MPI_COMM_WORLD, &status) != MPI_SUCCESS) {
            errsend(FATAL, "Failed to receive workbuf\n");
        }
        for (i = 0; i < read_count; i++) {
            PRINT_MPI_DEBUG("rank %d: worker_taperecall() unpacking work_node from %d\n", rank, sending_rank);
            MPI_Unpack(workbuf, worksize, &position, &work_node, sizeof(path_item), MPI_CHAR, MPI_COMM_WORLD);
            rc = work_node.one_byte_read(work_node.path);
            if (rc == 0) {
                workbuffer[buffer_count] = work_node;
                buffer_count += 1;
                if (buffer_count % COPYBUFFER == 0 || num_bytes_seen >= ship_off) {
                    send_manager_regs_buffer(workbuffer, &buffer_count);
                }
                if (o.verbose >= 1) {
                    sprintf(recallrecord, "INFO  DATARECALL Recalled file %s offs %ld len %ld\n", work_node.path, work_node.chkidx, work_node.chksz);
                    MPI_Pack(recallrecord, MESSAGESIZE, MPI_CHAR, writebuf, writesize, &out_position, MPI_COMM_WORLD);
                    write_count++;
                    if (write_count % MESSAGEBUFFER == 0) {
                        write_buffer_output(writebuf, writesize, write_count);
                        out_position = 0;
                        write_count = 0;
                    }
                }
            }
        }
        if (o.verbose >= 1) {
            writesize = MESSAGESIZE * write_count;
            writebuf = (char *) realloc(writebuf, writesize * sizeof(char));
            if (! writebuf) {
                errsend_fmt(FATAL, "Failed to re-allocate %lu bytes for writebuf\n", writesize);
            }
            write_buffer_output(writebuf, writesize, write_count);
        }
        while (buffer_count != 0) {
            send_manager_regs_buffer(workbuffer, &buffer_count);
        }
        send_manager_work_done(rank);
        free(workbuf);
        free(writebuf);
    }
#endif

    //When a worker is told to copy, it comes here
    void worker_copylist(int             rank,
            int             sending_rank,
            const char*     base_path,
            path_item*      dest_node,
            struct options& o) {

        MPI_Status     status;
        char*          workbuf;
        char*          writebuf;
        //    SyndataBufPtr  synbuf = NULL;
        int            worksize;
        int            writesize;
        int            position;
        int            out_position;
        int            read_count;
        path_item      work_node;
        path_item      out_node;
        char           copymsg[MESSAGESIZE];
        off_t          offset;
        size_t         length;
        int            num_copied_files = 0;
        size_t         num_copied_bytes = 0;
        path_item      chunks_copied[CHUNKBUFFER];
        int            buffer_count = 0;
        int            i;
        int            rc;

#ifdef FUSE_CHUNKER
        //partial file restart
        struct utimbuf ut;
        struct utimbuf chunk_ut;

        uid_t          userid;
        uid_t          chunk_userid;

        gid_t          groupid;
        gid_t          chunk_groupid;
#endif

        PRINT_MPI_DEBUG("rank %d: worker_copylist() Receiving the read_count from %d\n",
                rank, sending_rank);
        if (MPI_Recv(&read_count, 1, MPI_INT, sending_rank, MPI_ANY_TAG, MPI_COMM_WORLD, &status) != MPI_SUCCESS) {
            errsend(FATAL, "Failed to receive read_count\n");
        }
        worksize = read_count * sizeof(path_list);
        workbuf = (char *) malloc(worksize * sizeof(char));
        if (! workbuf) {
            errsend_fmt(FATAL, "Failed to allocate %lu bytes for workbuf\n", worksize);
        }
=======
//When a worker is told to copy, it comes here
void worker_copylist(int             rank,
                     int             sending_rank,
                     const char*     base_path,
                     path_item*      dest_node,
                     struct options& o) {

    MPI_Status     status;
    char*          workbuf;
    char*          writebuf;
    int            worksize;
    int            writesize;
    int            position;
    int            out_position;
    int            read_count;
    path_item      work_node;
    path_item      out_node;
    char           copymsg[MESSAGESIZE];
    off_t          offset;
    size_t         length;
    int            num_copied_files = 0;
    size_t         num_copied_bytes = 0;
    path_item      chunks_copied[CHUNKBUFFER];
    int            buffer_count = 0;
    int            i;
    int            rc;

    PRINT_MPI_DEBUG("rank %d: worker_copylist() Receiving the read_count from %d\n",
                    rank, sending_rank);
    if (MPI_Recv(&read_count, 1, MPI_INT, sending_rank, MPI_ANY_TAG, MPI_COMM_WORLD, &status) != MPI_SUCCESS) {
        errsend(FATAL, "Failed to receive read_count\n");
    }

    worksize = read_count * sizeof(path_list);
    workbuf = (char *) malloc(worksize * sizeof(char));
    if (! workbuf) {
        errsend_fmt(FATAL, "Failed to allocate %lu bytes for workbuf\n", worksize);
    }
>>>>>>> f6d4a2d7

        writesize = MESSAGESIZE * read_count;
        writebuf = (char *) malloc(writesize * sizeof(char));
        if (! writebuf) {
            errsend_fmt(FATAL, "Failed to allocate %lu bytes for writebuf\n", writesize);
        }

        //gather the path to stat
        PRINT_MPI_DEBUG("rank %d: worker_copylist() Receiving the workbuf from %d\n",
                rank, sending_rank);
        if (MPI_Recv(workbuf, worksize, MPI_PACKED, MPI_ANY_SOURCE, MPI_ANY_TAG, MPI_COMM_WORLD, &status) != MPI_SUCCESS) {
            errsend(FATAL, "Failed to receive workbuf\n");
        }

<<<<<<< HEAD
        //#ifdef GEN_SYNDATA
        //    if(o.syn_size) {
        // If no pattern id is given -> use rank as a seed for random data
        //        synbuf = syndataCreateBufferWithSize((o.syn_pattern[0] ? o.syn_pattern : NULL),
        //                                             ((o.syn_size >= 0) ? o.syn_size : -rank));
        //        if (! synbuf)
        //           errsend_fmt(FATAL, "Rank %d: Failed to allocate synthetic-data buffer\n", rank);
        //   }
        //#endif

        position = 0;
        out_position = 0;
        for (i = 0; i < read_count; i++) {

            PRINT_MPI_DEBUG("rank %d: worker_copylist() unpacking work_node from %d\n",
                    rank, sending_rank);
            MPI_Unpack(workbuf, worksize, &position, &work_node, sizeof(path_item), MPI_CHAR, MPI_COMM_WORLD);
            offset = work_node.chkidx*work_node.chksz;
            length = (((offset + work_node.chksz) > work_node.st.st_size)
                    ? (work_node.st.st_size - offset)
                    : work_node.chksz);
            PRINT_MPI_DEBUG("rank %d: worker_copylist() chunk index %d unpacked. "
                    "offset = %ld   length = %ld\n",
                    rank, work_node.chkidx, offset, length);
=======
    position = 0;
    out_position = 0;
    for (i = 0; i < read_count; i++) {
        PRINT_MPI_DEBUG("rank %d: worker_copylist() unpacking work_node from %d\n",
                        rank, sending_rank);
        MPI_Unpack(workbuf, worksize, &position, &work_node, sizeof(path_item), MPI_CHAR, MPI_COMM_WORLD);
        offset = work_node.chkidx*work_node.chksz;
        length = (((offset + work_node.chksz) > work_node.st.st_size)
                  ? (work_node.st.st_size - offset)
                  : work_node.chksz);
        PRINT_MPI_DEBUG("rank %d: worker_copylist() chunk index %d unpacked. "
                        "offset = %ld   length = %ld\n",
                        rank, work_node.chkidx, offset, length);
>>>>>>> f6d4a2d7

            get_output_path(&out_node, base_path, &work_node, dest_node, o);
            out_node.fstype = o.dest_fstype; // make sure destination filesystem type is assigned for copy - cds 6/2014

<<<<<<< HEAD
            // Need Path objects for the copy_file at this point ...
            PathPtr p_work( PathFactory::create_shallow(&work_node));
            PathPtr p_out(PathFactory::create_shallow(&out_node));

#ifdef FUSE_CHUNKER
            if (work_node.dest_ftype != FUSEFILE) {
#endif
                rc = copy_file(p_work, p_out, o.blocksize, rank, o);

#ifdef FUSE_CHUNKER
            }
            else {
                userid = work_node.st.st_uid;
                groupid = work_node.st.st_gid;
                ut.actime = work_node.st.st_atime;
                ut.modtime = work_node.st.st_mtime;
                rc = get_fuse_chunk_attr(out_node.path, offset, length, &chunk_ut, &chunk_userid, &chunk_groupid);
                if ( rc == -1
                        || chunk_userid != userid
                        || chunk_groupid != groupid
                        || chunk_ut.actime != ut.actime
                        || chunk_ut.modtime != ut.modtime) { //not a match

                    rc = copy_file(p_work, p_out, o.blocksize, rank, o);
                    set_fuse_chunk_attr(out_node.path, offset, length, ut, userid, groupid);
                }
                else
                    rc = 0;
            }
#endif

            if (rc >= 0) {
                if (o.verbose >= 1) {
                    if (S_ISLNK(work_node.st.st_mode)) {
                        sprintf(copymsg, "INFO  DATACOPY Created symlink %s from %s\n",
                                out_node.path, work_node.path);
                    }
                    else {
                        sprintf(copymsg, "INFO  DATACOPY %sCopied %s offs %lld len %lld to %s\n",
                                ((rc == 1) ? "*" : ""),
                                work_node.path, (long long)offset, (long long)length, out_node.path);
                    }
                    //MPI_Pack(copymsg, MESSAGESIZE, MPI_CHAR, writebuf, writesize, &out_position, MPI_COMM_WORLD);
                    //write_buffer_output(copymsg, MESSAGESIZE, 1);
                    write_output(copymsg, 0);
                    out_position = 0;
=======
        // Need Path objects for the copy_file at this point ...
        PathPtr p_work( PathFactory::create_shallow(&work_node));
        PathPtr p_out(PathFactory::create_shallow(&out_node));
            rc = copy_file(p_work, p_out, o.blocksize, rank, o);
        if (rc >= 0) {
            if (o.verbose >= 1) {
                if (S_ISLNK(work_node.st.st_mode)) {
                    sprintf(copymsg, "INFO  DATACOPY Created symlink %s from %s\n",
                            out_node.path, work_node.path);
>>>>>>> f6d4a2d7
                }
                num_copied_files +=1;
                if (!S_ISLNK(work_node.st.st_mode)) {
                    num_copied_bytes += length;
                }
                //file is chunked
                if (offset != 0 || (offset == 0 && length != work_node.st.st_size)) {
                    chunks_copied[buffer_count] = work_node;
                    buffer_count++;
                }
<<<<<<< HEAD
=======
                write_output(copymsg, 0);
                out_position = 0;
            }
            num_copied_files +=1;
            if (!S_ISLNK(work_node.st.st_mode)) {
                num_copied_bytes += length;
            }
            //file is chunked
            if (offset != 0 || (offset == 0 && length != work_node.st.st_size)) {
                chunks_copied[buffer_count] = work_node;
                buffer_count++;
>>>>>>> f6d4a2d7
            }
            //    	// If a sythetic data source was passed in, we are done with it now -> remove it.
            //   	if (work_node.ftype == SYNDATA ) 
            //	    p_work->unlink();
        }
        /*if (o.verbose > 1) {
          write_buffer_output(writebuf, writesize, read_count);
          }*/
        //update the chunk information
        if (buffer_count > 0) {
            send_manager_chunk_busy();
            update_chunk(chunks_copied, &buffer_count);
        }
        if (num_copied_files > 0 || num_copied_bytes > 0) {
            send_manager_copy_stats(num_copied_files, num_copied_bytes);
        }
<<<<<<< HEAD
=======
    }

    //update the chunk information
    if (buffer_count > 0) {
        send_manager_chunk_busy();
        update_chunk(chunks_copied, &buffer_count);
    }

    if (num_copied_files > 0 || num_copied_bytes > 0) {
        send_manager_copy_stats(num_copied_files, num_copied_bytes);
    }

>>>>>>> f6d4a2d7
#ifdef MARFS
        if(!MARFS_Path::close_fh()) {
            errsend_fmt(NONFATAL, "Failed to close file handle\n");
        }
#endif
<<<<<<< HEAD
        send_manager_work_done(rank);
        //#ifdef GEN_SYNDATA
        //    syndataDestroyBuffer(synbuf);
        //#endif
        free(workbuf);
        free(writebuf);
    }

    //When a worker is told to compare, it comes here
    void worker_comparelist(int             rank,
            int             sending_rank,
            const char*     base_path,
            path_item*      dest_node,
            struct options& o) {

        MPI_Status   status;
        char *       workbuf;
        char *       writebuf;
        int          worksize;
        int          writesize;
        int          position;
        int          out_position;
        int          read_count;
        path_item    work_node;
        path_item    out_node;
        char         copymsg[MESSAGESIZE];
        off_t        offset;
        size_t       length;
        int          num_compared_files = 0;
        size_t       num_compared_bytes = 0;
        path_item    chunks_copied[CHUNKBUFFER];
        int          buffer_count = 0;
        int          i;
        int          rc;
        int          output = 0;    // did vebosity-level let us print anything?

        PRINT_MPI_DEBUG("rank %d: worker_copylist() Receiving the read_count from %d\n", rank, sending_rank);
        if (MPI_Recv(&read_count, 1, MPI_INT, sending_rank, MPI_ANY_TAG, MPI_COMM_WORLD, &status) != MPI_SUCCESS) {
            errsend(FATAL, "Failed to receive read_count\n");
        }
        worksize = read_count * sizeof(path_list);
        workbuf = (char *) malloc(worksize * sizeof(char));
        if (! workbuf) {
            errsend_fmt(FATAL, "Failed to allocate %lu bytes for workbuf\n", worksize);
        }
=======
    send_manager_work_done(rank);
    free(workbuf);
    free(writebuf);
}
>>>>>>> f6d4a2d7

        writesize = MESSAGESIZE * read_count;
        writebuf = (char *) malloc(writesize * sizeof(char));
        if (! writebuf) {
            errsend_fmt(FATAL, "Failed to allocate %lu bytes for writebuf\n", writesize);
        }

<<<<<<< HEAD
        //gather the path to stat
        PRINT_MPI_DEBUG("rank %d: worker_copylist() Receiving the workbuf from %d\n", rank, sending_rank);
        if (MPI_Recv(workbuf, worksize, MPI_PACKED, MPI_ANY_SOURCE, MPI_ANY_TAG, MPI_COMM_WORLD, &status) != MPI_SUCCESS) {
            errsend(FATAL, "Failed to receive workbuf\n");
        }
        position = 0;
        out_position = 0;
        for (i = 0; i < read_count; i++) {
            PRINT_MPI_DEBUG("rank %d: worker_copylist() unpacking work_node from %d\n", rank, sending_rank);
            MPI_Unpack(workbuf, worksize, &position, &work_node, sizeof(path_item), MPI_CHAR, MPI_COMM_WORLD);
=======
    MPI_Status   status;
    char *       workbuf;
    char *       writebuf;
    int          worksize;
    int          writesize;
    int          position;
    int          out_position;
    int          read_count;
    path_item    work_node;
    path_item    out_node;
    char         copymsg[MESSAGESIZE];
    off_t        offset;
    size_t       length;
    int          num_compared_files = 0;
    size_t       num_compared_bytes = 0;
    path_item    chunks_copied[CHUNKBUFFER];
    int          buffer_count = 0;
    int          i;
    int          rc;
    int          output = 0;    // did vebosity-level let us print anything?

    PRINT_MPI_DEBUG("rank %d: worker_copylist() Receiving the read_count from %d\n", rank, sending_rank);
    if (MPI_Recv(&read_count, 1, MPI_INT, sending_rank, MPI_ANY_TAG, MPI_COMM_WORLD, &status) != MPI_SUCCESS) {
        errsend(FATAL, "Failed to receive read_count\n");
    }

    worksize = read_count * sizeof(path_list);
    workbuf = (char *) malloc(worksize * sizeof(char));
    if (! workbuf) {
        errsend_fmt(FATAL, "Failed to allocate %lu bytes for workbuf\n", worksize);
    }
>>>>>>> f6d4a2d7

            get_output_path(&out_node, base_path, &work_node, dest_node, o);
            stat_item(&out_node, o);
            //sprintf(copymsg, "INFO  DATACOPY Copied %s offs %lld len %lld to %s\n", slavecopy.req, (long long) slavecopy.offset, (long long) slavecopy.length, copyoutpath)
            offset = work_node.chkidx*work_node.chksz;
            length = work_node.chksz;
            rc = compare_file(&work_node, &out_node, o.blocksize, o.meta_data_only, o);
            if (o.meta_data_only || S_ISLNK(work_node.st.st_mode)) {
                sprintf(copymsg, "INFO  DATACOMPARE compared %s to %s", work_node.path, out_node.path);
            }
            else {
                sprintf(copymsg, "INFO  DATACOMPARE compared %s offs %lld len %lld to %s",
                        work_node.path, (long long)offset, (long long)length, out_node.path);
            }

<<<<<<< HEAD
            if (rc == 0) {
                strncat(copymsg, " -- SUCCESS\n", MESSAGESIZE);
            }
            else if (rc == 2 ) {
                strncat(copymsg, " -- MISSING DESTINATION\n", MESSAGESIZE);
                send_manager_nonfatal_inc();
            }
            else {
                strncat(copymsg, " -- MISMATCH\n", MESSAGESIZE);
                send_manager_nonfatal_inc();
            }

            if ((rc != 0)
                    || (o.verbose >= 1)) {
                output = 1;
                MPI_Pack(copymsg, MESSAGESIZE, MPI_CHAR, writebuf, writesize, &out_position, MPI_COMM_WORLD);
            }
=======
    //gather the path to stat
    PRINT_MPI_DEBUG("rank %d: worker_copylist() Receiving the workbuf from %d\n", rank, sending_rank);
    if (MPI_Recv(workbuf, worksize, MPI_PACKED, MPI_ANY_SOURCE, MPI_ANY_TAG, MPI_COMM_WORLD, &status) != MPI_SUCCESS) {
        errsend(FATAL, "Failed to receive workbuf\n");
    }

    position = 0;
    out_position = 0;
    for (i = 0; i < read_count; i++) {
        PRINT_MPI_DEBUG("rank %d: worker_copylist() unpacking work_node from %d\n", rank, sending_rank);
        MPI_Unpack(workbuf, worksize, &position, &work_node, sizeof(path_item), MPI_CHAR, MPI_COMM_WORLD);

        get_output_path(&out_node, base_path, &work_node, dest_node, o);
        stat_item(&out_node, o);
        offset = work_node.chkidx*work_node.chksz;
        length = work_node.chksz;
        rc = compare_file(&work_node, &out_node, o.blocksize, o.meta_data_only, o);
        if (o.meta_data_only || S_ISLNK(work_node.st.st_mode)) {
            sprintf(copymsg, "INFO  DATACOMPARE compared %s to %s", work_node.path, out_node.path);
        }
        else {
            sprintf(copymsg, "INFO  DATACOMPARE compared %s offs %lld len %lld to %s",
                    work_node.path, (long long)offset, (long long)length, out_node.path);
        }
>>>>>>> f6d4a2d7

            // file is 'chunked'?
            if (offset != 0 || length != work_node.st.st_size) {
                chunks_copied[buffer_count] = work_node;
                buffer_count++;
            }
            num_compared_files +=1;
            num_compared_bytes += length;
        }
        if (output) {
            write_buffer_output(writebuf, writesize, read_count);
        }

        // update the chunk information
        if (buffer_count > 0) {
            send_manager_chunk_busy();
            update_chunk(chunks_copied, &buffer_count);
        }

        // report stats for all files (i.e. chunked or non-chunked)
        if (num_compared_files > 0 || num_compared_bytes > 0) {
            send_manager_copy_stats(num_compared_files, num_compared_bytes);
        }
        send_manager_work_done(rank);
        free(workbuf);
        free(writebuf);
    }<|MERGE_RESOLUTION|>--- conflicted
+++ resolved
@@ -37,1507 +37,1291 @@
 struct options o;
 
 int main(int argc, char *argv[]) {
-    //general variables
-    int i;
-    //mpi
-    int rank = 0;
-    int nproc = 0;
-    //getopt
-    int c;
-<<<<<<< HEAD
-
-=======
-    struct options o;
->>>>>>> f6d4a2d7
-    //queues
-    path_list *input_queue_head = NULL;
-    path_list *input_queue_tail = NULL;
-    int        input_queue_count = 0;
-    //paths
-    char        src_path[PATHSIZE_PLUS];
-    char        dest_path[PATHSIZE_PLUS];
-    // should we run (this allows for a clean exit on -h)
-    int ret_val = 0;
-    int run = 1;
+	//general variables
+	int i;
+	//mpi
+	int rank = 0;
+	int nproc = 0;
+	//getopt
+	int c;
+	struct options o;
+	//queues
+	path_list *input_queue_head = NULL;
+	path_list *input_queue_tail = NULL;
+	int        input_queue_count = 0;
+	//paths
+	char        src_path[PATHSIZE_PLUS];
+	char        dest_path[PATHSIZE_PLUS];
+	// should we run (this allows for a clean exit on -h)
+	int ret_val = 0;
+	int run = 1;
 
 #ifdef S3
-    // aws_init() -- actually, curl_global_init() -- is supposed to be
-    // called before *any* threads are created.  Could MPI_Init() create
-    // threads (or call multi-threaded libraries)?  We'll assume so.
-    AWS4C_CHECK( aws_init() );
-    s3_enable_EMC_extensions(1);
+	// aws_init() -- actually, curl_global_init() -- is supposed to be
+	// called before *any* threads are created.  Could MPI_Init() create
+	// threads (or call multi-threaded libraries)?  We'll assume so.
+	AWS4C_CHECK( aws_init() );
+	s3_enable_EMC_extensions(1);
 #endif
 
 #ifdef MARFS
-    // aws_init() (actually, curl_global_init()) is supposed to be done
-    // before *any* threads are created.  Could MPI_Init() create threads
-    // (or call multi-threaded libraries)?  We'll assume so.
-    AWS4C_CHECK( aws_init() );
-    //s3_enable_EMC_extensions(1); TODO: Where does this need to be set
-    //
-
-    {
-        int rootEscalation;
-        rootEscalation = 0;
-
-        if(0 == geteuid()) {
-            rootEscalation = 1;
-        }
-
-        char* const user_name = (char*)"root";
-        if (aws_read_config(user_name)) {
-            fprintf(stderr, "unable to load AWS4C config\n");
-            exit(1);
-        } 
-
-        if(1 == rootEscalation) {
-            if (0 != seteuid(getuid())) {
-                perror("unable to set euid back to user");
-                exit(1);
-            }
-            // probably a no-op, unless someone accidentally sets SGID on pftool.
-            if (0 != setegid(getgid())) {
-                perror("unable to set egid back to user");
-                exit(1);
-            }
-        }
-    }
-
-    if (read_configuration()) {
-        fprintf(stderr, "unable to load MarFS config\n");
-        exit(1);
-    }
-    if (validate_configuration()) {
-        fprintf(stderr, "MarFS config failed validation-tests\n");
-        exit(1);
-    }
-
-
-    init_xattr_specs();
+	// aws_init() (actually, curl_global_init()) is supposed to be done
+	// before *any* threads are created.  Could MPI_Init() create threads
+	// (or call multi-threaded libraries)?  We'll assume so.
+	AWS4C_CHECK( aws_init() );
+	//s3_enable_EMC_extensions(1); TODO: Where does this need to be set
+	//
+
+	{
+		int rootEscalation;
+		rootEscalation = 0;
+
+		if(0 == geteuid()) {
+			rootEscalation = 1;
+		}
+
+		char* const user_name = (char*)"root";
+		if (aws_read_config(user_name)) {
+			fprintf(stderr, "unable to load AWS4C config\n");
+			exit(1);
+		} 
+
+		if(1 == rootEscalation) {
+			if (0 != seteuid(getuid())) {
+				perror("unable to set euid back to user");
+				exit(1);
+			}
+			// probably a no-op, unless someone accidentally sets SGID on pftool.
+			if (0 != setegid(getgid())) {
+				perror("unable to set egid back to user");
+				exit(1);
+			}
+		}
+	}
+
+	if (read_configuration()) {
+		fprintf(stderr, "unable to load MarFS config\n");
+		exit(1);
+	}
+	if (validate_configuration()) {
+		fprintf(stderr, "MarFS config failed validation-tests\n");
+		exit(1);
+	}
+
+
+	init_xattr_specs();
 
 # ifdef USE_SPROXYD
-    // NOTE: sproxyd doesn't require authentication, and so it could work on
-    //     an installation without a ~/.awsAuth file.  But suppose we're
-    //     supporting some repos that use S3 and some that use sproxyd?  In
-    //     that case, the s3 requests will need this.  Loading it once
-    //     up-front, like this, at start-time, means we don't have to reload
-    //     it inside marfs_open(), for every S3 open, but it also means we
-    //     don't know whether we really need it.
-    //
-    // ALSO: At start-up time, $USER is "root".  If we want per-user S3 IDs,
-    //     then we would have to either (a) load them all now, and
-    //     dynamically pick the one we want inside marfs_open(), or (b) call
-    //     aws_read_config() inside marfs_open(), using the euid of the user
-    //     to find ~/.awsAuth.
-    int config_fail_ok = 1;
+	// NOTE: sproxyd doesn't require authentication, and so it could work on
+	//     an installation without a ~/.awsAuth file.  But suppose we're
+	//     supporting some repos that use S3 and some that use sproxyd?  In
+	//     that case, the s3 requests will need this.  Loading it once
+	//     up-front, like this, at start-time, means we don't have to reload
+	//     it inside marfs_open(), for every S3 open, but it also means we
+	//     don't know whether we really need it.
+	//
+	// ALSO: At start-up time, $USER is "root".  If we want per-user S3 IDs,
+	//     then we would have to either (a) load them all now, and
+	//     dynamically pick the one we want inside marfs_open(), or (b) call
+	//     aws_read_config() inside marfs_open(), using the euid of the user
+	//     to find ~/.awsAuth.
+	int config_fail_ok = 1;
 # else
-    int config_fail_ok = 0;
+	int config_fail_ok = 0;
 # endif
 
 #endif
 
-    if (MPI_Init(&argc, &argv) != MPI_SUCCESS) {
-        fprintf(stderr, "Error in MPI_Init\n");
-        return -1;
-    }
-
-    // Get the number of procs
-    if (MPI_Comm_size(MPI_COMM_WORLD, &nproc) != MPI_SUCCESS) {
-        fprintf(stderr, "Error in MPI_Comm_size\n");
-        return -1;
-    }
-    // Get our rank
-    if (MPI_Comm_rank(MPI_COMM_WORLD, &rank) != MPI_SUCCESS) {
-        fprintf(stderr, "Error in MPI_Comm_rank\n");
-        return -1;
-    }
-
-    //Process using getopt
-    //initialize options
-    if (rank == MANAGER_PROC) {
-<<<<<<< HEAD
-
-=======
->>>>>>> f6d4a2d7
-        memset((void*)&o, 0, sizeof(struct options));
-        o.verbose = 0;
-        o.debug = 0;
-        o.use_file_list = 0;
-        o.recurse = 0;
-        o.logging = 0;
-        o.meta_data_only = 1;
-        o.dest_fstype = UNKNOWN_FS;
-        strncpy(o.jid, "TestJob", 128);
-        o.parallel_dest = 0;
-        o.blocksize = (1024 * 1024);
-        o.chunk_at  = (10ULL * 1024 * 1024 * 1024); // 10737418240
-        o.chunksize = (10ULL * 1024 * 1024 * 1024);
-        strncpy(o.exclude, "", PATHSIZE_PLUS);
-        o.max_readdir_ranks = MAXREADDIRRANKS;
-        src_path[0] = '\0';
-        dest_path[0] = '\0';
-        o.testRun = 0;
-
-        // marfs can't default these until we see the destination
-        bool chunk_at_defaulted = true;
-        bool chunk_sz_defaulted = true;
-
-        o.work_type = LSWORK;   // default op is to do a listing (not printed)
+	if (MPI_Init(&argc, &argv) != MPI_SUCCESS) {
+		fprintf(stderr, "Error in MPI_Init\n");
+		return -1;
+	}
+
+	// Get the number of procs
+	if (MPI_Comm_size(MPI_COMM_WORLD, &nproc) != MPI_SUCCESS) {
+		fprintf(stderr, "Error in MPI_Comm_size\n");
+		return -1;
+	}
+	// Get our rank
+	if (MPI_Comm_rank(MPI_COMM_WORLD, &rank) != MPI_SUCCESS) {
+		fprintf(stderr, "Error in MPI_Comm_rank\n");
+		return -1;
+	}
+
+	//Process using getopt
+	//initialize options
+	if (rank == MANAGER_PROC) {
+		memset((void*)&o, 0, sizeof(struct options));
+		o.verbose = 0;
+		o.debug = 0;
+		o.use_file_list = 0;
+		o.recurse = 0;
+		o.logging = 0;
+		o.meta_data_only = 1;
+		o.dest_fstype = UNKNOWN_FS;
+		strncpy(o.jid, "TestJob", 128);
+		o.parallel_dest = 0;
+		o.blocksize = (1024 * 1024);
+		o.chunk_at  = (10ULL * 1024 * 1024 * 1024); // 10737418240
+		o.chunksize = (10ULL * 1024 * 1024 * 1024);
+		strncpy(o.exclude, "", PATHSIZE_PLUS);
+		o.max_readdir_ranks = MAXREADDIRRANKS;
+		src_path[0] = '\0';
+		dest_path[0] = '\0';
+		o.testRun = 0;
+
+		// marfs can't default these until we see the destination
+		bool chunk_at_defaulted = true;
+		bool chunk_sz_defaulted = true;
+
+		o.work_type = LSWORK;   // default op is to do a listing (not printed)
 
 #ifdef GEN_SYNDATA
-        o.syn_pattern[0] = '\0'; // Make sure synthetic data pattern file or name is clear
-        o.syn_size = 0;          // Clear the synthetic data size
-        o.syn_suffix[0] = '\0';  // Clear the synthetic data suffix
+		o.syn_pattern[0] = '\0'; // Make sure synthetic data pattern file or name is clear
+		o.syn_size = 0;          // Clear the synthetic data size
+		o.syn_suffix[0] = '\0';  // Clear the synthetic data suffix
 #endif
 
-        // start MPI - if this fails we cant send the error to thtooloutput proc so we just die now
-        while ((c = getopt(argc, argv, "p:c:j:w:i:s:C:S:a:f:d:W:A:t:X:x:z:e:D:orlPMnhvgT")) != -1) {
-            switch(c) {
-<<<<<<< HEAD
-                case 'p':
-                    //Get the source/beginning path
-                    strncpy(src_path, optarg, PATHSIZE_PLUS);
-                    break;
-                case 'c':
-                    //Get the destination path
-                    strncpy(dest_path, optarg, PATHSIZE_PLUS);
-                    break;
-                case 'j':
-                    strncpy(o.jid, optarg, 128);
-                    break;
-                case 't':
-                    o.dest_fstype = Path::parse_fstype(optarg);
-                    break;
-                case 'w':
-                    // this is <WorkType>, from pfutils.h
-                    // 0 = copy, 1 = list, 2 = compare
-                    o.work_type = atoi(optarg);
-                    break;
-                case 'i':
-                    strncpy(o.file_list, optarg, PATHSIZE_PLUS);
-                    o.use_file_list = 1;
-                    break;
-                case 's':
-                    o.blocksize = str2Size(optarg);
-                    break;
-                case 'C':
-                    o.chunk_at = str2Size(optarg);
-                    break;
-                case 'S':
-                    o.chunksize = str2Size(optarg);
-                    break;
-                case 'D':
-                    o.max_readdir_ranks = atoi(optarg);
-                    break;
-
-                case 'X':
-=======
-            case 'p':
-                //Get the source/beginning path
-                strncpy(src_path, optarg, PATHSIZE_PLUS);
-                break;
-            case 'c':
-                //Get the destination path
-                strncpy(dest_path, optarg, PATHSIZE_PLUS);
-                break;
-            case 'j':
-                strncpy(o.jid, optarg, 128);
-                break;
-            case 't':
-                o.dest_fstype = Path::parse_fstype(optarg);
-                break;
-            case 'w':
-                // this is <WorkType>, from pfutils.h
-                // 0 = copy, 1 = list, 2 = compare
-                o.work_type = atoi(optarg);
-                break;
-            case 'i':
-                strncpy(o.file_list, optarg, PATHSIZE_PLUS);
-                o.use_file_list = 1;
-                break;
-            case 's':
-                o.blocksize = str2Size(optarg);
-                break;
-            case 'C':
-                o.chunk_at = str2Size(optarg);
-                break;
-            case 'S':
-                o.chunksize = str2Size(optarg);
-                break;
-            case 'D':
-                o.max_readdir_ranks = atoi(optarg);
-                break;
-            case 'X':
->>>>>>> f6d4a2d7
+		// start MPI - if this fails we cant send the error to thtooloutput proc so we just die now
+		while ((c = getopt(argc, argv, "p:c:j:w:i:s:C:S:a:f:d:W:A:t:X:x:z:e:D:orlPMnhvgT")) != -1) {
+			switch(c) {
+				case 'p':
+					//Get the source/beginning path
+					strncpy(src_path, optarg, PATHSIZE_PLUS);
+					break;
+				case 'c':
+					//Get the destination path
+					strncpy(dest_path, optarg, PATHSIZE_PLUS);
+					break;
+				case 'j':
+					strncpy(o.jid, optarg, 128);
+					break;
+				case 't':
+					o.dest_fstype = Path::parse_fstype(optarg);
+					break;
+				case 'w':
+					// this is <WorkType>, from pfutils.h
+					// 0 = copy, 1 = list, 2 = compare
+					o.work_type = atoi(optarg);
+					break;
+				case 'i':
+					strncpy(o.file_list, optarg, PATHSIZE_PLUS);
+					o.use_file_list = 1;
+					break;
+				case 's':
+					o.blocksize = str2Size(optarg);
+					break;
+				case 'C':
+					o.chunk_at = str2Size(optarg);
+					break;
+				case 'S':
+					o.chunksize = str2Size(optarg);
+					break;
+				case 'D':
+					o.max_readdir_ranks = atoi(optarg);
+					break;
+
+				case 'X':
 #ifdef GEN_SYNDATA
-                    strncpy(o.syn_pattern, optarg, 128);
+					strncpy(o.syn_pattern, optarg, 128);
 #else
-                    errsend(NONFATAL,"configure with --enable-syndata, to use option '-X'");
+					errsend(NONFATAL,"configure with --enable-syndata, to use option '-X'");
 #endif
-<<<<<<< HEAD
-                    break;
-
-                case 'x':
+					break;
+
+				case 'x':
 #ifdef GEN_SYNDATA
-                    int slen;
-
-                    o.syn_size = str2Size(optarg);
-                    strncpy(o.syn_suffix,optarg,SYN_SUFFIX_MAX-2); // two less, so that we can add a 'b' if needed
-=======
-                break;
-            case 'x':
+					int slen;
+
+					o.syn_size = str2Size(optarg);
+					strncpy(o.syn_suffix,optarg,SYN_SUFFIX_MAX-2); // two less, so that we can add a 'b' if needed
+
+					// if last character is a digit -> add a 'b' for bytes
+					if (isdigit(o.syn_suffix[(slen=strlen(o.syn_suffix))-1])) {
+						o.syn_suffix[slen] = 'b'; o.syn_suffix[slen+1] = '\0';
+					}
+#else
+					errsend(NONFATAL,"configure with --enable-syndata, to use option '-x'");
+#endif
+					break;
+
+#ifdef FUSE_CHUNKER
+				case 'a':
+					strncpy(o.archive_path, optarg, PATHSIZE_PLUS);
+					break;
+				case 'f':
+					strncpy(o.fuse_path, optarg, PATHSIZE_PLUS);
+					o.use_fuse = 1;
+					break;
+				case 'd':
+					o.fuse_chunkdirs = atoi(optarg);
+					break;
+				case 'W':
+					o.fuse_chunk_at = str2Size(optarg);
+					break;
+				case 'A':
+					o.fuse_chunksize = str2Size(optarg);
+					break;
+#endif
+
+				case 'o':
+					o.preserve = 1; // preserve ownership, during copies.
+					break;
+
+#ifdef PLFS
+				case 'z':
+					o.plfs_chunksize = str2Size(optarg);
+					break;
+#endif
+
+				case 'n':
+					//different
+					o.different = 1;  // falls through ... on purpose?
+
+				case 'r':
+					o.recurse = 1;
+					break;
+				case 'l':
+					o.logging = 1;
+					break;
+				case 'P':
+					o.parallel_dest = 1;
+					break;
+				case 'M':
+					o.meta_data_only = 0;
+					break;
+
+				case 'v':
+					// each '-v' increases verbosity, as follows
+					//  = 0  minimal output enough to see that something is happening
+					//  = 1  file-by-file chunk-by-chunk output
+					//  = 2  also show the INFO messages from stat, etc
+					o.verbose += 1;
+					break;
+
+				case 'g':
+					// each '-g' increases diagnostics level, as follows
+					//  = 1  means make a runtime infinite loop, for gdb
+					//  = 2  means show S3 client/server interaction
+					o.debug += 1;
+					break;
+
+				case 'e':
+					strncpy(o.exclude, optarg, PATHSIZE_PLUS);
+					o.exclude[PATHSIZE_PLUS-1] = '\0';
+					break;
+
+				case 'h':
+					//Help -- incoming!
+					usage();
+					run=0;
+					break;
+
+				case 'T':
+					o.testRun += 1;
+					break;
+
+				case '?':
+					return -1;
+				default:
+					break;
+			}
+		}
+
+		// Wait for someone to attach gdb, before proceeding.
+		// Then you could do something like this:
+		//   'ps -elf | grep pftool | egrep -v '(mpirun|grep)'
+		//
+		// With the minimal number of MPI tasks (4), that might look like this:
+		//   4 S user 17435 17434  0 80 0 - 57505 hrtime 13:16 pts/2 00:00:00 pftool ...
+		//   4 R user 17436 17434 75 80 0 - 57505 -      13:16 pts/2 00:00:05 pftool ...
+		//   4 R user 17437 17434 75 80 0 - 57505 -      13:16 pts/2 00:00:05 pftool ...
+		//   4 R user 17438 17434 75 80 0 - 57505 -      13:16 pts/2 00:00:05 pftool ...
+		//
+		// Thus, 17435 is rank 0 (manager), and 17438 is rank 3 (the first worker task).
+		// Then,
+		//   $ gdb pftool 17438     [capture the worker task we want to debug]
+		//   (gdb) ^Z               [save for later]
+		//   $ gdb pftool 17435     [capture the manager task that is looping]
+		//   (gdb) fin              [exit __nanosleep_nocancel()]
+		//   (gdb) fin              [exit __sleep()]
+		//   (gdb) set var gdb=1    [allow the loop below to exit]
+		//   (gdb) q                [quit debugging the manager rank]
+		//   $ fg                   [resume debugging rank 3, set breaks, continue]
+		//
+		if (o.debug == 1) {
+			volatile int gdb = 0; // don't optimize me, bro!
+			while (!gdb) {
+				fprintf(stderr, "spinning waiting for gdb attach\n");
+				sleep(5);
+			}
+		}
+		if (dest_path[0] != '\0' && (o.work_type == LSWORK)) {
+			fprintf(stderr, "Invalid option set, do not  use option '-c' when listing files\n");
+			return -1;
+		}
+	}
+
+	MPI_Barrier(MPI_COMM_WORLD);
+
+	// assure the minimal number of ranks exist
+	if (nproc <= START_PROC) {
+		fprintf(stderr, "Requires at least %d ranks\n", START_PROC +1);
+		return -1;
+	}
+
+	//broadcast all the options
+	MPI_Bcast(&o.verbose, 1, MPI_INT, MANAGER_PROC, MPI_COMM_WORLD);
+	MPI_Bcast(&o.debug, 1, MPI_INT, MANAGER_PROC, MPI_COMM_WORLD);
+	MPI_Bcast(&o.recurse, 1, MPI_INT, MANAGER_PROC, MPI_COMM_WORLD);
+	MPI_Bcast(&o.logging, 1, MPI_INT, MANAGER_PROC, MPI_COMM_WORLD);
+	MPI_Bcast(&o.dest_fstype, 1, MPI_INT, MANAGER_PROC, MPI_COMM_WORLD);
+	MPI_Bcast(&o.different, 1, MPI_INT, MANAGER_PROC, MPI_COMM_WORLD);
+	MPI_Bcast(&o.parallel_dest, 1, MPI_INT, MANAGER_PROC, MPI_COMM_WORLD);
+	MPI_Bcast(&o.work_type, 1, MPI_INT, MANAGER_PROC, MPI_COMM_WORLD);
+	MPI_Bcast(&o.meta_data_only, 1, MPI_INT, MANAGER_PROC, MPI_COMM_WORLD);
+	MPI_Bcast(&o.blocksize, 1, MPI_DOUBLE, MANAGER_PROC, MPI_COMM_WORLD);
+	MPI_Bcast(&o.chunk_at, 1, MPI_DOUBLE, MANAGER_PROC, MPI_COMM_WORLD);
+	MPI_Bcast(&o.chunksize, 1, MPI_DOUBLE, MANAGER_PROC, MPI_COMM_WORLD);
+	MPI_Bcast(&o.preserve, 1, MPI_INT, MANAGER_PROC, MPI_COMM_WORLD);
+	MPI_Bcast(&o.testRun, 1, MPI_INT, MANAGER_PROC, MPI_COMM_WORLD);
+	MPI_Bcast(&o.use_file_list, 1, MPI_INT, MANAGER_PROC, MPI_COMM_WORLD);
+	MPI_Bcast(o.jid, 128, MPI_CHAR, MANAGER_PROC, MPI_COMM_WORLD);
+	MPI_Bcast(o.exclude, PATHSIZE_PLUS, MPI_CHAR, MANAGER_PROC, MPI_COMM_WORLD);
+
 #ifdef GEN_SYNDATA
-                int slen;
-                o.syn_size = str2Size(optarg);
-                strncpy(o.syn_suffix,optarg,SYN_SUFFIX_MAX-2); // two less, so that we can add a 'b' if needed
->>>>>>> f6d4a2d7
-
-                    // if last character is a digit -> add a 'b' for bytes
-                    if (isdigit(o.syn_suffix[(slen=strlen(o.syn_suffix))-1])) {
-                        o.syn_suffix[slen] = 'b'; o.syn_suffix[slen+1] = '\0';
-                    }
-#else
-                    errsend(NONFATAL,"configure with --enable-syndata, to use option '-x'");
+	MPI_Bcast(o.syn_pattern, 128, MPI_CHAR, MANAGER_PROC, MPI_COMM_WORLD);
+	MPI_Bcast(o.syn_suffix, SYN_SUFFIX_MAX, MPI_CHAR, MANAGER_PROC, MPI_COMM_WORLD);
+	MPI_Bcast(&o.syn_size, 1, MPI_DOUBLE, MANAGER_PROC, MPI_COMM_WORLD);
 #endif
-<<<<<<< HEAD
-                    break;
-
-#ifdef FUSE_CHUNKER
-                case 'a':
-                    strncpy(o.archive_path, optarg, PATHSIZE_PLUS);
-                    break;
-                case 'f':
-                    strncpy(o.fuse_path, optarg, PATHSIZE_PLUS);
-                    o.use_fuse = 1;
-                    break;
-                case 'd':
-                    o.fuse_chunkdirs = atoi(optarg);
-                    break;
-                case 'W':
-                    o.fuse_chunk_at = str2Size(optarg);
-                    break;
-                case 'A':
-                    o.fuse_chunksize = str2Size(optarg);
-                    break;
+
+	// Path factory might want to use some of these fields.
+	// TBD: Maybe we also want the src files processed via enqueue_path(), below.
+	// 
+	PathFactory::initialize(&o, rank, nproc, src_path, dest_path);
+
+#ifdef MARFS
+	if (o.debug == 2) {
+		aws_set_debug(1);
+	}
 #endif
 
-                case 'o':
-                    o.preserve = 1; // preserve ownership, during copies.
-                    break;
-
-#ifdef PLFS
-                case 'z':
-                    o.plfs_chunksize = str2Size(optarg);
-                    break;
-#endif
-
-                case 'n':
-                    //different
-                    o.different = 1;  // falls through ... on purpose?
-
-                case 'r':
-                    o.recurse = 1;
-                    break;
-                case 'l':
-                    o.logging = 1;
-                    break;
-                case 'P':
-                    o.parallel_dest = 1;
-                    break;
-                case 'M':
-                    o.meta_data_only = 0;
-                    break;
-
-                case 'v':
-                    // each '-v' increases verbosity, as follows
-                    //  = 0  minimal output enough to see that something is happening
-                    //  = 1  file-by-file chunk-by-chunk output
-                    //  = 2  also show the INFO messages from stat, etc
-                    o.verbose += 1;
-                    break;
-
-                case 'g':
-                    // each '-g' increases diagnostics level, as follows
-                    //  = 1  means make a runtime infinite loop, for gdb
-                    //  = 2  means show S3 client/server interaction
-                    o.debug += 1;
-                    break;
-
-                case 'e':
-                    strncpy(o.exclude, optarg, PATHSIZE_PLUS);
-                    o.exclude[PATHSIZE_PLUS-1] = '\0';
-                    break;
-
-                case 'h':
-                    //Help -- incoming!
-                    usage();
-                    run=0;
-                    break;
-
-                case 'T':
-                    o.testRun += 1;
-                    break;
-
-                case '?':
-                    return -1;
-                default:
-                    break;
-=======
-                break;
-            case 'o':
-                o.preserve = 1; // preserve ownership, during copies.
-                break;
-            case 'n':
-                //different
-                o.different = 1;  // falls through ... on purpose?
-            case 'r':
-                o.recurse = 1;
-                break;
-            case 'l':
-                o.logging = 1;
-                break;
-            case 'P':
-                o.parallel_dest = 1;
-                break;
-            case 'M':
-                o.meta_data_only = 0;
-                break;
-            case 'v':
-                // each '-v' increases verbosity, as follows
-                //  = 0  minimal output enough to see that something is happening
-                //  = 1  file-by-file chunk-by-chunk output
-                //  = 2  also show the INFO messages from stat, etc
-                o.verbose += 1;
-                break;
-            case 'g':
-                // each '-g' increases diagnostics level, as follows
-                //  = 1  means make a runtime infinite loop, for gdb
-                //  = 2  means show S3 client/server interaction
-                o.debug += 1;
-                break;
-            case 'e':
-                strncpy(o.exclude, optarg, PATHSIZE_PLUS);
-                o.exclude[PATHSIZE_PLUS-1] = '\0';
-                break;
-            case 'h':
-                //Help -- incoming!
-                usage();
-                run=0;
-                break;
-            case '?':
-                return -1;
-            default:
-                break;
->>>>>>> f6d4a2d7
-            }
-        }
-
-        // Wait for someone to attach gdb, before proceeding.
-        // Then you could do something like this:
-        //   'ps -elf | grep pftool | egrep -v '(mpirun|grep)'
-        //
-        // With the minimal number of MPI tasks (4), that might look like this:
-        //   4 S user 17435 17434  0 80 0 - 57505 hrtime 13:16 pts/2 00:00:00 pftool ...
-        //   4 R user 17436 17434 75 80 0 - 57505 -      13:16 pts/2 00:00:05 pftool ...
-        //   4 R user 17437 17434 75 80 0 - 57505 -      13:16 pts/2 00:00:05 pftool ...
-        //   4 R user 17438 17434 75 80 0 - 57505 -      13:16 pts/2 00:00:05 pftool ...
-        //
-        // Thus, 17435 is rank 0 (manager), and 17438 is rank 3 (the first worker task).
-        // Then,
-        //   $ gdb pftool 17438     [capture the worker task we want to debug]
-        //   (gdb) ^Z               [save for later]
-        //   $ gdb pftool 17435     [capture the manager task that is looping]
-        //   (gdb) fin              [exit __nanosleep_nocancel()]
-        //   (gdb) fin              [exit __sleep()]
-        //   (gdb) set var gdb=1    [allow the loop below to exit]
-        //   (gdb) q                [quit debugging the manager rank]
-        //   $ fg                   [resume debugging rank 3, set breaks, continue]
-        //
-        if (o.debug == 1) {
-            volatile int gdb = 0; // don't optimize me, bro!
-            while (!gdb) {
-                fprintf(stderr, "spinning waiting for gdb attach\n");
-                sleep(5);
-            }
-        }
-        if (dest_path[0] != '\0' && (o.work_type == LSWORK)) {
-            fprintf(stderr, "Invalid option set, do not  use option '-c' when listing files\n");
-            return -1;
-        }
-    }
-
-    MPI_Barrier(MPI_COMM_WORLD);
-
-    // assure the minimal number of ranks exist
-    if (nproc <= START_PROC) {
-        fprintf(stderr, "Requires at least %d ranks\n", START_PROC +1);
-        return -1;
-    }
-
-    //broadcast all the options
-    MPI_Bcast(&o.verbose, 1, MPI_INT, MANAGER_PROC, MPI_COMM_WORLD);
-    MPI_Bcast(&o.debug, 1, MPI_INT, MANAGER_PROC, MPI_COMM_WORLD);
-    MPI_Bcast(&o.recurse, 1, MPI_INT, MANAGER_PROC, MPI_COMM_WORLD);
-    MPI_Bcast(&o.logging, 1, MPI_INT, MANAGER_PROC, MPI_COMM_WORLD);
-    MPI_Bcast(&o.dest_fstype, 1, MPI_INT, MANAGER_PROC, MPI_COMM_WORLD);
-    MPI_Bcast(&o.different, 1, MPI_INT, MANAGER_PROC, MPI_COMM_WORLD);
-    MPI_Bcast(&o.parallel_dest, 1, MPI_INT, MANAGER_PROC, MPI_COMM_WORLD);
-    MPI_Bcast(&o.work_type, 1, MPI_INT, MANAGER_PROC, MPI_COMM_WORLD);
-    MPI_Bcast(&o.meta_data_only, 1, MPI_INT, MANAGER_PROC, MPI_COMM_WORLD);
-    MPI_Bcast(&o.blocksize, 1, MPI_DOUBLE, MANAGER_PROC, MPI_COMM_WORLD);
-    MPI_Bcast(&o.chunk_at, 1, MPI_DOUBLE, MANAGER_PROC, MPI_COMM_WORLD);
-    MPI_Bcast(&o.chunksize, 1, MPI_DOUBLE, MANAGER_PROC, MPI_COMM_WORLD);
-    MPI_Bcast(&o.preserve, 1, MPI_INT, MANAGER_PROC, MPI_COMM_WORLD);
-<<<<<<< HEAD
-    MPI_Bcast(&o.testRun, 1, MPI_INT, MANAGER_PROC, MPI_COMM_WORLD);
-
-#ifdef FUSE_CHUNKER
-    MPI_Bcast(o.archive_path, PATHSIZE_PLUS, MPI_CHAR, MANAGER_PROC, MPI_COMM_WORLD);
-    MPI_Bcast(o.fuse_path, PATHSIZE_PLUS, MPI_CHAR, MANAGER_PROC, MPI_COMM_WORLD);
-    MPI_Bcast(&o.use_fuse, 1, MPI_INT, MANAGER_PROC, MPI_COMM_WORLD);
-    MPI_Bcast(&o.fuse_chunkdirs, 1, MPI_INT, MANAGER_PROC, MPI_COMM_WORLD);
-    MPI_Bcast(&o.fuse_chunk_at, 1, MPI_DOUBLE, MANAGER_PROC, MPI_COMM_WORLD);
-    MPI_Bcast(&o.fuse_chunksize, 1, MPI_DOUBLE, MANAGER_PROC, MPI_COMM_WORLD);
-#endif
-
-#ifdef PLFS
-    MPI_Bcast(&o.plfs_chunksize, 1, MPI_DOUBLE, MANAGER_PROC, MPI_COMM_WORLD);
-#endif
-
-=======
->>>>>>> f6d4a2d7
-    MPI_Bcast(&o.use_file_list, 1, MPI_INT, MANAGER_PROC, MPI_COMM_WORLD);
-    MPI_Bcast(o.jid, 128, MPI_CHAR, MANAGER_PROC, MPI_COMM_WORLD);
-    MPI_Bcast(o.exclude, PATHSIZE_PLUS, MPI_CHAR, MANAGER_PROC, MPI_COMM_WORLD);
-
-#ifdef GEN_SYNDATA
-    MPI_Bcast(o.syn_pattern, 128, MPI_CHAR, MANAGER_PROC, MPI_COMM_WORLD);
-    MPI_Bcast(o.syn_suffix, SYN_SUFFIX_MAX, MPI_CHAR, MANAGER_PROC, MPI_COMM_WORLD);
-    MPI_Bcast(&o.syn_size, 1, MPI_DOUBLE, MANAGER_PROC, MPI_COMM_WORLD);
-#endif
-
-    // Path factory might want to use some of these fields.
-    // TBD: Maybe we also want the src files processed via enqueue_path(), below.
-    // 
-    PathFactory::initialize(&o, rank, nproc, src_path, dest_path);
-
-#ifdef MARFS
-    if (o.debug == 2) {
-        aws_set_debug(1);
-    }
-#endif
-
-    //Modifies the path based on recursion/wildcards
-    //wildcard
-    if (rank == MANAGER_PROC) {
-        if ((optind < argc) && (o.use_file_list)) { // only one of them is enqueued, below
-            printf("Provided sources via '-i' and on the command-line\n");
-            MPI_Abort(MPI_COMM_WORLD, -1);
-        }
-        if(!o.use_file_list && 0 == strnlen(src_path, PATHSIZE_PLUS)) {
-            printf("No souce was provided\n");
-            MPI_Abort(MPI_COMM_WORLD, -1);
-        }
-        if((COMPAREWORK == o.work_type || COPYWORK == o.work_type) &&
-                0 == strnlen(dest_path, PATHSIZE_PLUS)) {
-            printf("No destination was provided\n");
-            MPI_Abort(MPI_COMM_WORLD, -1);
-        }
-
-        //process remaining optind for * and multiple src files
-        // stick them on the input_queue
-        if (optind < argc) {
-            enqueue_path(&input_queue_head, &input_queue_tail, src_path, &input_queue_count);
-            for (i = optind; i < argc; ++i) {
-                enqueue_path(&input_queue_head, &input_queue_tail, argv[i], &input_queue_count);
-            }
-        }
-        else if (o.use_file_list) {
-            //we were provided a file list
-            //
-            // NOTE: We'll just assume the file-list is stored on a POSIX
-            //       filesys, so we don't have to add fgets() methods to all
-            //       the PATH subclasses.
-            FILE *fp;
-            char list_path[PATHSIZE_PLUS];
-            fp = fopen(o.file_list, "r");
-            while (fgets(list_path, PATHSIZE_PLUS, fp) != NULL) {
-                size_t path_len = strlen(list_path);
-                if (list_path[path_len -1] == '\n') {
-                    list_path[path_len -1] = '\0';
-                }
-                enqueue_path(&input_queue_head, &input_queue_tail, list_path, &input_queue_count);
-            }
-            fclose(fp);
-        } else
-            enqueue_path(&input_queue_head, &input_queue_tail, src_path, &input_queue_count);
-        
-        // run realpath on output dir
-        char buf[PATHSIZE_PLUS];
-        strcpy(buf, dest_path);
-        do {
-            strcpy(dest_path, buf);
-            PathPtr p_dest(PathFactory::create(dest_path));
-            if(NULL == p_dest->realpath(buf) && ENOENT != errno) {
-                fprintf(stderr, "Failed to realpath dest_path: %s\n", dest_path);
-                MPI_Abort(MPI_COMM_WORLD, -1);
-            }
-        } while(0 != strcmp(dest_path, buf));
-
-        if (input_queue_head != input_queue_tail && (o.work_type == COPYWORK || o.work_type == COMPAREWORK)) {
-<<<<<<< HEAD
-            //// struct stat dest_stat;
-            //// int         statrc = lstat(dest_path, &dest_stat);
-            //// if (statrc < 0 || !S_ISDIR(dest_stat.st_mode)) {
-            ////     printf("Multiple inputs and target '%s' is not a directory\n", dest_path);
-            ////     MPI_Abort(MPI_COMM_WORLD, -1);
-            //// }
-
-            PathPtr p_dest(PathFactory::create(dest_path));
-=======
-                        PathPtr p_dest(PathFactory::create(dest_path));
->>>>>>> f6d4a2d7
-            if (!p_dest->exists() || !p_dest->is_dir()) {
-                printf("Multiple inputs and target '%s' is not a directory\n", dest_path);
-                MPI_Abort(MPI_COMM_WORLD, -1);
-            }
-        }
-
-        // loop though the input queue and make sure it does not match the dest_path
-        // also check for anything that should be excluded
-        path_list *prev = NULL;
-        path_list *head = input_queue_head;
-        while(head != NULL) {
-            // realpath the src
-            char buf[PATHSIZE_PLUS];
-            strcpy(buf, head->data.path);
-            do {
-                strcpy(head->data.path, buf);
-                PathPtr p_src(PathFactory::create(head->data.path));
-                if(NULL == p_src->realpath(buf)) {
-                    fprintf(stderr, "Failed to realpath src: %s\n", head->data.path);
-                    MPI_Abort(MPI_COMM_WORLD, -1);
-                }
-            } while(0 != strcmp(head->data.path, buf));
-
-            // checking dest_path against src
-            if(o.work_type == COPYWORK) {
-                if(0 == strcmp(dest_path, head->data.path)) {
-                    printf("The file \"%s\" is both a source and destination\n", dest_path);
-                    MPI_Abort(MPI_COMM_WORLD, -1);
-                }
-            }
-
-            // check for exclusions
-            if(0 == fnmatch(o.exclude, head->data.path, 0)) {
-                path_list *oldHead;
-                if (o.verbose >= 1) {
-                    printf("Excluding: %s\n", head->data.path);
-                }
-                if(head == input_queue_head) {
-                    input_queue_head = head->next;
-                }
-                if(head == input_queue_tail) {
-                    input_queue_tail = prev;
-                }
-                if(NULL != prev) {
-                    prev->next = head->next;
-                }
-                oldHead = head;
-                head = head->next;
-                free(oldHead);
-                input_queue_count--;
-            } else {
-                prev = head;
-                head = head->next;
-            }
-        }
-
-        if(NULL == input_queue_head) {
-            printf("No source was provided/all was excluded so no work will be done\n");
-            run=0;
-        }
-    }
-
-    // tell the wokers weather or not we are going to run
-    MPI_Bcast(&run, 1, MPI_INT, MANAGER_PROC, MPI_COMM_WORLD);
-
-    // take on the role appropriate to our rank.
-    if (run) {
-        if (rank == MANAGER_PROC) {
-            ret_val = manager(rank, o, nproc, input_queue_head, input_queue_tail, input_queue_count, dest_path);
-        }
-        else {
-            worker(rank, o);
-        }
-    }
-
-    MPI_Finalize();
-    return ret_val;
+	//Modifies the path based on recursion/wildcards
+	//wildcard
+	if (rank == MANAGER_PROC) {
+		if ((optind < argc) && (o.use_file_list)) { // only one of them is enqueued, below
+			printf("Provided sources via '-i' and on the command-line\n");
+			MPI_Abort(MPI_COMM_WORLD, -1);
+		}
+		if(!o.use_file_list && 0 == strnlen(src_path, PATHSIZE_PLUS)) {
+			printf("No souce was provided\n");
+			MPI_Abort(MPI_COMM_WORLD, -1);
+		}
+		if((COMPAREWORK == o.work_type || COPYWORK == o.work_type) &&
+				0 == strnlen(dest_path, PATHSIZE_PLUS)) {
+			printf("No destination was provided\n");
+			MPI_Abort(MPI_COMM_WORLD, -1);
+		}
+
+		//process remaining optind for * and multiple src files
+		// stick them on the input_queue
+		if (optind < argc) {
+			enqueue_path(&input_queue_head, &input_queue_tail, src_path, &input_queue_count);
+			for (i = optind; i < argc; ++i) {
+				enqueue_path(&input_queue_head, &input_queue_tail, argv[i], &input_queue_count);
+			}
+		}
+		else if (o.use_file_list) {
+			//we were provided a file list
+			//
+			// NOTE: We'll just assume the file-list is stored on a POSIX
+			//       filesys, so we don't have to add fgets() methods to all
+			//       the PATH subclasses.
+			FILE *fp;
+			char list_path[PATHSIZE_PLUS];
+			fp = fopen(o.file_list, "r");
+			while (fgets(list_path, PATHSIZE_PLUS, fp) != NULL) {
+				size_t path_len = strlen(list_path);
+				if (list_path[path_len -1] == '\n') {
+					list_path[path_len -1] = '\0';
+				}
+				enqueue_path(&input_queue_head, &input_queue_tail, list_path, &input_queue_count);
+			}
+			fclose(fp);
+		} else
+			enqueue_path(&input_queue_head, &input_queue_tail, src_path, &input_queue_count);
+
+		// run realpath on output dir
+		char buf[PATHSIZE_PLUS];
+		strcpy(buf, dest_path);
+		do {
+			strcpy(dest_path, buf);
+			PathPtr p_dest(PathFactory::create(dest_path));
+			if(NULL == p_dest->realpath(buf) && ENOENT != errno) {
+				fprintf(stderr, "Failed to realpath dest_path: %s\n", dest_path);
+				MPI_Abort(MPI_COMM_WORLD, -1);
+			}
+		} while(0 != strcmp(dest_path, buf));
+
+		if (input_queue_head != input_queue_tail && (o.work_type == COPYWORK || o.work_type == COMPAREWORK)) {
+			PathPtr p_dest(PathFactory::create(dest_path));
+			if (!p_dest->exists() || !p_dest->is_dir()) {
+				printf("Multiple inputs and target '%s' is not a directory\n", dest_path);
+				MPI_Abort(MPI_COMM_WORLD, -1);
+			}
+		}
+
+		// loop though the input queue and make sure it does not match the dest_path
+		// also check for anything that should be excluded
+		path_list *prev = NULL;
+		path_list *head = input_queue_head;
+		while(head != NULL) {
+			// realpath the src
+			char buf[PATHSIZE_PLUS];
+			strcpy(buf, head->data.path);
+			do {
+				strcpy(head->data.path, buf);
+				PathPtr p_src(PathFactory::create(head->data.path));
+				if(NULL == p_src->realpath(buf)) {
+					fprintf(stderr, "Failed to realpath src: %s\n", head->data.path);
+					MPI_Abort(MPI_COMM_WORLD, -1);
+				}
+			} while(0 != strcmp(head->data.path, buf));
+
+			// checking dest_path against src
+			if(o.work_type == COPYWORK) {
+				if(0 == strcmp(dest_path, head->data.path)) {
+					printf("The file \"%s\" is both a source and destination\n", dest_path);
+					MPI_Abort(MPI_COMM_WORLD, -1);
+				}
+			}
+
+			// check for exclusions
+			if(0 == fnmatch(o.exclude, head->data.path, 0)) {
+				path_list *oldHead;
+				if (o.verbose >= 1) {
+					printf("Excluding: %s\n", head->data.path);
+				}
+				if(head == input_queue_head) {
+					input_queue_head = head->next;
+				}
+				if(head == input_queue_tail) {
+					input_queue_tail = prev;
+				}
+				if(NULL != prev) {
+					prev->next = head->next;
+				}
+				oldHead = head;
+				head = head->next;
+				free(oldHead);
+				input_queue_count--;
+			} else {
+				prev = head;
+				head = head->next;
+			}
+		}
+
+		if(NULL == input_queue_head) {
+			printf("No source was provided/all was excluded so no work will be done\n");
+			run=0;
+		}
+	}
+
+	// tell the wokers weather or not we are going to run
+	MPI_Bcast(&run, 1, MPI_INT, MANAGER_PROC, MPI_COMM_WORLD);
+
+	// take on the role appropriate to our rank.
+	if (run) {
+		if (rank == MANAGER_PROC) {
+			ret_val = manager(rank, o, nproc, input_queue_head, input_queue_tail, input_queue_count, dest_path);
+		}
+		else {
+			worker(rank, o);
+		}
+	}
+
+	MPI_Finalize();
+	return ret_val;
 }
 
 
 // reduce a large number to e.g. "3.54 G"
 void human_readable(char* buf, size_t buf_size, size_t value) {
-    const char*    unit_name[] = { "", "k", "M", "G", "T", "P", NULL };
-    unsigned unit = 0;
-    float    remain = float(value);
-    while ((remain > 1024) && (unit_name[unit +1])) {
-        remain /= 1024;
-        ++unit;
-    }
-
-    if (unit)
-        sprintf(buf, "%3.1f %s", remain, unit_name[unit]);
-    else
-        sprintf(buf, "%ld ", value);
+	const char*    unit_name[] = { "", "k", "M", "G", "T", "P", NULL };
+	unsigned unit = 0;
+	float    remain = float(value);
+	while ((remain > 1024) && (unit_name[unit +1])) {
+		remain /= 1024;
+		++unit;
+	}
+
+	if (unit)
+		sprintf(buf, "%3.1f %s", remain, unit_name[unit]);
+	else
+		sprintf(buf, "%ld ", value);
 }
 
 // taking care to avoid losing significant precision ...
 float diff_time(struct timeval* later, struct timeval* earlier) {
-    static const float MILLION   = 1000000.f;
-    float n = later->tv_sec - earlier->tv_sec;
-    n += (later->tv_usec / MILLION);
-    n -= (earlier->tv_usec / MILLION);
-    return n;
+	static const float MILLION   = 1000000.f;
+	float n = later->tv_sec - earlier->tv_sec;
+	n += (later->tv_usec / MILLION);
+	n -= (earlier->tv_usec / MILLION);
+	return n;
 }
 
 int manager(int             rank,
-        struct options& o,
-        int             nproc,
-        path_list*      input_queue_head,
-        path_list*      input_queue_tail,
-        int             input_queue_count,
-        const char*     dest_path) {
-
-    MPI_Status  status;
-    int         message_ready = 0;
-    int         probecount = 0;
-    int         prc;
-    int         type_cmd;
-    int         work_rank;
-    int         sending_rank;
-    int         i;
-    struct worker_proc_status* proc_status;
-    int readdir_rank_count = 0;
-
-    struct timeval in;
-    struct timeval out;
-
-    int         non_fatal = 0;
-
-    int         examined_file_count = 0;
-    int         examined_dir_count = 0;
-    size_t      examined_byte_count = 0;
-    size_t      finished_byte_count = 0;
-
-    char        message[MESSAGESIZE];
-    char        errmsg[MESSAGESIZE];
-    char        base_path[PATHSIZE_PLUS];
-    char        temp_path[PATHSIZE_PLUS];
-
-    struct stat st;
-
-    path_item   beginning_node = {0};
-    path_item   dest_node;
-    path_list*  iter = NULL;
-    int         num_copied_files = 0;
-    size_t      num_copied_bytes = 0;
-    size_t      num_copied_bytes_prev = 0; // captured at previous timer
-    work_buf_list* stat_buf_list      = NULL;
-    int            stat_buf_list_size = 0;
-    work_buf_list* process_buf_list   = NULL;
-    int            process_buf_list_size = 0;
-    work_buf_list* dir_buf_list       = NULL;
-    int            dir_buf_list_size  = 0;
-    int         mpi_ret_code;
-    int         rc;
-    int         start = 1;
-
-    // for the "low-verbosity" output, we just periodically print
-    // cumulative stats.  We create a non-interrupting timer which we just
-    // poll.  However, that will give us not-very-perfect intervals, so we
-    // also mark the TOD each time we detect the expiration.  That lets us
-    // compute incremental BW more accurately.
-    static const size_t  output_timeout = 10; // secs per expiration
-    timer_t              timer;
-    struct sigevent      event;
-    struct itimerspec    itspec_new;
-    struct itimerspec    itspec_cur;
-    int                  timer_count = 0; // timer expirations
-    struct timeval       now;   // time-of-day when the timer expired
-    struct timeval       prev;  // previous expiration
-
-    if (! o.verbose) {
-        // create timer
-        event.sigev_notify = SIGEV_NONE; // we'll poll for timeout
-        if (timer_create(CLOCK_MONOTONIC, &event, &timer)) {
-            errsend_fmt(FATAL, "failed to initialize timer '%s'\n", strerror(errno));
-        }
-
-        // initialize to expire after <output_timeout> sec
-        itspec_new.it_value.tv_sec     = output_timeout;
-        itspec_new.it_value.tv_nsec    = 0;
-        itspec_new.it_interval.tv_sec  = 0;
-        itspec_new.it_interval.tv_nsec = 0;
-
-        if (timer_settime(timer, 0, &itspec_new, &itspec_cur)) {
-            errsend_fmt(FATAL, "failed to set timer '%s'\n", strerror(errno));
-        }
-        // capture time-of-day, for accurate BW
-        gettimeofday(&prev, NULL);
-    }
-
-    //path stuff
-    int wildcard = 0;
-    if (input_queue_count > 1) {
-        wildcard = 1;
-    }
-
-    //make directories if it's a copy job
-    int makedir = 0;
-    if (o.work_type == COPYWORK && 0 == o.testRun) {
-        makedir = 1;
-    }
-
-    //setup paths
-    strncpy(beginning_node.path, input_queue_head->data.path, PATHSIZE_PLUS);
-    get_base_path(base_path, &beginning_node, wildcard);
-    if (o.work_type != LSWORK) {
-
-        //need to stat_item sooner, we're doing a mkdir we shouldn't be doing, here.
-        rc = stat_item(&beginning_node, o);
-        get_dest_path(&dest_node, dest_path, &beginning_node, makedir, input_queue_count, o);
-        ////            rc = stat_item(&dest_node, o); // now done in get_dest_path, via Factory
-
-        // setup destination directory, if needed. Make sure -R has been specified!
-        if (S_ISDIR(beginning_node.st.st_mode) && makedir == 1 && o.recurse){
-            // NOTE: If we errsend anything here, we'll deadlock on the
-            //       other procs that are waiting at the Bcast(),
-            //       below.  That's because there's a problem with the
-            //       way OUTPUT_PROC is used.  Either the errsend()
-            //       functions should send asynchronously, or
-            //       OUTPUT_PROC should run a special process (other
-            //       than worker()), so that it does nothing but
-            //       synchronous recvs of the diagnostic messages
-            //       OUTCMD and LOGCMD.
-
-            PathPtr p(PathFactory::create_shallow(&dest_node));
-
-            // we need to use the permissions of the source filtering out other mode things
-            p->mkdir(beginning_node.st.st_mode & (S_ISUID|S_ISGID|S_IRWXU|S_IRWXG|S_IRWXO));
-
-            // TBD: Remove this.  This is just for now, because most of
-            //       pftool still just looks at naked stat structs,
-            //       inside Path objects.  Ours hasn't been initialized
-            //       yet.  If you ask for any stat-related info from
-            //       the Path object, it would do a stat before
-            //       answering.  But if you just go look at the raw
-            //       struct, e.g. with S_ISDIR(st.st_mode), you'll be
-            //       looking at all zeros, and you'll think it isn't a
-            //       directory.
-            p->stat();
-        }
-
-        mpi_ret_code = MPI_Bcast(&dest_node, sizeof(path_item), MPI_CHAR, MANAGER_PROC, MPI_COMM_WORLD);
-        if (mpi_ret_code < 0) {
-            errsend(FATAL, "Failed to Bcast dest_path");
-        }
-    }
-
-    mpi_ret_code = MPI_Bcast(base_path, PATHSIZE_PLUS, MPI_CHAR, MANAGER_PROC, MPI_COMM_WORLD);
-    if (mpi_ret_code < 0) {
-        errsend(FATAL, "Failed to Bcast base_path");
-    }
-<<<<<<< HEAD
-
-=======
->>>>>>> f6d4a2d7
-
-    // Make sure there are no multiple roots for a recursive operation
-    // (because we assume we can use base_path to generate all destination paths?)
-    // (because multiple roots imply recursive descent will iterate forever?)
-    iter = input_queue_head;
-    if ((o.recurse == 1)
-<<<<<<< HEAD
-            && strncmp(base_path, ".", PATHSIZE_PLUS)
-            && (o.work_type != LSWORK)) {
-
-=======
-        && strncmp(base_path, ".", PATHSIZE_PLUS)
-        && (o.work_type != LSWORK)) {
->>>>>>> f6d4a2d7
-        char iter_base_path[PATHSIZE_PLUS];
-        while (iter != NULL) {
-            get_base_path(iter_base_path, &(iter->data), wildcard);
-            if (strncmp(iter_base_path, base_path, PATHSIZE_PLUS) != 0) {
-                errsend(FATAL, "All sources for a recursive operation must be contained within the same directory.");
-            }
-            iter = iter->next;
-        }
-    }
-
-    if(o.work_type != LSWORK) {
-        //quick check that source is not nested
-        char* copy = strdup(dest_path);
-        strncpy(temp_path, dirname(copy), PATHSIZE_PLUS);
-        free(copy);
-
-        PathPtr p_dir(PathFactory::create((char*)temp_path));
-        if (! p_dir->exists()) {
-            fprintf(stderr, "manager: failed to create temp_path %s\n", temp_path);
-            char err_cause[MESSAGESIZE];
-            strerror_r(errno, err_cause, MESSAGESIZE);
-            snprintf(errmsg, MESSAGESIZE, "parent doesn't exist: %s: %s", dest_path, err_cause);
-            errsend(FATAL, errmsg);
-        }
-
-        // check to make sure that if the source is a directory, then -R was specified. If not, error out.
-        if (S_ISDIR(beginning_node.st.st_mode) && !o.recurse)
-            errsend_fmt(NONFATAL,"%s is a directory, but no recursive operation specified\n",beginning_node.path);
-    }
-
-    //pack our list into a buffer:
-    pack_list(input_queue_head, input_queue_count, &dir_buf_list, &dir_buf_list_size);
-    delete_queue_path(&input_queue_head, &input_queue_count);
-
-    //allocate a vector to hold proc status for every proc
-    proc_status = (struct worker_proc_status*)malloc(nproc * sizeof(struct worker_proc_status));
-
-    //initialize proc_status
-    for (i = 0; i < nproc; i++) {
-        proc_status[i].inuse = 0;
-        proc_status[i].readdir = 0;
-    }
-
-    sprintf(message, "INFO  HEADER   ========================  %s  ============================\n", o.jid);
-    write_output(message, 1);
-    sprintf(message, "INFO  HEADER   Starting Path: %s\n", beginning_node.path);
-    write_output(message, 1);
-
-    {   
-        PathPtr p_src(PathFactory::create(beginning_node.path));
-        sprintf(message, "INFO  HEADER   Source-type: %s\n", p_src->class_name().get());
-        write_output(message, 1);
-        PathPtr p_dest(PathFactory::create(dest_path));
-        sprintf(message, "INFO  HEADER   Dest-type:   %s\n", p_dest->class_name().get());
-        write_output(message, 1);
-    }
-
-    //starttime
-    gettimeofday(&in, NULL);
-
-    // process responses from workers
-    while (1) {
-        //poll for message
-        while ( message_ready == 0) {
-            prc = MPI_Iprobe(MPI_ANY_SOURCE, MPI_ANY_TAG, MPI_COMM_WORLD,
-                    &message_ready, &status);
-            if (prc != MPI_SUCCESS) {
-                errsend(FATAL, "MPI_Iprobe failed\n");
-                message_ready = -1;
-            }
-            else {
-                probecount++;
-            }
-
-            if  (probecount % 3000 == 0) {
-                PRINT_POLL_DEBUG("Rank %d: Waiting for a message\n", rank);
-                PRINT_POLL_DEBUG("process_buf_list_size = %d\n", process_buf_list_size);
-                PRINT_POLL_DEBUG("stat_buf_list_size = %d\n", stat_buf_list_size);
-                PRINT_POLL_DEBUG("dir_buf_list_size = %d\n", dir_buf_list_size);
-            }
-
-            //we didn't get any new messages from workers
-            if (message_ready == 0) {
-                for (i = 0; i < nproc; i++) {
-                    PRINT_PROC_DEBUG("Rank %d, Status %d\n", i, proc_status.inuse[i]);
-                }
-                PRINT_PROC_DEBUG("=============\n");
-                if (o.work_type == COPYWORK) {
-                    for (i = 0; i < 3; i ++) {
-                        work_rank = get_free_rank(proc_status, START_PROC, nproc - 1);
-                        if (work_rank >= 0 && process_buf_list_size > 0) {
-                            proc_status[work_rank].inuse = 1;
-                            send_worker_copy_path(work_rank, &process_buf_list, &process_buf_list_size);
-                        }
-                    }
-                }
-                else if (o.work_type == COMPAREWORK) {
-                    for (i = 0; i < 3; i ++) {
-                        work_rank = get_free_rank(proc_status, START_PROC, nproc - 1);
-                        if (work_rank >= 0 && process_buf_list_size > 0) {
-                            proc_status[work_rank].inuse = 1;
-                            send_worker_compare_path(work_rank, &process_buf_list, &process_buf_list_size);
-                        }
-                    }
-                }
-                else {
-                    //delete the queue here
-                    delete_buf_list(&process_buf_list, &process_buf_list_size);
-                }
-
-                if(-1 == o.max_readdir_ranks || readdir_rank_count < o.max_readdir_ranks) {
-                    work_rank = get_free_rank(proc_status, START_PROC, nproc - 1);
-                    if (work_rank >= 0) {
-                        if (((start == 1 || o.recurse) && dir_buf_list_size != 0)) {
-                            proc_status[work_rank].inuse = 1;
-                            proc_status[work_rank].readdir = 1;
-                            readdir_rank_count += 1;
-                            send_worker_readdir(work_rank, &dir_buf_list, &dir_buf_list_size);
-                            start = 0;
-                        }
-                        else if (!o.recurse) {
-                            delete_buf_list(&dir_buf_list, &dir_buf_list_size);
-                        }
-                    }
-                }
-
-                // maybe break out of the probe loop, to provide timely output
-                if (probecount
-<<<<<<< HEAD
-                        && (! (probecount % 3000))
-                        && (! o.verbose)) {
-
-=======
-                    && (! (probecount % 3000))
-                    && (! o.verbose)) {
->>>>>>> f6d4a2d7
-                    if (timer_gettime(timer, &itspec_cur)) {
-                        errsend_fmt(FATAL, "failed to get timer '%s'\n", strerror(errno));
-                    }
-                    if ((itspec_cur.it_value.tv_sec  == 0) &&
-                            (itspec_cur.it_value.tv_nsec == 0)) {
-                        break;
-                    }
-                }
-            }
-
-            //are we finished?
-            if (process_buf_list_size == 0
-<<<<<<< HEAD
-                    && stat_buf_list_size == 0
-                    && dir_buf_list_size == 0
-                    && processing_complete(proc_status, nproc) == 0) {
-
-=======
-                && stat_buf_list_size == 0
-                && dir_buf_list_size == 0
-                && processing_complete(proc_status, nproc) == 0) {
->>>>>>> f6d4a2d7
-                break;
-            }
-            usleep(1);
-        }
-
-        // got a message, or nothing left to do
-        if (process_buf_list_size == 0
-<<<<<<< HEAD
-                && stat_buf_list_size == 0
-                && dir_buf_list_size == 0
-                && processing_complete(proc_status, nproc) == 0) {
-
-=======
-            && stat_buf_list_size == 0
-            && dir_buf_list_size == 0
-            && processing_complete(proc_status, nproc) == 0) {
->>>>>>> f6d4a2d7
-            break;
-        }
-
-        if ( message_ready != 0) {
-            // got a message, get message type
-            if (MPI_Recv(&type_cmd, 1, MPI_INT, MPI_ANY_SOURCE, MPI_ANY_TAG, MPI_COMM_WORLD, &status)
-                    != MPI_SUCCESS) {
-                errsend(FATAL, "Failed to receive type_cmd\n");
-            }
-
-            sending_rank = status.MPI_SOURCE;
-            PRINT_MPI_DEBUG("rank %d: manager() Receiving the command %s from rank %d\n",
-                    rank, cmd2str((OpCode)type_cmd), sending_rank);
-            //do operations based on the message
-            switch(type_cmd) {
-<<<<<<< HEAD
-                case WORKDONECMD:
-                    //worker finished their tasks
-                    manager_workdone(rank, sending_rank, proc_status, &readdir_rank_count);
-                    break;
-
-                case NONFATALINCCMD:
-                    //non fatal errsend encountered
-                    non_fatal++;
-                    break;
-
-                case CHUNKBUSYCMD:
-                    proc_status[ACCUM_PROC].inuse = 1;
-                    break;
-
-                case COPYSTATSCMD:
-                    manager_add_copy_stats(rank, sending_rank, &num_copied_files, &num_copied_bytes);
-                    break;
-
-                case EXAMINEDSTATSCMD:
-                    manager_add_examined_stats(rank, sending_rank, &examined_file_count, &examined_byte_count, &examined_dir_count, &finished_byte_count);
-                    break;
-#ifdef TAPE
-                case TAPESTATCMD:
-                    manager_add_tape_stats(rank, sending_rank, &examined_tape_count, &examined_tape_byte_count);
-                    break;
-#endif
-                case PROCESSCMD:
-                    manager_add_buffs(rank, sending_rank, &process_buf_list, &process_buf_list_size);
-                    break;
-
-                case DIRCMD:
-                    manager_add_buffs(rank, sending_rank, &dir_buf_list, &dir_buf_list_size);
-                    break;
-#ifdef TAPE
-                case TAPECMD:
-                    manager_add_buffs(rank, sending_rank, &tape_buf_list, &tape_buf_list_size);
-                    if (o.work_type == LSWORK) {
-                        delete_buf_list(&tape_buf_list, &tape_buf_list_size);
-                    }
-                    break;
-#endif
-                case INPUTCMD:
-                    manager_add_buffs(rank, sending_rank, &stat_buf_list, &stat_buf_list_size);
-                    break;
-
-                case QUEUESIZECMD:
-                    send_worker_queue_count(sending_rank, stat_buf_list_size);
-                    break;
-
-                default:
-                    break;
-=======
-            case WORKDONECMD:
-                manager_workdone(rank, sending_rank, proc_status, &readdir_rank_count);
-                break;
-            case NONFATALINCCMD:
-                //non fatal errsend encountered
-                non_fatal++;
-                break;
-            case CHUNKBUSYCMD:
-                proc_status[ACCUM_PROC].inuse = 1;
-                break;
-            case COPYSTATSCMD:
-                manager_add_copy_stats(rank, sending_rank, &num_copied_files, &num_copied_bytes);
-                break;
-            case EXAMINEDSTATSCMD:
-                manager_add_examined_stats(rank, sending_rank, &examined_file_count, &examined_byte_count, &examined_dir_count, &finished_byte_count);
-                break;
-            case PROCESSCMD:
-                manager_add_buffs(rank, sending_rank, &process_buf_list, &process_buf_list_size);
-                break;
-            case DIRCMD:
-                manager_add_buffs(rank, sending_rank, &dir_buf_list, &dir_buf_list_size);
-                break;
-            case INPUTCMD:
-                manager_add_buffs(rank, sending_rank, &stat_buf_list, &stat_buf_list_size);
-                break;
-            case QUEUESIZECMD:
-                send_worker_queue_count(sending_rank, stat_buf_list_size);
-                break;
-            default:
-                break;
->>>>>>> f6d4a2d7
-            }
-        }
-
-        // for the "low-verbosity" output, we just periodically report
-        // cumulative stats.  process_stat_buffer() only counts entire
-        // files as "files examined", but copy_file() sees each chunk as a
-        // "file".  Therefore, it would be confusing to print examined
-        // files as a way to suggest how many files are still to be moved.
-        // However, process_stat_buffer() does give us examined bytes which
-        // is the total size of data to be moved, so that shows what is
-        // left to be done.
-        if (! o.verbose) {
-
-            if (timer_gettime(timer, &itspec_cur)) {
-                errsend_fmt(FATAL, "failed to set timer '%s'\n", strerror(errno));
-            }
-            if ((itspec_cur.it_value.tv_sec  == 0) &&
-                    (itspec_cur.it_value.tv_nsec == 0)) {
-
-                // timer expired.  print cumulative stats
-                ++ timer_count; // could be used to print a header
-
-                // compute true elapsed time
-                gettimeofday(&now, NULL);
-                float interval_elapsed = diff_time(&now, &prev);
-                float total_elapsed    = diff_time(&now, &in);
-                // put numbers into a human-readable format
-                static const size_t BUF_SIZE = 1024;
-                char files    [BUF_SIZE];
-                // char files_ex [BUF_SIZE];
-                char bytes    [BUF_SIZE];
-                char bytes_tbd[BUF_SIZE]; // total TBD, including <bytes>
-                char bw       [BUF_SIZE]; // for just this interval
-                char bw_avg   [BUF_SIZE];
-
-                // compute BW for this period, and avg over run
-                size_t bytes0 = (num_copied_bytes - num_copied_bytes_prev);
-                float  bw0    = bytes0 / interval_elapsed; // (float)output_timeout;
-                float  bw_tot = num_copied_bytes / total_elapsed; // (float)(timer_count * output_timeout);
-
-                // human-readable representations
-                human_readable(files,     BUF_SIZE, num_copied_files);
-                // human_readable(files_ex,  BUF_SIZE, examined_file_count);
-                human_readable(bytes,     BUF_SIZE, num_copied_bytes + finished_byte_count);
-                human_readable(bytes_tbd, BUF_SIZE, examined_byte_count); // - num_copied_bytes);
-                human_readable(bw,        BUF_SIZE, bw0); // this period
-                human_readable(bw_avg,    BUF_SIZE, bw_tot);
-
-                sprintf(message,
-                        "INFO ACCUM  files/chunks: %4s    "
-                        "data: %7sB / %7sB    "
-                        "avg BW: %7sB/s    "
-                        "errs: %d\n",
-                        files, // files_ex,
-                        bytes, bytes_tbd,
-                        bw_avg,
-                        non_fatal);
-                write_output(message, 1);
-                // save current byte-count, so we can see incremental changes
-                num_copied_bytes_prev = num_copied_bytes; // measure BW per-timer
-                // save current TOD, for accurate interval BW
-                prev = now;
-                // set timer for next interval
-                if (timer_settime(timer, 0, &itspec_new, &itspec_cur)) {
-                    errsend_fmt(FATAL, "failed to set timer '%s'\n", strerror(errno));
-                }
-            }
-        }
-        message_ready = 0;
-    }
-
-    gettimeofday(&out, NULL);
-    int elapsed_time = out.tv_sec - in.tv_sec;
-
-    //Manager is done, cleaning have the other ranks exit
-    //make sure there's no pending output
-    sprintf(message, "INFO  FOOTER   ========================   NONFATAL ERRORS = %d   ================================\n", non_fatal);
-    write_output(message, 1);
-    sprintf(message, "INFO  FOOTER   =================================================================================\n");
-    write_output(message, 1);
-    sprintf(message, "INFO  FOOTER   Total Files/Links Examined: %d\n", examined_file_count);
-    write_output(message, 1);
-    if (o.work_type == LSWORK) {
-        sprintf(message, "INFO  FOOTER   Total Bytes Examined: %zd\n", examined_byte_count);
-        write_output(message, 1);
-    }
-    sprintf(message, "INFO  FOOTER   Total Dirs Examined: %d\n", examined_dir_count);
-    write_output(message, 1);
-
-    if (o.work_type == COPYWORK) {
-        sprintf(message, "INFO  FOOTER   Total Buffers Written: %d\n", num_copied_files);
-        write_output(message, 1);
-        sprintf(message, "INFO  FOOTER   Total Bytes Copied: %zd\n", num_copied_bytes);
-        write_output(message, 1);
-        if ((num_copied_bytes/(1024*1024)) > 0 ) {
-            sprintf(message, "INFO  FOOTER   Total Megabytes Copied: %zd\n", (num_copied_bytes/(1024*1024)));
-            write_output(message, 1);
-        }
-        if((num_copied_bytes/(1024*1024)) > 0 ) {
-            sprintf(message, "INFO  FOOTER   Data Rate: %zd MB/second\n", (num_copied_bytes/(1024*1024))/(elapsed_time+1));
-            write_output(message, 1);
-        }
-    }
-    else if (o.work_type == COMPAREWORK) {
-        sprintf(message, "INFO  FOOTER   Total Files Compared: %d\n", num_copied_files);
-        write_output(message, 1);
-        if (o.meta_data_only == 0) {
-            sprintf(message, "INFO  FOOTER   Total Bytes Compared: %zd\n", num_copied_bytes);
-            write_output(message, 1);
-        }
-    }
-
-    if (elapsed_time == 1) {
-        sprintf(message, "INFO  FOOTER   Elapsed Time: %d second\n", elapsed_time);
-    }
-    else {
-        sprintf(message, "INFO  FOOTER   Elapsed Time: %d seconds\n", elapsed_time);
-    }
-
-    write_output(message, 1);
-    for(i = 1; i < nproc; i++) {
-        send_worker_exit(i);
-    }
-
-    free(proc_status);
-
-    // return nonzero for any errors
-    if (0 != non_fatal) {
-        return 1;
-    }
-    return 0;
+		struct options& o,
+		int             nproc,
+		path_list*      input_queue_head,
+		path_list*      input_queue_tail,
+		int             input_queue_count,
+		const char*     dest_path) {
+
+	MPI_Status  status;
+	int         message_ready = 0;
+	int         probecount = 0;
+	int         prc;
+	int         type_cmd;
+	int         work_rank;
+	int         sending_rank;
+	int         i;
+	struct worker_proc_status* proc_status;
+	int readdir_rank_count = 0;
+
+	struct timeval in;
+	struct timeval out;
+
+	int         non_fatal = 0;
+
+	int         examined_file_count = 0;
+	int         examined_dir_count = 0;
+	size_t      examined_byte_count = 0;
+	size_t      finished_byte_count = 0;
+
+	char        message[MESSAGESIZE];
+	char        errmsg[MESSAGESIZE];
+	char        base_path[PATHSIZE_PLUS];
+	char        temp_path[PATHSIZE_PLUS];
+
+	struct stat st;
+
+	path_item   beginning_node = {0};
+	path_item   dest_node;
+	path_list*  iter = NULL;
+	int         num_copied_files = 0;
+	size_t      num_copied_bytes = 0;
+	size_t      num_copied_bytes_prev = 0; // captured at previous timer
+	work_buf_list* stat_buf_list      = NULL;
+	int            stat_buf_list_size = 0;
+	work_buf_list* process_buf_list   = NULL;
+	int            process_buf_list_size = 0;
+	work_buf_list* dir_buf_list       = NULL;
+	int            dir_buf_list_size  = 0;
+	int         mpi_ret_code;
+	int         rc;
+	int         start = 1;
+
+	// for the "low-verbosity" output, we just periodically print
+	// cumulative stats.  We create a non-interrupting timer which we just
+	// poll.  However, that will give us not-very-perfect intervals, so we
+	// also mark the TOD each time we detect the expiration.  That lets us
+	// compute incremental BW more accurately.
+	static const size_t  output_timeout = 10; // secs per expiration
+	timer_t              timer;
+	struct sigevent      event;
+	struct itimerspec    itspec_new;
+	struct itimerspec    itspec_cur;
+	int                  timer_count = 0; // timer expirations
+	struct timeval       now;   // time-of-day when the timer expired
+	struct timeval       prev;  // previous expiration
+
+	if (! o.verbose) {
+		// create timer
+		event.sigev_notify = SIGEV_NONE; // we'll poll for timeout
+		if (timer_create(CLOCK_MONOTONIC, &event, &timer)) {
+			errsend_fmt(FATAL, "failed to initialize timer '%s'\n", strerror(errno));
+		}
+
+		// initialize to expire after <output_timeout> sec
+		itspec_new.it_value.tv_sec     = output_timeout;
+		itspec_new.it_value.tv_nsec    = 0;
+		itspec_new.it_interval.tv_sec  = 0;
+		itspec_new.it_interval.tv_nsec = 0;
+
+		if (timer_settime(timer, 0, &itspec_new, &itspec_cur)) {
+			errsend_fmt(FATAL, "failed to set timer '%s'\n", strerror(errno));
+		}
+		// capture time-of-day, for accurate BW
+		gettimeofday(&prev, NULL);
+	}
+
+	//path stuff
+	int wildcard = 0;
+	if (input_queue_count > 1) {
+		wildcard = 1;
+	}
+
+	//make directories if it's a copy job
+	int makedir = 0;
+	if (o.work_type == COPYWORK && 0 == o.testRun) {
+		makedir = 1;
+	}
+
+	//setup paths
+	strncpy(beginning_node.path, input_queue_head->data.path, PATHSIZE_PLUS);
+	get_base_path(base_path, &beginning_node, wildcard);
+	if (o.work_type != LSWORK) {
+
+		//need to stat_item sooner, we're doing a mkdir we shouldn't be doing, here.
+		rc = stat_item(&beginning_node, o);
+		get_dest_path(&dest_node, dest_path, &beginning_node, makedir, input_queue_count, o);
+		////            rc = stat_item(&dest_node, o); // now done in get_dest_path, via Factory
+
+		// setup destination directory, if needed. Make sure -R has been specified!
+		if (S_ISDIR(beginning_node.st.st_mode) && makedir == 1 && o.recurse){
+			// NOTE: If we errsend anything here, we'll deadlock on the
+			//       other procs that are waiting at the Bcast(),
+			//       below.  That's because there's a problem with the
+			//       way OUTPUT_PROC is used.  Either the errsend()
+			//       functions should send asynchronously, or
+			//       OUTPUT_PROC should run a special process (other
+			//       than worker()), so that it does nothing but
+			//       synchronous recvs of the diagnostic messages
+			//       OUTCMD and LOGCMD.
+
+			PathPtr p(PathFactory::create_shallow(&dest_node));
+
+			// we need to use the permissions of the source filtering out other mode things
+			p->mkdir(beginning_node.st.st_mode & (S_ISUID|S_ISGID|S_IRWXU|S_IRWXG|S_IRWXO));
+
+			// TBD: Remove this.  This is just for now, because most of
+			//       pftool still just looks at naked stat structs,
+			//       inside Path objects.  Ours hasn't been initialized
+			//       yet.  If you ask for any stat-related info from
+			//       the Path object, it would do a stat before
+			//       answering.  But if you just go look at the raw
+			//       struct, e.g. with S_ISDIR(st.st_mode), you'll be
+			//       looking at all zeros, and you'll think it isn't a
+			//       directory.
+			p->stat();
+		}
+
+		mpi_ret_code = MPI_Bcast(&dest_node, sizeof(path_item), MPI_CHAR, MANAGER_PROC, MPI_COMM_WORLD);
+		if (mpi_ret_code < 0) {
+			errsend(FATAL, "Failed to Bcast dest_path");
+		}
+	}
+
+	mpi_ret_code = MPI_Bcast(base_path, PATHSIZE_PLUS, MPI_CHAR, MANAGER_PROC, MPI_COMM_WORLD);
+	if (mpi_ret_code < 0) {
+		errsend(FATAL, "Failed to Bcast base_path");
+	}
+
+	// Make sure there are no multiple roots for a recursive operation
+	// (because we assume we can use base_path to generate all destination paths?)
+	// (because multiple roots imply recursive descent will iterate forever?)
+	iter = input_queue_head;
+	if ((o.recurse == 1)
+			&& strncmp(base_path, ".", PATHSIZE_PLUS)
+			&& (o.work_type != LSWORK)) {
+		char iter_base_path[PATHSIZE_PLUS];
+		while (iter != NULL) {
+			get_base_path(iter_base_path, &(iter->data), wildcard);
+			if (strncmp(iter_base_path, base_path, PATHSIZE_PLUS) != 0) {
+				errsend(FATAL, "All sources for a recursive operation must be contained within the same directory.");
+			}
+			iter = iter->next;
+		}
+	}
+
+	if(o.work_type != LSWORK) {
+		//quick check that source is not nested
+		char* copy = strdup(dest_path);
+		strncpy(temp_path, dirname(copy), PATHSIZE_PLUS);
+		free(copy);
+
+		PathPtr p_dir(PathFactory::create((char*)temp_path));
+		if (! p_dir->exists()) {
+			fprintf(stderr, "manager: failed to create temp_path %s\n", temp_path);
+			char err_cause[MESSAGESIZE];
+			strerror_r(errno, err_cause, MESSAGESIZE);
+			snprintf(errmsg, MESSAGESIZE, "parent doesn't exist: %s: %s", dest_path, err_cause);
+			errsend(FATAL, errmsg);
+		}
+
+		// check to make sure that if the source is a directory, then -R was specified. If not, error out.
+		if (S_ISDIR(beginning_node.st.st_mode) && !o.recurse)
+			errsend_fmt(NONFATAL,"%s is a directory, but no recursive operation specified\n",beginning_node.path);
+	}
+
+	//pack our list into a buffer:
+	pack_list(input_queue_head, input_queue_count, &dir_buf_list, &dir_buf_list_size);
+	delete_queue_path(&input_queue_head, &input_queue_count);
+
+	//allocate a vector to hold proc status for every proc
+	proc_status = (struct worker_proc_status*)malloc(nproc * sizeof(struct worker_proc_status));
+
+	//initialize proc_status
+	for (i = 0; i < nproc; i++) {
+		proc_status[i].inuse = 0;
+		proc_status[i].readdir = 0;
+	}
+
+	sprintf(message, "INFO  HEADER   ========================  %s  ============================\n", o.jid);
+	write_output(message, 1);
+	sprintf(message, "INFO  HEADER   Starting Path: %s\n", beginning_node.path);
+	write_output(message, 1);
+
+	{   
+		PathPtr p_src(PathFactory::create(beginning_node.path));
+		sprintf(message, "INFO  HEADER   Source-type: %s\n", p_src->class_name().get());
+		write_output(message, 1);
+		PathPtr p_dest(PathFactory::create(dest_path));
+		sprintf(message, "INFO  HEADER   Dest-type:   %s\n", p_dest->class_name().get());
+		write_output(message, 1);
+	}
+
+	//starttime
+	gettimeofday(&in, NULL);
+
+	// process responses from workers
+	while (1) {
+		//poll for message
+		while ( message_ready == 0) {
+			prc = MPI_Iprobe(MPI_ANY_SOURCE, MPI_ANY_TAG, MPI_COMM_WORLD,
+					&message_ready, &status);
+			if (prc != MPI_SUCCESS) {
+				errsend(FATAL, "MPI_Iprobe failed\n");
+				message_ready = -1;
+			}
+			else {
+				probecount++;
+			}
+
+			if  (probecount % 3000 == 0) {
+				PRINT_POLL_DEBUG("Rank %d: Waiting for a message\n", rank);
+				PRINT_POLL_DEBUG("process_buf_list_size = %d\n", process_buf_list_size);
+				PRINT_POLL_DEBUG("stat_buf_list_size = %d\n", stat_buf_list_size);
+				PRINT_POLL_DEBUG("dir_buf_list_size = %d\n", dir_buf_list_size);
+			}
+
+			//we didn't get any new messages from workers
+			if (message_ready == 0) {
+				for (i = 0; i < nproc; i++) {
+					PRINT_PROC_DEBUG("Rank %d, Status %d\n", i, proc_status.inuse[i]);
+				}
+				PRINT_PROC_DEBUG("=============\n");
+				if (o.work_type == COPYWORK) {
+					for (i = 0; i < 3; i ++) {
+						work_rank = get_free_rank(proc_status, START_PROC, nproc - 1);
+						if (work_rank >= 0 && process_buf_list_size > 0) {
+							proc_status[work_rank].inuse = 1;
+							send_worker_copy_path(work_rank, &process_buf_list, &process_buf_list_size);
+						}
+					}
+				}
+				else if (o.work_type == COMPAREWORK) {
+					for (i = 0; i < 3; i ++) {
+						work_rank = get_free_rank(proc_status, START_PROC, nproc - 1);
+						if (work_rank >= 0 && process_buf_list_size > 0) {
+							proc_status[work_rank].inuse = 1;
+							send_worker_compare_path(work_rank, &process_buf_list, &process_buf_list_size);
+						}
+					}
+				}
+				else {
+					//delete the queue here
+					delete_buf_list(&process_buf_list, &process_buf_list_size);
+				}
+
+				if(-1 == o.max_readdir_ranks || readdir_rank_count < o.max_readdir_ranks) {
+					work_rank = get_free_rank(proc_status, START_PROC, nproc - 1);
+					if (work_rank >= 0) {
+						if (((start == 1 || o.recurse) && dir_buf_list_size != 0)) {
+							proc_status[work_rank].inuse = 1;
+							proc_status[work_rank].readdir = 1;
+							readdir_rank_count += 1;
+							send_worker_readdir(work_rank, &dir_buf_list, &dir_buf_list_size);
+							start = 0;
+						}
+						else if (!o.recurse) {
+							delete_buf_list(&dir_buf_list, &dir_buf_list_size);
+						}
+					}
+				}
+
+				// maybe break out of the probe loop, to provide timely output
+				if (probecount
+						&& (! (probecount % 3000))
+						&& (! o.verbose)) {
+					if (timer_gettime(timer, &itspec_cur)) {
+						errsend_fmt(FATAL, "failed to get timer '%s'\n", strerror(errno));
+					}
+					if ((itspec_cur.it_value.tv_sec  == 0) &&
+							(itspec_cur.it_value.tv_nsec == 0)) {
+						break;
+					}
+				}
+			}
+
+			//are we finished?
+			if (process_buf_list_size == 0
+					&& stat_buf_list_size == 0
+					&& dir_buf_list_size == 0
+					&& processing_complete(proc_status, nproc) == 0) {
+				break;
+			}
+			usleep(1);
+		}
+
+		// got a message, or nothing left to do
+		if (process_buf_list_size == 0
+				&& stat_buf_list_size == 0
+				&& dir_buf_list_size == 0
+				&& processing_complete(proc_status, nproc) == 0) {
+			break;
+		}
+
+		if ( message_ready != 0) {
+			// got a message, get message type
+			if (MPI_Recv(&type_cmd, 1, MPI_INT, MPI_ANY_SOURCE, MPI_ANY_TAG, MPI_COMM_WORLD, &status)
+					!= MPI_SUCCESS) {
+				errsend(FATAL, "Failed to receive type_cmd\n");
+			}
+
+			sending_rank = status.MPI_SOURCE;
+			PRINT_MPI_DEBUG("rank %d: manager() Receiving the command %s from rank %d\n",
+					rank, cmd2str((OpCode)type_cmd), sending_rank);
+			//do operations based on the message
+			switch(type_cmd) {
+				case WORKDONECMD:
+					manager_workdone(rank, sending_rank, proc_status, &readdir_rank_count);
+					break;
+				case NONFATALINCCMD:
+					//non fatal errsend encountered
+					non_fatal++;
+					break;
+				case CHUNKBUSYCMD:
+					proc_status[ACCUM_PROC].inuse = 1;
+					break;
+				case COPYSTATSCMD:
+					manager_add_copy_stats(rank, sending_rank, &num_copied_files, &num_copied_bytes);
+					break;
+				case EXAMINEDSTATSCMD:
+					manager_add_examined_stats(rank, sending_rank, &examined_file_count, &examined_byte_count, &examined_dir_count, &finished_byte_count);
+					break;
+				case PROCESSCMD:
+					manager_add_buffs(rank, sending_rank, &process_buf_list, &process_buf_list_size);
+					break;
+				case DIRCMD:
+					manager_add_buffs(rank, sending_rank, &dir_buf_list, &dir_buf_list_size);
+					break;
+				case INPUTCMD:
+					manager_add_buffs(rank, sending_rank, &stat_buf_list, &stat_buf_list_size);
+					break;
+				case QUEUESIZECMD:
+					send_worker_queue_count(sending_rank, stat_buf_list_size);
+					break;
+				default:
+					break;
+			}
+		}
+
+		// for the "low-verbosity" output, we just periodically report
+		// cumulative stats.  process_stat_buffer() only counts entire
+		// files as "files examined", but copy_file() sees each chunk as a
+		// "file".  Therefore, it would be confusing to print examined
+		// files as a way to suggest how many files are still to be moved.
+		// However, process_stat_buffer() does give us examined bytes which
+		// is the total size of data to be moved, so that shows what is
+		// left to be done.
+		if (! o.verbose) {
+
+			if (timer_gettime(timer, &itspec_cur)) {
+				errsend_fmt(FATAL, "failed to set timer '%s'\n", strerror(errno));
+			}
+			if ((itspec_cur.it_value.tv_sec  == 0) &&
+					(itspec_cur.it_value.tv_nsec == 0)) {
+
+				// timer expired.  print cumulative stats
+				++ timer_count; // could be used to print a header
+
+				// compute true elapsed time
+				gettimeofday(&now, NULL);
+				float interval_elapsed = diff_time(&now, &prev);
+				float total_elapsed    = diff_time(&now, &in);
+				// put numbers into a human-readable format
+				static const size_t BUF_SIZE = 1024;
+				char files    [BUF_SIZE];
+				// char files_ex [BUF_SIZE];
+				char bytes    [BUF_SIZE];
+				char bytes_tbd[BUF_SIZE]; // total TBD, including <bytes>
+				char bw       [BUF_SIZE]; // for just this interval
+				char bw_avg   [BUF_SIZE];
+
+				// compute BW for this period, and avg over run
+				size_t bytes0 = (num_copied_bytes - num_copied_bytes_prev);
+				float  bw0    = bytes0 / interval_elapsed; // (float)output_timeout;
+				float  bw_tot = num_copied_bytes / total_elapsed; // (float)(timer_count * output_timeout);
+
+				// human-readable representations
+				human_readable(files,     BUF_SIZE, num_copied_files);
+				// human_readable(files_ex,  BUF_SIZE, examined_file_count);
+				human_readable(bytes,     BUF_SIZE, num_copied_bytes + finished_byte_count);
+				human_readable(bytes_tbd, BUF_SIZE, examined_byte_count); // - num_copied_bytes);
+				human_readable(bw,        BUF_SIZE, bw0); // this period
+				human_readable(bw_avg,    BUF_SIZE, bw_tot);
+
+				sprintf(message,
+						"INFO ACCUM  files/chunks: %4s    "
+						"data: %7sB / %7sB    "
+						"avg BW: %7sB/s    "
+						"errs: %d\n",
+						files, // files_ex,
+						bytes, bytes_tbd,
+						bw_avg,
+						non_fatal);
+				write_output(message, 1);
+				// save current byte-count, so we can see incremental changes
+				num_copied_bytes_prev = num_copied_bytes; // measure BW per-timer
+				// save current TOD, for accurate interval BW
+				prev = now;
+				// set timer for next interval
+				if (timer_settime(timer, 0, &itspec_new, &itspec_cur)) {
+					errsend_fmt(FATAL, "failed to set timer '%s'\n", strerror(errno));
+				}
+			}
+		}
+		message_ready = 0;
+	}
+
+	gettimeofday(&out, NULL);
+	int elapsed_time = out.tv_sec - in.tv_sec;
+
+	//Manager is done, cleaning have the other ranks exit
+	//make sure there's no pending output
+	sprintf(message, "INFO  FOOTER   ========================   NONFATAL ERRORS = %d   ================================\n", non_fatal);
+	write_output(message, 1);
+	sprintf(message, "INFO  FOOTER   =================================================================================\n");
+	write_output(message, 1);
+	sprintf(message, "INFO  FOOTER   Total Files/Links Examined: %d\n", examined_file_count);
+	write_output(message, 1);
+	if (o.work_type == LSWORK) {
+		sprintf(message, "INFO  FOOTER   Total Bytes Examined: %zd\n", examined_byte_count);
+		write_output(message, 1);
+	}
+	sprintf(message, "INFO  FOOTER   Total Dirs Examined: %d\n", examined_dir_count);
+	write_output(message, 1);
+
+	if (o.work_type == COPYWORK) {
+		sprintf(message, "INFO  FOOTER   Total Buffers Written: %d\n", num_copied_files);
+		write_output(message, 1);
+		sprintf(message, "INFO  FOOTER   Total Bytes Copied: %zd\n", num_copied_bytes);
+		write_output(message, 1);
+		if ((num_copied_bytes/(1024*1024)) > 0 ) {
+			sprintf(message, "INFO  FOOTER   Total Megabytes Copied: %zd\n", (num_copied_bytes/(1024*1024)));
+			write_output(message, 1);
+		}
+		if((num_copied_bytes/(1024*1024)) > 0 ) {
+			sprintf(message, "INFO  FOOTER   Data Rate: %zd MB/second\n", (num_copied_bytes/(1024*1024))/(elapsed_time+1));
+			write_output(message, 1);
+		}
+	}
+	else if (o.work_type == COMPAREWORK) {
+		sprintf(message, "INFO  FOOTER   Total Files Compared: %d\n", num_copied_files);
+		write_output(message, 1);
+		if (o.meta_data_only == 0) {
+			sprintf(message, "INFO  FOOTER   Total Bytes Compared: %zd\n", num_copied_bytes);
+			write_output(message, 1);
+		}
+	}
+
+	if (elapsed_time == 1) {
+		sprintf(message, "INFO  FOOTER   Elapsed Time: %d second\n", elapsed_time);
+	}
+	else {
+		sprintf(message, "INFO  FOOTER   Elapsed Time: %d seconds\n", elapsed_time);
+	}
+
+	write_output(message, 1);
+	for(i = 1; i < nproc; i++) {
+		send_worker_exit(i);
+	}
+
+	free(proc_status);
+
+	// return nonzero for any errors
+	if (0 != non_fatal) {
+		return 1;
+	}
+	return 0;
 }
 
 // recv <path_count>, then a block of packed data.  Unpack to individual
 // path_items, pushing onto tail of queue
 int manager_add_paths(int rank, int sending_rank, path_list **queue_head, path_list **queue_tail, int *queue_count) {
-    MPI_Status  status;
-    int         path_count;
-    path_list*  work_node = (path_list*)malloc(sizeof(path_list));
-    char        path[PATHSIZE_PLUS];
-    char *      workbuf;
-    int         worksize;
-    int         position;
-    int         i;
-
-    if (! work_node) {
-        errsend_fmt(FATAL, "Failed to allocate %lu bytes for work_node\n", sizeof(path_list));
-    }
-
-    //gather the # of files
-    PRINT_MPI_DEBUG("rank %d: manager_add_paths() Receiving path_count from rank %d\n", rank, sending_rank);
-    if (MPI_Recv(&path_count, 1, MPI_INT, sending_rank, MPI_ANY_TAG, MPI_COMM_WORLD, &status) != MPI_SUCCESS) {
-        errsend(FATAL, "Failed to receive path_count\n");
-    }
-    worksize =  path_count * sizeof(path_list);
-    workbuf  = (char *) malloc(worksize * sizeof(char));
-    if (! workbuf) {
-        errsend_fmt(FATAL, "Failed to allocate %lu bytes for workbuf\n", sizeof(worksize));
-    }
-
-    //gather the path to stat
-    PRINT_MPI_DEBUG("rank %d: manager_add_paths() Receiving worksize from rank %d\n", rank, sending_rank);
-    if (MPI_Recv(workbuf, worksize, MPI_PACKED, sending_rank, MPI_ANY_TAG, MPI_COMM_WORLD, &status) != MPI_SUCCESS) {
-        errsend(FATAL, "Failed to receive worksize\n");
-    }
-
-    position = 0;
-    for (i = 0; i < path_count; i++) {
-        PRINT_MPI_DEBUG("rank %d: manager_add_paths() Unpacking the work_node from rank %d\n", rank, sending_rank);
-        MPI_Unpack(workbuf, worksize, &position, &work_node->data, sizeof(path_item), MPI_CHAR, MPI_COMM_WORLD);
-        // // The following appears to be useless ...
-        // strncpy(path, work_node->data.path, PATHSIZE_PLUS);
-        enqueue_node(queue_head, queue_tail, work_node, queue_count);
-    }
-
-    free(work_node);
-    free(workbuf);
-    return path_count;
+	MPI_Status  status;
+	int         path_count;
+	path_list*  work_node = (path_list*)malloc(sizeof(path_list));
+	char        path[PATHSIZE_PLUS];
+	char *      workbuf;
+	int         worksize;
+	int         position;
+	int         i;
+
+	if (! work_node) {
+		errsend_fmt(FATAL, "Failed to allocate %lu bytes for work_node\n", sizeof(path_list));
+	}
+
+	//gather the # of files
+	PRINT_MPI_DEBUG("rank %d: manager_add_paths() Receiving path_count from rank %d\n", rank, sending_rank);
+	if (MPI_Recv(&path_count, 1, MPI_INT, sending_rank, MPI_ANY_TAG, MPI_COMM_WORLD, &status) != MPI_SUCCESS) {
+		errsend(FATAL, "Failed to receive path_count\n");
+	}
+	worksize =  path_count * sizeof(path_list);
+	workbuf  = (char *) malloc(worksize * sizeof(char));
+	if (! workbuf) {
+		errsend_fmt(FATAL, "Failed to allocate %lu bytes for workbuf\n", sizeof(worksize));
+	}
+
+	//gather the path to stat
+	PRINT_MPI_DEBUG("rank %d: manager_add_paths() Receiving worksize from rank %d\n", rank, sending_rank);
+	if (MPI_Recv(workbuf, worksize, MPI_PACKED, sending_rank, MPI_ANY_TAG, MPI_COMM_WORLD, &status) != MPI_SUCCESS) {
+		errsend(FATAL, "Failed to receive worksize\n");
+	}
+
+	position = 0;
+	for (i = 0; i < path_count; i++) {
+		PRINT_MPI_DEBUG("rank %d: manager_add_paths() Unpacking the work_node from rank %d\n", rank, sending_rank);
+		MPI_Unpack(workbuf, worksize, &position, &work_node->data, sizeof(path_item), MPI_CHAR, MPI_COMM_WORLD);
+		// // The following appears to be useless ...
+		// strncpy(path, work_node->data.path, PATHSIZE_PLUS);
+		enqueue_node(queue_head, queue_tail, work_node, queue_count);
+	}
+
+	free(work_node);
+	free(workbuf);
+	return path_count;
 }
 
 // recv <path_count>, then a block of packed data.  Push block onto a work_buf_list
 void manager_add_buffs(int rank, int sending_rank, work_buf_list **workbuflist, int *workbufsize) {
-    MPI_Status  status;
-    int         path_count;
-    char*       workbuf;
-    int         worksize;
-
-    //gather the # of files
-    PRINT_MPI_DEBUG("rank %d: manager_add_buffs() Receiving path_count from rank %d\n", rank, sending_rank);
-    if (MPI_Recv(&path_count, 1, MPI_INT, sending_rank, MPI_ANY_TAG, MPI_COMM_WORLD, &status) != MPI_SUCCESS) {
-        errsend(FATAL, "Failed to receive path_count\n");
-    }
-    worksize =  path_count * sizeof(path_list);
-    workbuf = (char *) malloc(worksize * sizeof(char));
-    if (! workbuf) {
-        errsend_fmt(FATAL, "Failed to allocate %lu bytes for workbuf\n", sizeof(workbuf));
-    }
-
-    //gather the path to stat
-    PRINT_MPI_DEBUG("rank %d: manager_add_buffs() Receiving buff from rank %d\n", rank, sending_rank);
-    if (MPI_Recv(workbuf, worksize, MPI_PACKED, sending_rank, MPI_ANY_TAG, MPI_COMM_WORLD, &status) != MPI_SUCCESS) {
-        errsend(FATAL, "Failed to receive worksize\n");
-    }
-    if (path_count > 0) {
-        enqueue_buf_list(workbuflist, workbufsize, workbuf, path_count);
-    }
+	MPI_Status  status;
+	int         path_count;
+	char*       workbuf;
+	int         worksize;
+
+	//gather the # of files
+	PRINT_MPI_DEBUG("rank %d: manager_add_buffs() Receiving path_count from rank %d\n", rank, sending_rank);
+	if (MPI_Recv(&path_count, 1, MPI_INT, sending_rank, MPI_ANY_TAG, MPI_COMM_WORLD, &status) != MPI_SUCCESS) {
+		errsend(FATAL, "Failed to receive path_count\n");
+	}
+	worksize =  path_count * sizeof(path_list);
+	workbuf = (char *) malloc(worksize * sizeof(char));
+	if (! workbuf) {
+		errsend_fmt(FATAL, "Failed to allocate %lu bytes for workbuf\n", sizeof(workbuf));
+	}
+
+	//gather the path to stat
+	PRINT_MPI_DEBUG("rank %d: manager_add_buffs() Receiving buff from rank %d\n", rank, sending_rank);
+	if (MPI_Recv(workbuf, worksize, MPI_PACKED, sending_rank, MPI_ANY_TAG, MPI_COMM_WORLD, &status) != MPI_SUCCESS) {
+		errsend(FATAL, "Failed to receive worksize\n");
+	}
+	if (path_count > 0) {
+		enqueue_buf_list(workbuflist, workbufsize, workbuf, path_count);
+	}
 }
 
 void manager_add_copy_stats(int rank, int sending_rank, int *num_copied_files, size_t *num_copied_bytes) {
-    MPI_Status status;
-    int num_files;
-    size_t num_bytes;
-    //gather the # of copied files
-    PRINT_MPI_DEBUG("rank %d: manager_add_copy_stats() Receiving num_copied_files from rank %d\n", rank, sending_rank);
-    if (MPI_Recv(&num_files, 1, MPI_INT, sending_rank, MPI_ANY_TAG, MPI_COMM_WORLD, &status) != MPI_SUCCESS) {
-        errsend(FATAL, "Failed to receive worksize\n");
-    }
-    //gather the # of copied byes
-    PRINT_MPI_DEBUG("rank %d: manager_add_copy_stats() Receiving num_copied_bytes from rank %d\n", rank, sending_rank);
-    if (MPI_Recv(&num_bytes, 1, MPI_DOUBLE, sending_rank, MPI_ANY_TAG, MPI_COMM_WORLD, &status) != MPI_SUCCESS) {
-        errsend(FATAL, "Failed to receive worksize\n");
-    }
-    *num_copied_files += num_files;
-    *num_copied_bytes += num_bytes;
+	MPI_Status status;
+	int num_files;
+	size_t num_bytes;
+	//gather the # of copied files
+	PRINT_MPI_DEBUG("rank %d: manager_add_copy_stats() Receiving num_copied_files from rank %d\n", rank, sending_rank);
+	if (MPI_Recv(&num_files, 1, MPI_INT, sending_rank, MPI_ANY_TAG, MPI_COMM_WORLD, &status) != MPI_SUCCESS) {
+		errsend(FATAL, "Failed to receive worksize\n");
+	}
+	//gather the # of copied byes
+	PRINT_MPI_DEBUG("rank %d: manager_add_copy_stats() Receiving num_copied_bytes from rank %d\n", rank, sending_rank);
+	if (MPI_Recv(&num_bytes, 1, MPI_DOUBLE, sending_rank, MPI_ANY_TAG, MPI_COMM_WORLD, &status) != MPI_SUCCESS) {
+		errsend(FATAL, "Failed to receive worksize\n");
+	}
+	*num_copied_files += num_files;
+	*num_copied_bytes += num_bytes;
 }
 
 void manager_add_examined_stats(int rank, int sending_rank, int *num_examined_files, size_t *num_examined_bytes, int *num_examined_dirs, size_t *num_finished_bytes) {
-    MPI_Status status;
-    int        num_files = 0;
-    size_t     num_bytes = 0;
-    int        num_dirs = 0;
-    size_t     num_bytes_finished = 0;
-
-    //gather the # of examined files
-    PRINT_MPI_DEBUG("rank %d: manager_add_examined_stats() Receiving num_examined_files from rank %d\n", rank, sending_rank);
-    if (MPI_Recv(&num_files, 1, MPI_INT, sending_rank, MPI_ANY_TAG, MPI_COMM_WORLD, &status) != MPI_SUCCESS) {
-        errsend(FATAL, "Failed to receive worksize\n");
-    }
-    PRINT_MPI_DEBUG("rank %d: manager_add_examined_stats() Receiving num_examined_bytes from rank %d\n", rank, sending_rank);
-    if (MPI_Recv(&num_bytes, 1, MPI_DOUBLE, sending_rank, MPI_ANY_TAG, MPI_COMM_WORLD, &status) != MPI_SUCCESS) {
-        errsend(FATAL, "Failed to receive worksize\n");
-    }
-    PRINT_MPI_DEBUG("rank %d: manager_add_examined_stats() Receiving num_examined_dirs from rank %d\n", rank, sending_rank);
-    if (MPI_Recv(&num_dirs, 1, MPI_INT, sending_rank, MPI_ANY_TAG, MPI_COMM_WORLD, &status) != MPI_SUCCESS) {
-        errsend(FATAL, "Failed to receive worksize\n");
-    }
-    PRINT_MPI_DEBUG("rank %d: manager_add_examined_stats() Receiving num_finished_bytes from rank %d\n", rank, sending_rank);
-    if (MPI_Recv(&num_bytes_finished, 1, MPI_DOUBLE, sending_rank, MPI_ANY_TAG, MPI_COMM_WORLD, &status) != MPI_SUCCESS) {
-        errsend(FATAL, "Failed to receive worksize\n");
-    }
-
-    *num_examined_files += num_files;
-    *num_examined_bytes += num_bytes;
-    *num_examined_dirs += num_dirs;
-    *num_finished_bytes += num_bytes_finished;
+	MPI_Status status;
+	int        num_files = 0;
+	size_t     num_bytes = 0;
+	int        num_dirs = 0;
+	size_t     num_bytes_finished = 0;
+
+	//gather the # of examined files
+	PRINT_MPI_DEBUG("rank %d: manager_add_examined_stats() Receiving num_examined_files from rank %d\n", rank, sending_rank);
+	if (MPI_Recv(&num_files, 1, MPI_INT, sending_rank, MPI_ANY_TAG, MPI_COMM_WORLD, &status) != MPI_SUCCESS) {
+		errsend(FATAL, "Failed to receive worksize\n");
+	}
+	PRINT_MPI_DEBUG("rank %d: manager_add_examined_stats() Receiving num_examined_bytes from rank %d\n", rank, sending_rank);
+	if (MPI_Recv(&num_bytes, 1, MPI_DOUBLE, sending_rank, MPI_ANY_TAG, MPI_COMM_WORLD, &status) != MPI_SUCCESS) {
+		errsend(FATAL, "Failed to receive worksize\n");
+	}
+	PRINT_MPI_DEBUG("rank %d: manager_add_examined_stats() Receiving num_examined_dirs from rank %d\n", rank, sending_rank);
+	if (MPI_Recv(&num_dirs, 1, MPI_INT, sending_rank, MPI_ANY_TAG, MPI_COMM_WORLD, &status) != MPI_SUCCESS) {
+		errsend(FATAL, "Failed to receive worksize\n");
+	}
+	PRINT_MPI_DEBUG("rank %d: manager_add_examined_stats() Receiving num_finished_bytes from rank %d\n", rank, sending_rank);
+	if (MPI_Recv(&num_bytes_finished, 1, MPI_DOUBLE, sending_rank, MPI_ANY_TAG, MPI_COMM_WORLD, &status) != MPI_SUCCESS) {
+		errsend(FATAL, "Failed to receive worksize\n");
+	}
+
+	*num_examined_files += num_files;
+	*num_examined_bytes += num_bytes;
+	*num_examined_dirs += num_dirs;
+	*num_finished_bytes += num_bytes_finished;
 }
 
 void manager_workdone(int rank, int sending_rank, struct worker_proc_status *proc_status, int* readdir_rank_count) {
-    proc_status[sending_rank].inuse = 0;
-    if(1 == proc_status[sending_rank].readdir) {
-        *readdir_rank_count -= 1;
-        proc_status[sending_rank].readdir = 0;
-    }
+	proc_status[sending_rank].inuse = 0;
+	if(1 == proc_status[sending_rank].readdir) {
+		*readdir_rank_count -= 1;
+		proc_status[sending_rank].readdir = 0;
+	}
 }
 
 void worker(int rank, struct options& o) {
-    MPI_Status status;
-    int sending_rank;
-    int all_done = 0;
-    int makedir = 0;
-    int message_ready = 0, probecount = 0;
-    int prc;
-    char*     output_buffer = (char*)NULL;
-    int       type_cmd;
-    int       mpi_ret_code;
-    char      base_path[PATHSIZE_PLUS];
-    path_item dest_node;
-
-    //variables stored by the 'accumulator' proc
-    HASHTBL*  chunk_hash;
-    int       base_count = 100;
-    int       hash_count = 0;
-    int       output_count = 0;
-
-
-    // OUTPUT_PROC could just sits out the Bcast of dest_node and base path
-    // (if we used a communicator without him).  OUTPUT_PROC won't need
-    // those, and waiting at the Bcast means anybody else who calls
-    // errsend() before hitting the Bcast will deadlock everything.
-    if (rank == OUTPUT_PROC) {
-        const size_t obuf_size = MESSAGEBUFFER * MESSAGESIZE * sizeof(char);
-        output_buffer = (char *) malloc(obuf_size);
-        if (! output_buffer) {
-            // // This would never work ...
-            fprintf(stderr, "OUTPUT_PROC Failed to allocate %lu bytes "
-                    "for output_buffer\n", obuf_size);
-            MPI_Abort(MPI_COMM_WORLD, -1);
-        }
-        memset(output_buffer, '\0', obuf_size);
-    }
-    if (o.work_type == COPYWORK && 0 == o.testRun) {
-        makedir = 1;
-    }
-    if (o.work_type != LSWORK) {
-        mpi_ret_code = MPI_Bcast(&dest_node, sizeof(path_item), MPI_CHAR, MANAGER_PROC, MPI_COMM_WORLD);
-        if (mpi_ret_code < 0) {
-            errsend(FATAL, "Failed to Receive Bcast dest_path");
-        }
-    }
-    mpi_ret_code = MPI_Bcast(base_path, PATHSIZE_PLUS, MPI_CHAR, MANAGER_PROC, MPI_COMM_WORLD);
-    if (mpi_ret_code < 0) {
-        errsend(FATAL, "Failed to Receive Bcast base_path");
-    }
-    get_stat_fs_info(base_path, &o.sourcefs);
-    if (o.parallel_dest == 0 && o.work_type != LSWORK) {
-        get_stat_fs_info(dest_node.path, &o.destfs);
-        if (o.destfs >= PARALLEL_DESTFS) {
-            o.parallel_dest = 1;
-        }
-    }
-
-
-    // can't do this before the Bcast above, or we'll deadlock, because
-    // output-proc won't yet be listening for work.
-    if (rank == ACCUM_PROC) {
-        if(!(chunk_hash=hashtbl_create(base_count, NULL))) {
-            errsend(FATAL, "hashtbl_create() failed\n");
-        }
-    }
-
-    //change this to get request first, process, then get work
-    while ( all_done == 0) {
-        //poll for message
-        while ( message_ready == 0) {
-            prc = MPI_Iprobe(MPI_ANY_SOURCE, MPI_ANY_TAG, MPI_COMM_WORLD, &message_ready, &status);
-            if (prc != MPI_SUCCESS) {
-                errsend(FATAL, "MPI_Iprobe failed\n");
-            }
-            else {
-                probecount++;
-            }
-            if  (probecount % 3000 == 0) {
-                PRINT_POLL_DEBUG("Rank %d: Waiting for a message\n", rank);
-            }
-            usleep(1);
-        }
-
-        //grab message type
-        if (MPI_Recv(&type_cmd, 1, MPI_INT, MPI_ANY_SOURCE, MPI_ANY_TAG, MPI_COMM_WORLD, &status) != MPI_SUCCESS) {
-            errsend(FATAL, "Failed to receive type_cmd\n");
-        }
-        sending_rank = status.MPI_SOURCE;
-        PRINT_MPI_DEBUG("rank %d: worker() Receiving the type_cmd %s from rank %d\n", rank, cmd2str((OpCode)type_cmd), sending_rank);
-        //do operations based on the message
-        switch(type_cmd) {
-            case BUFFEROUTCMD:
-                worker_buffer_output(rank, sending_rank, output_buffer, &output_count, o);
-                break;
-            case OUTCMD:
-                worker_output(rank, sending_rank, 0, output_buffer, &output_count, o);
-                break;
-            case LOGCMD:
-                worker_output(rank, sending_rank, 1, output_buffer, &output_count, o);
-                break;
-            case LOGONLYCMD:
-                worker_output(rank, sending_rank, 2, output_buffer, &output_count, o);
-                break;
-            case UPDCHUNKCMD:
-                worker_update_chunk(rank, sending_rank, &chunk_hash, &hash_count, base_path, &dest_node, o);
-                break;
-            case DIRCMD:
-                worker_readdir(rank, sending_rank, base_path, &dest_node, 0, makedir, o);
-                break;
-            case COPYCMD:
-                worker_copylist(rank, sending_rank, base_path, &dest_node, o);
-                break;
-            case COMPARECMD:
-                worker_comparelist(rank, sending_rank, base_path, &dest_node, o);
-                break;
-            case EXITCMD:
-                all_done = 1;
-                break;
-            default:
-                errsend(FATAL, "worker received unrecognized command\n");
-                break;
-        }
-        message_ready = 0;
-    }
-
-    // cleanup
-    if (rank == ACCUM_PROC) {
-        hashtbl_destroy(chunk_hash);
-    }
-    if (rank == OUTPUT_PROC) {
-        worker_flush_output(output_buffer, &output_count);
-        free(output_buffer);
-    }
+	MPI_Status status;
+	int sending_rank;
+	int all_done = 0;
+	int makedir = 0;
+	int message_ready = 0, probecount = 0;
+	int prc;
+	char*     output_buffer = (char*)NULL;
+	int       type_cmd;
+	int       mpi_ret_code;
+	char      base_path[PATHSIZE_PLUS];
+	path_item dest_node;
+
+	//variables stored by the 'accumulator' proc
+	HASHTBL*  chunk_hash;
+	int       base_count = 100;
+	int       hash_count = 0;
+	int       output_count = 0;
+
+
+	// OUTPUT_PROC could just sits out the Bcast of dest_node and base path
+	// (if we used a communicator without him).  OUTPUT_PROC won't need
+	// those, and waiting at the Bcast means anybody else who calls
+	// errsend() before hitting the Bcast will deadlock everything.
+	if (rank == OUTPUT_PROC) {
+		const size_t obuf_size = MESSAGEBUFFER * MESSAGESIZE * sizeof(char);
+		output_buffer = (char *) malloc(obuf_size);
+		if (! output_buffer) {
+			// // This would never work ...
+			fprintf(stderr, "OUTPUT_PROC Failed to allocate %lu bytes "
+					"for output_buffer\n", obuf_size);
+			MPI_Abort(MPI_COMM_WORLD, -1);
+		}
+		memset(output_buffer, '\0', obuf_size);
+	}
+	if (o.work_type == COPYWORK && 0 == o.testRun) {
+		makedir = 1;
+	}
+	if (o.work_type != LSWORK) {
+		mpi_ret_code = MPI_Bcast(&dest_node, sizeof(path_item), MPI_CHAR, MANAGER_PROC, MPI_COMM_WORLD);
+		if (mpi_ret_code < 0) {
+			errsend(FATAL, "Failed to Receive Bcast dest_path");
+		}
+	}
+	mpi_ret_code = MPI_Bcast(base_path, PATHSIZE_PLUS, MPI_CHAR, MANAGER_PROC, MPI_COMM_WORLD);
+	if (mpi_ret_code < 0) {
+		errsend(FATAL, "Failed to Receive Bcast base_path");
+	}
+	get_stat_fs_info(base_path, &o.sourcefs);
+	if (o.parallel_dest == 0 && o.work_type != LSWORK) {
+		get_stat_fs_info(dest_node.path, &o.destfs);
+		if (o.destfs >= PARALLEL_DESTFS) {
+			o.parallel_dest = 1;
+		}
+	}
+
+
+	// can't do this before the Bcast above, or we'll deadlock, because
+	// output-proc won't yet be listening for work.
+	if (rank == ACCUM_PROC) {
+		if(!(chunk_hash=hashtbl_create(base_count, NULL))) {
+			errsend(FATAL, "hashtbl_create() failed\n");
+		}
+	}
+
+	//change this to get request first, process, then get work
+	while ( all_done == 0) {
+		//poll for message
+		while ( message_ready == 0) {
+			prc = MPI_Iprobe(MPI_ANY_SOURCE, MPI_ANY_TAG, MPI_COMM_WORLD, &message_ready, &status);
+			if (prc != MPI_SUCCESS) {
+				errsend(FATAL, "MPI_Iprobe failed\n");
+			}
+			else {
+				probecount++;
+			}
+			if  (probecount % 3000 == 0) {
+				PRINT_POLL_DEBUG("Rank %d: Waiting for a message\n", rank);
+			}
+			usleep(1);
+		}
+
+		//grab message type
+		if (MPI_Recv(&type_cmd, 1, MPI_INT, MPI_ANY_SOURCE, MPI_ANY_TAG, MPI_COMM_WORLD, &status) != MPI_SUCCESS) {
+			errsend(FATAL, "Failed to receive type_cmd\n");
+		}
+		sending_rank = status.MPI_SOURCE;
+		PRINT_MPI_DEBUG("rank %d: worker() Receiving the type_cmd %s from rank %d\n", rank, cmd2str((OpCode)type_cmd), sending_rank);
+		//do operations based on the message
+		switch(type_cmd) {
+			case BUFFEROUTCMD:
+				worker_buffer_output(rank, sending_rank, output_buffer, &output_count, o);
+				break;
+			case OUTCMD:
+				worker_output(rank, sending_rank, 0, output_buffer, &output_count, o);
+				break;
+			case LOGCMD:
+				worker_output(rank, sending_rank, 1, output_buffer, &output_count, o);
+				break;
+			case LOGONLYCMD:
+				worker_output(rank, sending_rank, 2, output_buffer, &output_count, o);
+				break;
+			case UPDCHUNKCMD:
+				worker_update_chunk(rank, sending_rank, &chunk_hash, &hash_count, base_path, &dest_node, o);
+				break;
+			case DIRCMD:
+				worker_readdir(rank, sending_rank, base_path, &dest_node, 0, makedir, o);
+				break;
+			case COPYCMD:
+				worker_copylist(rank, sending_rank, base_path, &dest_node, o);
+				break;
+			case COMPARECMD:
+				worker_comparelist(rank, sending_rank, base_path, &dest_node, o);
+				break;
+			case EXITCMD:
+				all_done = 1;
+				break;
+			default:
+				errsend(FATAL, "worker received unrecognized command\n");
+				break;
+		}
+		message_ready = 0;
+	}
+
+	// cleanup
+	if (rank == ACCUM_PROC) {
+		hashtbl_destroy(chunk_hash);
+	}
+	if (rank == OUTPUT_PROC) {
+		worker_flush_output(output_buffer, &output_count);
+		free(output_buffer);
+	}
 }
 
 /**
@@ -1562,155 +1346,120 @@
  */
 // TODO: Check void worker_update_chunk(int rank, int sending_rank, HASHTBL **chunk_hash, int *hash_count, const char *base_path, path_item dest_node, struct options o) {
 void worker_update_chunk(int            rank,
-        int            sending_rank,
-        HASHTBL**      chunk_hash,
-        int*           hash_count,
-        const char*    base_path,
-        path_item*     dest_node,
-        struct options& o) {
-    MPI_Status  status;
-    int         path_count;
-    path_item   work_node;
-    path_item   out_node;
-    char*       workbuf;
-    int         worksize;
-    int         position;
-    HASHDATA*   hash_value;
-    int         i;
-
-    //gather the # of files
-    if (MPI_Recv(&path_count, 1, MPI_INT, sending_rank, MPI_ANY_TAG, MPI_COMM_WORLD, &status) != MPI_SUCCESS) {
-        errsend(FATAL, "Failed to receive path_count\n");
-    }
-    PRINT_MPI_DEBUG("rank %d: worker_update_chunk() Receiving path_count from rank %d (path_count = %d)\n", rank, sending_rank,path_count);
-    worksize =  path_count * sizeof(path_list);
-    workbuf = (char *) malloc(worksize * sizeof(char));
-    if (! workbuf) {
-        errsend_fmt(FATAL, "Failed to allocate %lu bytes for workbuf\n", sizeof(workbuf));
-    }
-
-    //get the work nodes
-    if (MPI_Recv(workbuf, worksize, MPI_PACKED, sending_rank, MPI_ANY_TAG, MPI_COMM_WORLD, &status) != MPI_SUCCESS) {
-        errsend(FATAL, "Failed to receive worksize\n");
-    }
-
-    // process list of paths with completed chunks
-    position = 0;
-    for (i = 0; i < path_count; i++) {
-        MPI_Unpack(workbuf, worksize, &position, &work_node, sizeof(path_item), MPI_CHAR, MPI_COMM_WORLD);
-
-        PRINT_MPI_DEBUG("rank %d: worker_update_chunk() Unpacking the work_node from rank %d (chunk %d of file %s)\n", rank, sending_rank, work_node.chkidx, work_node.path);
-
-        // CTM is based off of destination file. Populate out_node
-        get_output_path(&out_node, base_path, &work_node, dest_node, o);
-
-        // let sub-classes do any per-chunk work they want to do
-        //        PathPtr p_out(PathFactory::create_shallow(out_node));
-        //        p_out->chunk_complete();
-        Path::ChunkInfo chunk_info;
-        chunk_info.index = work_node.chkidx;
-        chunk_info.size  = work_node.chksz;
-
-        size_t chunk_start = (chunk_info.index * chunk_info.size);
-        size_t chunk_end   = chunk_start + chunk_info.size;
-        if (chunk_end > work_node.st.st_size) {
-            chunk_info.size = work_node.st.st_size - chunk_start;
-        }
-
-        // don't update chunk-info unless this is a COPY task.
-        // (Only affects MarFS, currently)
-        if (o.work_type == COPYWORK) {
-            // just call the update per-chunk, instead of trying to accumulate updates
-            Path::ChunkInfoVec vec;
-            vec.push_back(chunk_info);
-
-            PathPtr      p_out(PathFactory::create_shallow(&out_node));
-            p_out->chunks_complete(vec);
-        }
-
-        out_node.chkidx = work_node.chkidx;                   // with necessary data from work_node.
-        out_node.chksz = work_node.chksz;
-        out_node.st.st_size = work_node.st.st_size;
-        hash_value = hashtbl_get(*chunk_hash, out_node.path);             // get the value 
-        if (hash_value == (HASHDATA *)NULL) {
-
-            //resize the hashtable if needed
-            if (*hash_count == (*chunk_hash)->size) {
-                hashtbl_resize(*chunk_hash, *hash_count+100);
-            }
-            *hash_count += 1;
-
-            if(hash_value = hashdata_create(out_node)) {
-                hashtbl_insert(*chunk_hash, out_node.path, hash_value);
-                hashdata_update(hash_value,out_node);                        // make sure the new structure has recorded this chunk!
-            }
-        }
-        else {                                          // --- Structure for File needs to be updated
-            hashdata_update(hash_value,out_node);                      // this will update the data in the table
-            if(IO_DEBUG_ON) {
-                char ctm_flags[2048];
-                char *ctmstr = ctm_flags;
-                int ctmlen = 2048;
-
-                PRINT_IO_DEBUG("rank %d: worker_update_chunk() Updating CTM "
-                        "(chunk %d of file %s)\n%s\n",
-                        rank, out_node.chkidx, out_node.path,
-                        tostringCTM((CTM *)hash_value, &ctmstr, &ctmlen));
-            }
-        }
-
-        if (hash_value == (HASHDATA *)NULL) {                            // if no hash_value at this point, we have a problem!
-            errsend(NONFATAL, "Do not have a hashed data structure for a chunked file!\n");
-        }
-        else if (hashdata_filedone(hash_value)) {                       // --- File is done transferring
-            PRINT_IO_DEBUG("rank %d: worker_update_chunk() Last Chunk transferred. "
-                    "CTM should be removed. (chunk %d of file %s)\n",
-                    rank, out_node.chkidx, out_node.path);
-            hash_value = hashtbl_remove(*chunk_hash, out_node.path);               // remove structure for File from hash table
-            hashdata_destroy(&hash_value);                          // we are done with the data
-
-            PathPtr p_work(PathFactory::create_shallow(&work_node));
-            PathPtr p_out(PathFactory::create_shallow(&out_node));
-            update_stats(p_work, p_out, o);
-        }
-    }
-<<<<<<< HEAD
-    free(workbuf);
-
-#if ACCUMULATE_CHUNK_INFO
-    // Let Path-subclasses process the accumulated info about completed chunks
-    //
-    // PROBLEM: This works except the "hashdata_filedone()" case, above,
-    //     will already have called update_stats().  As a result, N:1
-    //     destination-files will have different metadata than the
-    //     source-file.  We could defer the call to update_stats() until
-    //     here, but that probably means copying every work_node, and
-    //     possibly every out_node, so we can use them here.  Because
-    //     worker_update_chunk() is actually only called with one work_node
-    //     at a time, this whole concept of accumulating chunks would
-    //     actually have to span multiple calls (e.g. make chunk_info_map
-    //     static, outside the function, and only do this post-processing
-    //     when we've accumulated enough chunk-info.  In that case, we'd
-    //     also move all the CTM processing to this loop, as well.  As
-    //     things stand, the ACCUMULATE_CHUNK_INFO approach is not worth
-    //     the trouble.
-    ChunkInfoMapIt map_it;
-    for (map_it=chunk_info_map.begin();
-            map_it!=chunk_info_map.end();
-            ++map_it) {
-
-        const char*         out_path(map_it->first.c_str());
-        Path::ChunkInfoVec& vec(map_it->second);
-
-        PathPtr      p_out(PathFactory::create(out_path));
-        p_out->chunks_complete(vec);
-    }
-#endif
-=======
->>>>>>> f6d4a2d7
-
-    free(workbuf);
-    send_manager_work_done(rank);
+		int            sending_rank,
+		HASHTBL**      chunk_hash,
+		int*           hash_count,
+		const char*    base_path,
+		path_item*     dest_node,
+		struct options& o) {
+	MPI_Status  status;
+	int         path_count;
+	path_item   work_node;
+	path_item   out_node;
+	char*       workbuf;
+	int         worksize;
+	int         position;
+	HASHDATA*   hash_value;
+	int         i;
+
+	//gather the # of files
+	if (MPI_Recv(&path_count, 1, MPI_INT, sending_rank, MPI_ANY_TAG, MPI_COMM_WORLD, &status) != MPI_SUCCESS) {
+		errsend(FATAL, "Failed to receive path_count\n");
+	}
+	PRINT_MPI_DEBUG("rank %d: worker_update_chunk() Receiving path_count from rank %d (path_count = %d)\n", rank, sending_rank,path_count);
+	worksize =  path_count * sizeof(path_list);
+	workbuf = (char *) malloc(worksize * sizeof(char));
+	if (! workbuf) {
+		errsend_fmt(FATAL, "Failed to allocate %lu bytes for workbuf\n", sizeof(workbuf));
+	}
+
+	//get the work nodes
+	if (MPI_Recv(workbuf, worksize, MPI_PACKED, sending_rank, MPI_ANY_TAG, MPI_COMM_WORLD, &status) != MPI_SUCCESS) {
+		errsend(FATAL, "Failed to receive worksize\n");
+	}
+
+	// process list of paths with completed chunks
+	position = 0;
+	for (i = 0; i < path_count; i++) {
+		MPI_Unpack(workbuf, worksize, &position, &work_node, sizeof(path_item), MPI_CHAR, MPI_COMM_WORLD);
+
+		PRINT_MPI_DEBUG("rank %d: worker_update_chunk() Unpacking the work_node from rank %d (chunk %d of file %s)\n", rank, sending_rank, work_node.chkidx, work_node.path);
+
+		// CTM is based off of destination file. Populate out_node
+		get_output_path(&out_node, base_path, &work_node, dest_node, o);
+
+		// let sub-classes do any per-chunk work they want to do
+		//        PathPtr p_out(PathFactory::create_shallow(out_node));
+		//        p_out->chunk_complete();
+		Path::ChunkInfo chunk_info;
+		chunk_info.index = work_node.chkidx;
+		chunk_info.size  = work_node.chksz;
+
+		size_t chunk_start = (chunk_info.index * chunk_info.size);
+		size_t chunk_end   = chunk_start + chunk_info.size;
+		if (chunk_end > work_node.st.st_size) {
+			chunk_info.size = work_node.st.st_size - chunk_start;
+		}
+
+		// don't update chunk-info unless this is a COPY task.
+		// (Only affects MarFS, currently)
+		if (o.work_type == COPYWORK) {
+			// just call the update per-chunk, instead of trying to accumulate updates
+			Path::ChunkInfoVec vec;
+			vec.push_back(chunk_info);
+
+			PathPtr      p_out(PathFactory::create_shallow(&out_node));
+			p_out->chunks_complete(vec);
+		}
+
+		out_node.chkidx = work_node.chkidx;                   // with necessary data from work_node.
+		out_node.chksz = work_node.chksz;
+		out_node.st.st_size = work_node.st.st_size;
+		hash_value = hashtbl_get(*chunk_hash, out_node.path);             // get the value 
+		if (hash_value == (HASHDATA *)NULL) {
+
+			//resize the hashtable if needed
+			if (*hash_count == (*chunk_hash)->size) {
+				hashtbl_resize(*chunk_hash, *hash_count+100);
+			}
+			*hash_count += 1;
+
+			if(hash_value = hashdata_create(out_node)) {
+				hashtbl_insert(*chunk_hash, out_node.path, hash_value);
+				hashdata_update(hash_value,out_node);                        // make sure the new structure has recorded this chunk!
+			}
+		}
+		else {                                          // --- Structure for File needs to be updated
+			hashdata_update(hash_value,out_node);                      // this will update the data in the table
+			if(IO_DEBUG_ON) {
+				char ctm_flags[2048];
+				char *ctmstr = ctm_flags;
+				int ctmlen = 2048;
+
+				PRINT_IO_DEBUG("rank %d: worker_update_chunk() Updating CTM "
+						"(chunk %d of file %s)\n%s\n",
+						rank, out_node.chkidx, out_node.path,
+						tostringCTM((CTM *)hash_value, &ctmstr, &ctmlen));
+			}
+		}
+
+		if (hash_value == (HASHDATA *)NULL) {                            // if no hash_value at this point, we have a problem!
+			errsend(NONFATAL, "Do not have a hashed data structure for a chunked file!\n");
+		}
+		else if (hashdata_filedone(hash_value)) {                       // --- File is done transferring
+			PRINT_IO_DEBUG("rank %d: worker_update_chunk() Last Chunk transferred. "
+					"CTM should be removed. (chunk %d of file %s)\n",
+					rank, out_node.chkidx, out_node.path);
+			hash_value = hashtbl_remove(*chunk_hash, out_node.path);               // remove structure for File from hash table
+			hashdata_destroy(&hash_value);                          // we are done with the data
+
+			PathPtr p_work(PathFactory::create_shallow(&work_node));
+			PathPtr p_out(PathFactory::create_shallow(&out_node));
+			update_stats(p_work, p_out, o);
+		}
+	}
+	free(workbuf);
+	send_manager_work_done(rank);
 }
 
 
@@ -1719,244 +1468,239 @@
 // log == 2    output to syslog (ONLY)
 //
 void worker_output(int rank, int sending_rank, int log, char *output_buffer, int *output_count, struct options& o) {
-    //have a worker receive and print a single message
-    MPI_Status status;
-    char msg[MESSAGESIZE];
-    char sysmsg[MESSAGESIZE + 50];
-
-    static int needs_open = 1;
-    if (needs_open) {
-        sprintf(sysmsg, "pftool [%s] -- ", o.jid);
-        openlog (sysmsg, (LOG_PID | LOG_CONS), LOG_USER);
-        needs_open = 0;
-    }
-
-    //gather the message to print
-    if (MPI_Recv(msg, MESSAGESIZE, MPI_CHAR, sending_rank, MPI_ANY_TAG, MPI_COMM_WORLD, &status) != MPI_SUCCESS) {
-        errsend(FATAL, "Failed to receive msg\n");
-    }
-    PRINT_MPI_DEBUG("rank %d: worker_output() Receiving the message from rank %d\n", rank, sending_rank);
-    if (o.logging == 1 && log) {
-        syslog (LOG_INFO, "%s", msg);
-    }
-    if (log < 2) {
-        if (sending_rank == MANAGER_PROC){
-            printf("%s", msg);
-        }
-        else{
-            printf("RANK %3d: %s", sending_rank, msg);
-        }
-        fflush(stdout);
-    }
+	//have a worker receive and print a single message
+	MPI_Status status;
+	char msg[MESSAGESIZE];
+	char sysmsg[MESSAGESIZE + 50];
+
+	static int needs_open = 1;
+	if (needs_open) {
+		sprintf(sysmsg, "pftool [%s] -- ", o.jid);
+		openlog (sysmsg, (LOG_PID | LOG_CONS), LOG_USER);
+		needs_open = 0;
+	}
+
+	//gather the message to print
+	if (MPI_Recv(msg, MESSAGESIZE, MPI_CHAR, sending_rank, MPI_ANY_TAG, MPI_COMM_WORLD, &status) != MPI_SUCCESS) {
+		errsend(FATAL, "Failed to receive msg\n");
+	}
+	PRINT_MPI_DEBUG("rank %d: worker_output() Receiving the message from rank %d\n", rank, sending_rank);
+	if (o.logging == 1 && log) {
+		syslog (LOG_INFO, "%s", msg);
+	}
+	if (log < 2) {
+		if (sending_rank == MANAGER_PROC){
+			printf("%s", msg);
+		}
+		else{
+			printf("RANK %3d: %s", sending_rank, msg);
+		}
+		fflush(stdout);
+	}
 }
 
 void worker_buffer_output(int rank, int sending_rank, char *output_buffer, int *output_count, struct options& o) {
-    //have a worker receive and print a single message
-    MPI_Status status;
-    int message_count;
-    char msg[MESSAGESIZE];
-    char *buffer;
-    int buffersize;
-    int position;
-    int i;
-
-    //gather the message_count
-    PRINT_MPI_DEBUG("rank %d: worker_buffer_output() Receiving the message_count from %d\n", rank, sending_rank);
-    if (MPI_Recv(&message_count, 1, MPI_INT, sending_rank, MPI_ANY_TAG, MPI_COMM_WORLD, &status) != MPI_SUCCESS) {
-        errsend(FATAL, "Failed to receive message_count\n");
-    }
-    buffersize = MESSAGESIZE*message_count;
-    buffer = (char *) malloc(buffersize * sizeof(char));
-    if (! buffer) {
-        errsend_fmt(FATAL, "Failed to allocate %lu bytes for workbuf\n", buffersize);
-    }
-
-    //gather the path to stat
-    PRINT_MPI_DEBUG("rank %d: worker_buffer_output() Receiving the buffer from %d\n", rank, sending_rank);
-    if (MPI_Recv(buffer, buffersize, MPI_PACKED, sending_rank, MPI_ANY_TAG, MPI_COMM_WORLD, &status) != MPI_SUCCESS) {
-        errsend(FATAL, "Failed to receive buffer\n");
-    }
-    position = 0;
-    for (i = 0; i < message_count; i++) {
-        PRINT_MPI_DEBUG("rank %d: worker_buffer_output() Unpacking the message from %d\n", rank, sending_rank);
-        MPI_Unpack(buffer, buffersize, &position, msg, MESSAGESIZE, MPI_CHAR, MPI_COMM_WORLD);
-        printf("RANK %3d: %s", sending_rank, msg);
-    }
-    free(buffer);
-    fflush(stdout);
+	//have a worker receive and print a single message
+	MPI_Status status;
+	int message_count;
+	char msg[MESSAGESIZE];
+	char *buffer;
+	int buffersize;
+	int position;
+	int i;
+
+	//gather the message_count
+	PRINT_MPI_DEBUG("rank %d: worker_buffer_output() Receiving the message_count from %d\n", rank, sending_rank);
+	if (MPI_Recv(&message_count, 1, MPI_INT, sending_rank, MPI_ANY_TAG, MPI_COMM_WORLD, &status) != MPI_SUCCESS) {
+		errsend(FATAL, "Failed to receive message_count\n");
+	}
+	buffersize = MESSAGESIZE*message_count;
+	buffer = (char *) malloc(buffersize * sizeof(char));
+	if (! buffer) {
+		errsend_fmt(FATAL, "Failed to allocate %lu bytes for workbuf\n", buffersize);
+	}
+
+	//gather the path to stat
+	PRINT_MPI_DEBUG("rank %d: worker_buffer_output() Receiving the buffer from %d\n", rank, sending_rank);
+	if (MPI_Recv(buffer, buffersize, MPI_PACKED, sending_rank, MPI_ANY_TAG, MPI_COMM_WORLD, &status) != MPI_SUCCESS) {
+		errsend(FATAL, "Failed to receive buffer\n");
+	}
+	position = 0;
+	for (i = 0; i < message_count; i++) {
+		PRINT_MPI_DEBUG("rank %d: worker_buffer_output() Unpacking the message from %d\n", rank, sending_rank);
+		MPI_Unpack(buffer, buffersize, &position, msg, MESSAGESIZE, MPI_CHAR, MPI_COMM_WORLD);
+		printf("RANK %3d: %s", sending_rank, msg);
+	}
+	free(buffer);
+	fflush(stdout);
 }
 
 
 void worker_flush_output(char *output_buffer, int *output_count) {
-    if (*output_count > 0) {
-        printf("%s", output_buffer);
-        (*output_count) = 0;
-        memset(output_buffer,'\0', sizeof(output_count));
-    }
+	if (*output_count > 0) {
+		printf("%s", output_buffer);
+		(*output_count) = 0;
+		memset(output_buffer,'\0', sizeof(output_count));
+	}
 }
 
 
 //When a worker is told to readdir, it comes here
 void worker_readdir(int         rank,
-        int         sending_rank,
-        const char* base_path,
-        path_item*  dest_node,
-        int         start,
-        int         makedir,
-        struct options& o) {
-
-    MPI_Status  status;
-    char *      workbuf;
-    int         worksize;
-    int         position;
-    int         read_count;
-    char        path[PATHSIZE_PLUS];
-    char        full_path[PATHSIZE_PLUS];
-    char        errmsg[MESSAGESIZE];
-    path_item   mkdir_node;
-    path_item   work_node;
-    path_item   workbuffer[STATBUFFER];
-    int         buffer_count = 0;
-    DIR*           dip;
-    struct dirent* dit;
-<<<<<<< HEAD
-
-
-=======
->>>>>>> f6d4a2d7
-    start = 1;
-    //filelist
-    FILE *fp;
-    int i, rc;
-
-    // recv number of path_items being sent
-    PRINT_MPI_DEBUG("rank %d: worker_readdir() Receiving the read_count %d\n", rank, sending_rank);
-    if (MPI_Recv(&read_count, 1, MPI_INT, sending_rank, MPI_ANY_TAG, MPI_COMM_WORLD, &status) != MPI_SUCCESS) {
-        errsend(FATAL, "Failed to receive read_count\n");
-    }
-
-    worksize = read_count * sizeof(path_list);
-    workbuf = (char *) malloc(worksize * sizeof(char));
-    if (! workbuf) {
-        errsend_fmt(FATAL, "Failed to allocate %lu bytes for workbuf\n", worksize);
-    }
-
-    //recv packed path_items
-    PRINT_MPI_DEBUG("rank %d: worker_readdir() Receiving the workbuf %d\n", rank, sending_rank);
-    if (MPI_Recv(workbuf, worksize, MPI_PACKED, MPI_ANY_SOURCE, MPI_ANY_TAG, MPI_COMM_WORLD, &status) != MPI_SUCCESS) {
-        errsend(FATAL, "Failed to receive workbuf\n");
-    }
-
-    // unpack and process successive source-paths
-    position = 0;
-    for (i = 0; i < read_count; i++) {
-        PRINT_MPI_DEBUG("rank %d: worker_readdir() Unpacking the work_node %d\n", rank, sending_rank);
-        MPI_Unpack(workbuf, worksize, &position, &work_node, sizeof(path_item), MPI_CHAR, MPI_COMM_WORLD);
-        // <p_work> is an appropriately-selected Path subclass, which has
-        // an _item member that points to <work_node>
-        PRINT_MPI_DEBUG("rank %d: worker_readdir() PathFactory::cast(%d)\n", rank, (unsigned)work_node.ftype);
-        PathPtr p_work = PathFactory::create_shallow(&work_node);
-
-        if (work_node.start == 1) {
-            if (! p_work->exists()) { // performs a stat()
-                errsend_fmt(((o.work_type == LSWORK) ? NONFATAL : FATAL),
-                        "Failed to stat path (1) %s\n", p_work->path());
-                if (o.work_type == LSWORK)
-                    return;
-            }
-            workbuffer[buffer_count] = work_node;
-            buffer_count++;
-        }
-        else {
-            // work_node is a source-directory.  Read file-names from it,
-            // construct full source-side pathnames.  Eventually these go
-            // to process_stat_buffer(), where they are converted to
-            // destination-paths.
-            if (! p_work->opendir()) {
-                errsend_fmt(NONFATAL, "Failed to open (%s) dir %s [%s]\n", 
-                        p_work->class_name().get(), p_work->path(),p_work->strerror());
-            }
-
-            if (makedir == 1) {
-                get_output_path(&mkdir_node, base_path, &p_work->node(), dest_node, o);
-                PathPtr p_dir(PathFactory::create_shallow(&mkdir_node));
-                if (! p_dir->mkdir(p_work->node().st.st_mode & (S_ISUID|S_ISGID|S_IRWXU|S_IRWXG|S_IRWXO))
-                        && (p_dir->get_errno() != EEXIST)) {
-                    errsend_fmt(FATAL, "Failed to mkdir (%s) '%s'\n", 
-                            p_dir->class_name().get(), p_dir->path());
-                }
-            }
-            strncpy(path, p_work->path(), PATHSIZE_PLUS);
-
-            // assure <path> ends with a single slash
-            trim_trailing('/', path);
-            size_t path_len  = strlen(path);
-            path[path_len] = '/';
-            path_len      += 1;
-            path[path_len] = 0;
-
-            // NOTE: dir-entry names will be directly appended to the tail of <path>
-            char*  append_path = path + path_len; // ptr to end of directory-name
-            size_t append_len  = PATHSIZE_PLUS - path_len;
-
-            // Use readdir() to append each directory-entry directly onto
-            // to the tail of <path>.  Path::readdir() returns false only
-            // for errors.  EOF is signalled by returning with a
-            // zero-length entry.
-            bool   readdir_p;
-            while (readdir_p = p_work->readdir(append_path, append_len)) {
-                if (! *append_path) {
-                    break;      // end of directory entries
-                }
-                if (strncmp(append_path, ".", PATHSIZE_PLUS) != 0 &&
-                        strncmp(append_path, "..", PATHSIZE_PLUS) != 0) {
-                    // check to see if we should skip it
-                    if( 0 == fnmatch(o.exclude, path, 0) ) {
-                        if (o.verbose >= 1) {
-                            char message[MESSAGESIZE];
-                            sprintf(message, "Excluding: %s\n", path);
-                            write_output(message, 1);
-                        }
-                    } 
-                    else {
-                        // full-path is <path> + "/" + readdir()
-                        PathPtr p_new = PathFactory::create(path);
-                        if (! p_new->exists()) {
-                            errsend_fmt(((o.work_type == LSWORK) ? NONFATAL : FATAL),
-                                    "Failed to stat path (2) %s\n", p_new->path());
-                            if (o.work_type == LSWORK)
-                                return;
-                        }
-
-                        workbuffer[buffer_count] = p_new->node();
-                        buffer_count++;
-                        if (buffer_count != 0 && buffer_count % STATBUFFER == 0) {
-                            process_stat_buffer(workbuffer, &buffer_count, base_path, dest_node, o, rank);
-                        }
-                    }
-                }
-            }
-
-            // did the readdir() loop exit because of an error?
-            if (! readdir_p) {
-                errsend_fmt(NONFATAL, "readdir (entry %d) failed on %s (%s)\n",
-                        buffer_count, work_node.path, p_work->strerror());
-            }
-            // done with 
-            if (! p_work->closedir()) {
-                errsend_fmt(NONFATAL, "Failed to close (%s) dir %s [%s]\n", 
-                        p_work->class_name().get(), p_work->path(),p_work->strerror());
-            }
-        }
-    }
-
-    // process any remaining partially-filled workbuffer contents
-    while(buffer_count != 0) {
-        process_stat_buffer(workbuffer, &buffer_count, base_path, dest_node, o, rank);
-    }
-
-    free(workbuf);
-    send_manager_work_done(rank);
+		int         sending_rank,
+		const char* base_path,
+		path_item*  dest_node,
+		int         start,
+		int         makedir,
+		struct options& o) {
+
+	MPI_Status  status;
+	char *      workbuf;
+	int         worksize;
+	int         position;
+	int         read_count;
+	char        path[PATHSIZE_PLUS];
+	char        full_path[PATHSIZE_PLUS];
+	char        errmsg[MESSAGESIZE];
+	path_item   mkdir_node;
+	path_item   work_node;
+	path_item   workbuffer[STATBUFFER];
+	int         buffer_count = 0;
+	DIR*           dip;
+	struct dirent* dit;
+	start = 1;
+	//filelist
+	FILE *fp;
+	int i, rc;
+
+	// recv number of path_items being sent
+	PRINT_MPI_DEBUG("rank %d: worker_readdir() Receiving the read_count %d\n", rank, sending_rank);
+	if (MPI_Recv(&read_count, 1, MPI_INT, sending_rank, MPI_ANY_TAG, MPI_COMM_WORLD, &status) != MPI_SUCCESS) {
+		errsend(FATAL, "Failed to receive read_count\n");
+	}
+
+	worksize = read_count * sizeof(path_list);
+	workbuf = (char *) malloc(worksize * sizeof(char));
+	if (! workbuf) {
+		errsend_fmt(FATAL, "Failed to allocate %lu bytes for workbuf\n", worksize);
+	}
+
+	//recv packed path_items
+	PRINT_MPI_DEBUG("rank %d: worker_readdir() Receiving the workbuf %d\n", rank, sending_rank);
+	if (MPI_Recv(workbuf, worksize, MPI_PACKED, MPI_ANY_SOURCE, MPI_ANY_TAG, MPI_COMM_WORLD, &status) != MPI_SUCCESS) {
+		errsend(FATAL, "Failed to receive workbuf\n");
+	}
+
+	// unpack and process successive source-paths
+	position = 0;
+	for (i = 0; i < read_count; i++) {
+		PRINT_MPI_DEBUG("rank %d: worker_readdir() Unpacking the work_node %d\n", rank, sending_rank);
+		MPI_Unpack(workbuf, worksize, &position, &work_node, sizeof(path_item), MPI_CHAR, MPI_COMM_WORLD);
+		// <p_work> is an appropriately-selected Path subclass, which has
+		// an _item member that points to <work_node>
+		PRINT_MPI_DEBUG("rank %d: worker_readdir() PathFactory::cast(%d)\n", rank, (unsigned)work_node.ftype);
+		PathPtr p_work = PathFactory::create_shallow(&work_node);
+
+		if (work_node.start == 1) {
+			if (! p_work->exists()) { // performs a stat()
+				errsend_fmt(((o.work_type == LSWORK) ? NONFATAL : FATAL),
+						"Failed to stat path (1) %s\n", p_work->path());
+				if (o.work_type == LSWORK)
+					return;
+			}
+			workbuffer[buffer_count] = work_node;
+			buffer_count++;
+		}
+		else {
+			// work_node is a source-directory.  Read file-names from it,
+			// construct full source-side pathnames.  Eventually these go
+			// to process_stat_buffer(), where they are converted to
+			// destination-paths.
+			if (! p_work->opendir()) {
+				errsend_fmt(NONFATAL, "Failed to open (%s) dir %s [%s]\n", 
+						p_work->class_name().get(), p_work->path(),p_work->strerror());
+			}
+
+			if (makedir == 1) {
+				get_output_path(&mkdir_node, base_path, &p_work->node(), dest_node, o);
+				PathPtr p_dir(PathFactory::create_shallow(&mkdir_node));
+				if (! p_dir->mkdir(p_work->node().st.st_mode & (S_ISUID|S_ISGID|S_IRWXU|S_IRWXG|S_IRWXO))
+						&& (p_dir->get_errno() != EEXIST)) {
+					errsend_fmt(FATAL, "Failed to mkdir (%s) '%s'\n", 
+							p_dir->class_name().get(), p_dir->path());
+				}
+			}
+			strncpy(path, p_work->path(), PATHSIZE_PLUS);
+
+			// assure <path> ends with a single slash
+			trim_trailing('/', path);
+			size_t path_len  = strlen(path);
+			path[path_len] = '/';
+			path_len      += 1;
+			path[path_len] = 0;
+
+			// NOTE: dir-entry names will be directly appended to the tail of <path>
+			char*  append_path = path + path_len; // ptr to end of directory-name
+			size_t append_len  = PATHSIZE_PLUS - path_len;
+
+			// Use readdir() to append each directory-entry directly onto
+			// to the tail of <path>.  Path::readdir() returns false only
+			// for errors.  EOF is signalled by returning with a
+			// zero-length entry.
+			bool   readdir_p;
+			while (readdir_p = p_work->readdir(append_path, append_len)) {
+				if (! *append_path) {
+					break;      // end of directory entries
+				}
+				if (strncmp(append_path, ".", PATHSIZE_PLUS) != 0 &&
+						strncmp(append_path, "..", PATHSIZE_PLUS) != 0) {
+					// check to see if we should skip it
+					if( 0 == fnmatch(o.exclude, path, 0) ) {
+						if (o.verbose >= 1) {
+							char message[MESSAGESIZE];
+							sprintf(message, "Excluding: %s\n", path);
+							write_output(message, 1);
+						}
+					} 
+					else {
+						// full-path is <path> + "/" + readdir()
+						PathPtr p_new = PathFactory::create(path);
+						if (! p_new->exists()) {
+							errsend_fmt(((o.work_type == LSWORK) ? NONFATAL : FATAL),
+									"Failed to stat path (2) %s\n", p_new->path());
+							if (o.work_type == LSWORK)
+								return;
+						}
+
+						workbuffer[buffer_count] = p_new->node();
+						buffer_count++;
+						if (buffer_count != 0 && buffer_count % STATBUFFER == 0) {
+							process_stat_buffer(workbuffer, &buffer_count, base_path, dest_node, o, rank);
+						}
+					}
+				}
+			}
+
+			// did the readdir() loop exit because of an error?
+			if (! readdir_p) {
+				errsend_fmt(NONFATAL, "readdir (entry %d) failed on %s (%s)\n",
+						buffer_count, work_node.path, p_work->strerror());
+			}
+			// done with 
+			if (! p_work->closedir()) {
+				errsend_fmt(NONFATAL, "Failed to close (%s) dir %s [%s]\n", 
+						p_work->class_name().get(), p_work->path(),p_work->strerror());
+			}
+		}
+	}
+
+	// process any remaining partially-filled workbuffer contents
+	while(buffer_count != 0) {
+		process_stat_buffer(workbuffer, &buffer_count, base_path, dest_node, o, rank);
+	}
+
+	free(workbuf);
+	send_manager_work_done(rank);
 }
 
 
@@ -1984,22 +1728,16 @@
 //
 
 int maybe_pre_process(int&         pre_process,
-        const struct options& o,
-        PathPtr&     p_out,
-        PathPtr&     p_work) {
-    if (pre_process &&
-<<<<<<< HEAD
-            (o.work_type == COPYWORK) &&
-            ! p_out->pre_process(p_work)) {
-
-=======
-        (o.work_type == COPYWORK) &&
-        ! p_out->pre_process(p_work)) {
->>>>>>> f6d4a2d7
-        return -1;
-    }
-
-    return 0;
+		const struct options& o,
+		PathPtr&     p_out,
+		PathPtr&     p_work) {
+	if (pre_process &&
+			(o.work_type == COPYWORK) &&
+			! p_out->pre_process(p_work)) {
+		return -1;
+	}
+
+	return 0;
 }
 
 // This routine sometimes sets ftype = NONE.  In the FUSE_CHUNKER case, the
@@ -2056,975 +1794,590 @@
  *                         doing the buffer processing
  */
 void process_stat_buffer(path_item*      path_buffer,
-        int*            stat_count,
-        const char*     base_path,
-        path_item*      dest_node,
-        struct options& o,
-        int             rank) {
-
-    //When a worker is told to stat, it comes here
-    int         out_position;
-    char*       writebuf;
-    int         writesize;
-    int         write_count = 0;
-    int         num_examined_files = 0;
-    size_t      num_examined_bytes = 0;
-    size_t      num_finished_bytes = 0;
-    int         num_examined_dirs = 0;
-    char        errmsg[MESSAGESIZE];
-    char        statrecord[MESSAGESIZE];
-    path_item   out_node;
-    int         out_unlinked = 0;
-    int         process = 0;
-    int         pre_process = 0;
-    int         parallel_dest = 0;
-    int         dest_exists = FALSE; // the destination already exists?
-    struct tm   sttm;
-    char        modebuf[15];
-    char        timebuf[30];
-    int         rc;
-    int         i;
-
-    //chunks
-    //place_holder for current chunk_size
-    size_t      chunk_size = 0;
-    size_t      chunk_at = 0;
-    size_t      num_bytes_seen = 0;
-
-    // when chunking, we ship the list of chunks off as soon as they
-    // represent more than <ship_off> bytes, in total.  For Marfs, that
-    // means every single chunk is likely to be shipped off individually.
-    // Maybe this should be bigger.
-    size_t      ship_off = SHIPOFF;
-    off_t       chunk_curr_offset = 0;
-    int         idx = 0;
-
-    //classification
-    path_item   dirbuffer[DIRBUFFER];
-    int         dir_buffer_count = 0;
-    path_item   regbuffer[COPYBUFFER];
-    int         reg_buffer_count = 0;
-
-    writesize = MESSAGESIZE * MESSAGEBUFFER;
-    writebuf = (char *) malloc(writesize * sizeof(char));
-    if (! writebuf) {
-        errsend_fmt(FATAL, "Failed to allocate %lu bytes for writebuf\n", writesize);
-    }
-
-    out_position = 0;
-    for (i = 0; i < *stat_count; i++) {
-        process = 0;
-        pre_process = 0;
-        path_item&  work_node = path_buffer[i]; // avoid a copy
-        work_node.start = 0;
-        PathPtr p_work(PathFactory::create_shallow(&path_buffer[i]));
-        PathPtr p_dest(PathFactory::create_shallow(dest_node));
-        PathPtr p_out;
-
-        PRINT_IO_DEBUG("rank %d: process_stat_buffer() processing entry %d: %s\n",
-                rank, i, work_node.path);
-        // Are these items *identical* ? (e.g. same POSIX inode)
-        // We will not have a dest in list so we will not check
-        if (o.work_type != LSWORK && p_work->identical(p_dest)) {
-            write_count--;
-            continue;
-        }
-
-        //check if the work is a directory
-        else if (p_work->is_dir()) {
-            dirbuffer[dir_buffer_count] = p_work->node();  //// work_node;
-            dir_buffer_count++;
-            if (dir_buffer_count % DIRBUFFER == 0) {
-                send_manager_dirs_buffer(dirbuffer, &dir_buffer_count);
-            }
-            num_examined_dirs++;
-        }
-
-        //it's not a directory
-        else {
-            //do this for all regular files AND fuse+symylinks
-            parallel_dest = o.parallel_dest;
-            get_output_path(&out_node, base_path, &work_node, dest_node, o);
-            p_out = PathFactory::create_shallow(&out_node);
-            p_out->stat();
-            dest_exists = p_out->exists();
-
-            // if selected options require reading the source-file, and the
-            // source-file is not readable, we have a problem
-            if (((o.work_type == COPYWORK)
-                        || ((o.work_type == COMPAREWORK)
-                            && ! o.meta_data_only))
-                    && (! p_work->faccessat(R_OK, AT_SYMLINK_NOFOLLOW))) {
-
-                errsend_fmt(NONFATAL, "No read-access to source-file %s: %s\n",
-                        p_work->path(), p_work->strerror());
-                process = 0;
-            }
-            // if selected options require reading the destination-file,
-            // and destination-file is not readable, we have a problem
-            else if ((((o.work_type == COMPAREWORK)
-                            && ! o.meta_data_only))
-                    && (! p_out->faccessat(R_OK, AT_SYMLINK_NOFOLLOW))) {
-
-                errsend_fmt(NONFATAL, "No read-access to dest-file %s: %s\n",
-                        p_out->path(), p_out->strerror());
-                process = 0;
-            }
-            else if (o.work_type == COPYWORK) {
-                process = 1;
-                p_work->dest_ftype(p_out->node().ftype); // (matches the intent of old code, above?)
-                if (p_out->supports_n_to_1())
-                    parallel_dest = 1;
-                //if the out path exists
-                if (dest_exists) {
-                    // Maybe user only wants to operate on source-files
-                    // that are "different" from the corresponding
-                    // dest-files.
-                    if ((o.different == 1)
-                            && samefile(p_work, p_out, o)) {
-                        process = 0; // source/dest are the same, so skip
-                        num_finished_bytes += work_node.st.st_size;
-                    }
-                    // if someone truncated the destination to zero
-                    // (i.e. the only way a zero-size file could have CTM),
-                    // then any CTM that may exist is definitely obsolete
-                    if (out_node.st.st_size == 0) {
-                        purgeCTM(out_node.path);
-                    }
-
-                    if (process == 1) {
-<<<<<<< HEAD
-
-#ifdef FUSE_CHUNKER
-                        if (out_node.ftype == FUSEFILE) {
-
-                            //it's a fuse file: delete the link-dest, and the link itself
-                            if (o.different == 0
-                                    || (o.different == 1
-                                        && out_node.st.st_size > work_node.st.st_size)) {
-
-                                // <linkname> = name of the link-destination
-                                numchars = p_out->readlink(linkname, PATHSIZE_PLUS);
-                                if (numchars < 0) {
-                                    snprintf(errmsg, MESSAGESIZE,
-                                            "Failed to read link %s\n",
-                                            out_node.path);
-                                    errsend(FATAL, errmsg);
-                                }
-                                else if (numchars >= PATHSIZE_PLUS) {
-                                    sprintf(errormsg,
-                                            "readlink %s, not enough room for '\\0'",
-                                            out_node.path);
-                                    errsend(FATAL, errormsg);
-                                }
-                                linkname[numchars] = '\0';
-
-                                //first unlink the actual fuse file
-                                rc = unlink(linkname);
-                                if (rc < 0) {
-                                    snprintf(errmsg, MESSAGESIZE, "Failed to unlink (1) %s -- ftype==%d",
-                                            linkname, out_node.ftype);
-                                    errsend(FATAL, errmsg);
-                                }
-                                //now unlink the symlink
-                                rc = unlink(out_node.path);
-                                if (rc != 0) {
-                                    sprintf(errmsg, "Failed to unlink file %s", out_node.path);
-                                    errsend(NONFATAL, errmsg);
-                                }
-
-                                // p_out.reset(); // p_out is shallow, and we're going to change ftype
-                                // out_node.ftype = NONE;
-                                out_unlinked = 1; // don't unset the ftype to communicate
-                                pre_process = 1;
-                            }
-                        }
-                        else {
-#endif
-=======
->>>>>>> f6d4a2d7
-                            // it's not fuse, unlink
-                            // remove the destination-file if the transfer
-                            // is unconditional or the source-file size <=
-                            // chunk_at size
-                            if (! o.different
-                                    || (work_node.st.st_size <= p_out->chunk_at(o.chunk_at))) {
-
-                                if (! p_out->unlink() && (errno != ENOENT)) {
-                                    errsend_fmt(FATAL, "Failed to unlink (2) %s: %s\n",
-                                            p_out->path(), p_out->strerror());
-                                }
-                                out_unlinked = 1; // don't unset the ftype to communicate
-                                pre_process = 1;
-                            }
-                    }
-                }
-                else {
-                    // destination doesn't already exist
-
-                    out_unlinked = 1; // don't unset the ftype to communicate
-                    pre_process = 1;
-
-                    // if someone deleted the destination,
-                    // then any CTM that may exist is definitely obsolete
-                    purgeCTM(out_node.path);
-                }
-            } // end COPYWORK
-            // preping for COMPAREWORK, which means we simply assign the
-            // destination type to the source file info
-            else if (o.work_type == COMPAREWORK) {
-                process = 1;
-                work_node.dest_ftype = out_node.ftype;
-            }
-
-            if (process == 1) {
-                //parallel filesystem can do n-to-1
-                if (parallel_dest) {
-                    CTM *ctm = (CTM *)NULL;             // CTM structure used with chunked files   
-                    // MarFS will adjust a given chunksize to match (some
-                    // multiple of) the chunksize of the underlying repo
-                    // (the repo matching the file-size), adjusting for the
-                    // size of hidden recovery-info that must be written
-                    // into each object.  (i.e. chunk_size is smaller than
-                    // the actual amount to be written, leaving enough room
-                    // for recovery-info)
-                    chunk_size = p_out->chunksize(p_work->st().st_size, o.chunksize);
-                    chunk_at   = p_out->chunk_at(o.chunk_at);
-                    // handle zero-length source file - because it will not
-                    // be processed through chunk/file loop below.
-                    if (work_node.st.st_size == 0) {
-                        pre_process = 1;
-                        if ((o.work_type == COPYWORK)
-                                && !p_out->unlink()
-                                && (errno != ENOENT)) {
-                            errsend_fmt(FATAL, "Failed to unlink (3) %s: %s\n",
-                                    p_out->path(), p_out->strerror());
-                        }
-                        out_unlinked = 1;
-                        work_node.chkidx = 0;
-                        work_node.chksz = 0;
-                        regbuffer[reg_buffer_count] = work_node;
-                        reg_buffer_count++;
-                    }
-                    else if (work_node.st.st_size > chunk_at) {     // working with a chunkable file
-                        int ctmExists = ((dest_exists) ? hasCTM(out_node.path) : 0);
-                        // we are doing a conditional transfer & CTM exists
-                        // -> populate CTM structure
-                        if (o.different && ctmExists) {
-                            ctm = getCTM(out_node.path,
-                                    ((long)ceil(work_node.st.st_size / ((double)chunk_size))),
-                                    chunk_size);
-                            if(IO_DEBUG_ON) {
-                                char ctm_flags[2048];
-                                char *ctmstr = ctm_flags;
-                                int ctmlen = 2048;
-                                PRINT_IO_DEBUG("rank %d: process_stat_buffer() "
-                                        "Reading persistent store of CTM: %s\n",
-                                        rank, tostringCTM(ctm,&ctmstr,&ctmlen));
-                            }
-                        }
-                        else if (ctmExists) {
-                            // get rid of the CTM on the file if we are NOT
-                            // doing a conditional transfer/compare.
-                            purgeCTM(out_node.path);
-                            pre_process = 1;
-                        }
-                    }
-                    if (maybe_pre_process(pre_process, o, p_out, p_work)) {
-                        errsend_fmt(NONFATAL,
-                                "Rank %d: couldn't prepare destination-file '%s': %s\n",
-                                rank, p_out->path(), ::strerror(errno));
-                    }
-                    else {
-                        // --- CHUNKING-LOOP
-                        chunk_curr_offset = 0; // keeps track of current offset in file for chunk.
-                        idx = 0;               // keeps track of the chunk index
-                        while (chunk_curr_offset < work_node.st.st_size) {
-                            work_node.chkidx = idx;         // assign the chunk index
-                            // non-chunked file or file is a link or metadata
-                            // compare work - just send the whole file
-                            if ((work_node.st.st_size <= chunk_at)
-<<<<<<< HEAD
-                                    || (S_ISLNK(work_node.st.st_mode))
-                                    || (o.work_type == COMPAREWORK && o.meta_data_only)) {
-
-=======
-                                || (S_ISLNK(work_node.st.st_mode))
-                                || (o.work_type == COMPAREWORK && o.meta_data_only)) {
->>>>>>> f6d4a2d7
-                                work_node.chksz = work_node.st.st_size;   // set chunk size to size of file
-                                chunk_curr_offset = work_node.st.st_size; // set chunk offset to end of file
-                                PRINT_IO_DEBUG("rank %d: process_stat_buffer() "
-                                        "non-chunkable file   chunk index: %d   chunk size: %ld\n",
-                                        rank, work_node.chkidx, work_node.chksz);
-                            }
-                            else {                  // having to chunk the file
-                                work_node.chksz = ((ctm) ? ctm->chnksz : chunk_size);
-                                chunk_curr_offset += (((chunk_curr_offset + work_node.chksz) >  work_node.st.st_size)
-                                        // should this be (work_node.chksz - chunk_curr_offset)?
-                                        ? (work_node.st.st_size - chunk_curr_offset)
-                                        : work_node.chksz);
-                                idx++;
-                            }
-<<<<<<< HEAD
-#ifdef TAPE
-                            if (work_node.ftype == MIGRATEFILE
-#  ifdef FUSE_CHUNKER
-                                    || (work_node.st.st_size > 0
-                                        && work_node.st.st_blocks == 0
-                                        && work_node.ftype == FUSEFILE)
-#  endif
-                               ) {
-                                tapebuffer[tape_buffer_count] = work_node;
-                                tape_buffer_count++;
-                                if (tape_buffer_count % TAPEBUFFER == 0) {
-                                    send_manager_tape_buffer(tapebuffer, &tape_buffer_count);
-                                }
-                            }
-                            else {
-#endif
-=======
->>>>>>> f6d4a2d7
-                                // if a non-conditional transfer or if the
-                                // chunk did not make on the first one ...
-                                if (!o.different
-                                        || !chunktransferredCTM(ctm, work_node.chkidx)) {
-
-                                    num_bytes_seen += work_node.chksz;  // keep track of number of bytes processed
-                                    regbuffer[reg_buffer_count] = work_node;// copy source file info into sending buffer
-                                    reg_buffer_count++;
-                                    PRINT_IO_DEBUG("rank %d: process_stat_buffer() adding chunk "
-                                            "index: %d   chunk size: %ld\n",
-                                            rank, work_node.chkidx, work_node.chksz);
-                                    if (((reg_buffer_count % COPYBUFFER) == 0)
-                                            || num_bytes_seen >= ship_off) {
-                                        PRINT_MPI_DEBUG("rank %d: process_stat_buffer() parallel destination "
-                                                "- sending %d reg buffers to manager.\n",
-                                                rank, reg_buffer_count);
-                                        send_manager_regs_buffer(regbuffer, &reg_buffer_count);
-                                        num_bytes_seen = 0;
-                                    }
-                                } // end send test
-                                else {
-                                    num_finished_bytes += work_node.chksz;
-                                }
-                        } // end file/chunking loop
-                    }
-                    // if CTM structure allocated it -> free the memory now
-                    if (ctm)
-                        freeCTM(&ctm);
-                } // end Parallel destination
-                else {  // non-parallel destination
-                    if (maybe_pre_process(pre_process, o, p_out, p_work)) {
-                        errsend_fmt(NONFATAL,
-                                "Rank %d: couldn't prepare destination-file '%s': %s\n",
-                                rank, p_out->path(), ::strerror(errno));
-                    }
-                    else {
-                        work_node.chkidx = 0;           // for non-chunked files, index is always 0
-                        work_node.chksz = work_node.st.st_size;     // set chunk size to size of file
-                        num_bytes_seen += work_node.chksz;          // send this off to the manager work list, if ready to
-                        regbuffer[reg_buffer_count] = work_node;
-                        reg_buffer_count++;
-                        if (reg_buffer_count % COPYBUFFER == 0 || num_bytes_seen >= ship_off) {
-                            PRINT_MPI_DEBUG("rank %d: process_stat_buffer() non-parallel destination "
-                                    "- sending %d reg buffers to manager.\n",
-                                    rank, reg_buffer_count);
-                            send_manager_regs_buffer(regbuffer, &reg_buffer_count);
-                            num_bytes_seen = 0;
-                        }
-                    }
-                }
-            }
-        }
-
-        if (! S_ISDIR(work_node.st.st_mode)) {
-            num_examined_files++;
-            num_examined_bytes += work_node.st.st_size;
-        }
-
-        printmode(work_node.st.st_mode, modebuf);
-        memcpy(&sttm, localtime(&work_node.st.st_mtime), sizeof(sttm));
-        strftime(timebuf, sizeof(timebuf), "%a %b %d %Y %H:%M:%S", &sttm);
-        if (o.verbose > 1) {
-                sprintf(statrecord, "INFO  DATASTAT - %s %6lu %6d %6d %21zd %s %s\n",
-                        modebuf, (long unsigned int) work_node.st.st_blocks,
-                        work_node.st.st_uid, work_node.st.st_gid,
-                        (size_t) work_node.st.st_size, timebuf, work_node.path);
-
-            MPI_Pack(statrecord, MESSAGESIZE, MPI_CHAR, writebuf, writesize, &out_position, MPI_COMM_WORLD);
-            write_count++;
-            if (write_count % MESSAGEBUFFER == 0) {
-                write_buffer_output(writebuf, writesize, write_count);
-                out_position = 0;
-                write_count = 0;
-            }
-        }
-
-        // regbuffer is full (probably with zero-length files) -> send it
-        // off to manager. - cds 8/2015
-        if (reg_buffer_count >= COPYBUFFER) {
-            PRINT_MPI_DEBUG("rank %d: process_stat_buffer() sending %d reg "
-                    "buffers to manager.\n", rank, reg_buffer_count);
-            send_manager_regs_buffer(regbuffer, &reg_buffer_count);
-        }
-    } //end of stat processing loop
-    
-    //incase we tried to copy a file into itself
-    if (0 < write_count && o.verbose >= 1) {
-        writesize = MESSAGESIZE * write_count;
-        writebuf = (char *) realloc(writebuf, writesize * sizeof(char));
-        if (! writebuf) {
-            errsend_fmt(FATAL, "Failed to re-allocate %lu bytes for writebuf, write_count: %d\n", writesize, write_count);
-        }
-        write_buffer_output(writebuf, writesize, write_count);
-    }
-    
-    while(dir_buffer_count != 0) {
-        send_manager_dirs_buffer(dirbuffer, &dir_buffer_count);
-    }
-    
-    while (reg_buffer_count != 0) {
-        send_manager_regs_buffer(regbuffer, &reg_buffer_count);
-    }
- 
-    send_manager_examined_stats(num_examined_files, num_examined_bytes, num_examined_dirs, num_finished_bytes);
-    //free malloc buffers
-    free(writebuf);
-    *stat_count = 0;
-    }
-
-
-<<<<<<< HEAD
-
-#ifdef TAPE
-    void worker_taperecall(int rank, int sending_rank, path_item* dest_node, struct options& o) {
-        MPI_Status status;
-        char *workbuf, *writebuf;
-        char recallrecord[MESSAGESIZE];
-        int worksize, writesize;
-        int position, out_position;
-        int read_count;
-        int write_count = 0;
-        path_item work_node;
-        path_item workbuffer[STATBUFFER];
-        int buffer_count = 0;
-        size_t num_bytes_seen = 0;
-        //500 MB
-        size_t ship_off = SHIPOFF;
-        int i, rc;
-        PRINT_MPI_DEBUG("rank %d: worker_taperecall() Receiving the read_count from %d\n", rank, sending_rank);
-        if (MPI_Recv(&read_count, 1, MPI_INT, sending_rank, MPI_ANY_TAG, MPI_COMM_WORLD, &status) != MPI_SUCCESS) {
-            errsend(FATAL, "Failed to receive read_count\n");
-        }
-        worksize = read_count * sizeof(path_list);
-        workbuf = (char *) malloc(worksize * sizeof(char));
-        if (! workbuf) {
-            errsend_fmt(FATAL, "Failed to allocate %lu bytes for writebuf\n", worksize);
-        }
-
-        writesize = MESSAGESIZE * read_count;
-        writebuf = (char *) malloc(writesize * sizeof(char));
-        if (! writebuf) {
-            errsend_fmt(FATAL, "Failed to allocate %lu bytes for writebuf\n", writesize);
-        }
-
-        //gather the path to stat
-        PRINT_MPI_DEBUG("rank %d: worker_taperecall() Receiving the workbuf from %d\n", rank, sending_rank);
-        if (MPI_Recv(workbuf, worksize, MPI_PACKED, MPI_ANY_SOURCE, MPI_ANY_TAG, MPI_COMM_WORLD, &status) != MPI_SUCCESS) {
-            errsend(FATAL, "Failed to receive workbuf\n");
-        }
-        for (i = 0; i < read_count; i++) {
-            PRINT_MPI_DEBUG("rank %d: worker_taperecall() unpacking work_node from %d\n", rank, sending_rank);
-            MPI_Unpack(workbuf, worksize, &position, &work_node, sizeof(path_item), MPI_CHAR, MPI_COMM_WORLD);
-            rc = work_node.one_byte_read(work_node.path);
-            if (rc == 0) {
-                workbuffer[buffer_count] = work_node;
-                buffer_count += 1;
-                if (buffer_count % COPYBUFFER == 0 || num_bytes_seen >= ship_off) {
-                    send_manager_regs_buffer(workbuffer, &buffer_count);
-                }
-                if (o.verbose >= 1) {
-                    sprintf(recallrecord, "INFO  DATARECALL Recalled file %s offs %ld len %ld\n", work_node.path, work_node.chkidx, work_node.chksz);
-                    MPI_Pack(recallrecord, MESSAGESIZE, MPI_CHAR, writebuf, writesize, &out_position, MPI_COMM_WORLD);
-                    write_count++;
-                    if (write_count % MESSAGEBUFFER == 0) {
-                        write_buffer_output(writebuf, writesize, write_count);
-                        out_position = 0;
-                        write_count = 0;
-                    }
-                }
-            }
-        }
-        if (o.verbose >= 1) {
-            writesize = MESSAGESIZE * write_count;
-            writebuf = (char *) realloc(writebuf, writesize * sizeof(char));
-            if (! writebuf) {
-                errsend_fmt(FATAL, "Failed to re-allocate %lu bytes for writebuf\n", writesize);
-            }
-            write_buffer_output(writebuf, writesize, write_count);
-        }
-        while (buffer_count != 0) {
-            send_manager_regs_buffer(workbuffer, &buffer_count);
-        }
-        send_manager_work_done(rank);
-        free(workbuf);
-        free(writebuf);
-    }
-#endif
-
-    //When a worker is told to copy, it comes here
-    void worker_copylist(int             rank,
-            int             sending_rank,
-            const char*     base_path,
-            path_item*      dest_node,
-            struct options& o) {
-
-        MPI_Status     status;
-        char*          workbuf;
-        char*          writebuf;
-        //    SyndataBufPtr  synbuf = NULL;
-        int            worksize;
-        int            writesize;
-        int            position;
-        int            out_position;
-        int            read_count;
-        path_item      work_node;
-        path_item      out_node;
-        char           copymsg[MESSAGESIZE];
-        off_t          offset;
-        size_t         length;
-        int            num_copied_files = 0;
-        size_t         num_copied_bytes = 0;
-        path_item      chunks_copied[CHUNKBUFFER];
-        int            buffer_count = 0;
-        int            i;
-        int            rc;
-
-#ifdef FUSE_CHUNKER
-        //partial file restart
-        struct utimbuf ut;
-        struct utimbuf chunk_ut;
-
-        uid_t          userid;
-        uid_t          chunk_userid;
-
-        gid_t          groupid;
-        gid_t          chunk_groupid;
-#endif
-
-        PRINT_MPI_DEBUG("rank %d: worker_copylist() Receiving the read_count from %d\n",
-                rank, sending_rank);
-        if (MPI_Recv(&read_count, 1, MPI_INT, sending_rank, MPI_ANY_TAG, MPI_COMM_WORLD, &status) != MPI_SUCCESS) {
-            errsend(FATAL, "Failed to receive read_count\n");
-        }
-        worksize = read_count * sizeof(path_list);
-        workbuf = (char *) malloc(worksize * sizeof(char));
-        if (! workbuf) {
-            errsend_fmt(FATAL, "Failed to allocate %lu bytes for workbuf\n", worksize);
-        }
-=======
+		int*            stat_count,
+		const char*     base_path,
+		path_item*      dest_node,
+		struct options& o,
+		int             rank) {
+
+	//When a worker is told to stat, it comes here
+	int         out_position;
+	char*       writebuf;
+	int         writesize;
+	int         write_count = 0;
+	int         num_examined_files = 0;
+	size_t      num_examined_bytes = 0;
+	size_t      num_finished_bytes = 0;
+	int         num_examined_dirs = 0;
+	char        errmsg[MESSAGESIZE];
+	char        statrecord[MESSAGESIZE];
+	path_item   out_node;
+	int         out_unlinked = 0;
+	int         process = 0;
+	int         pre_process = 0;
+	int         parallel_dest = 0;
+	int         dest_exists = FALSE; // the destination already exists?
+	struct tm   sttm;
+	char        modebuf[15];
+	char        timebuf[30];
+	int         rc;
+	int         i;
+
+	//chunks
+	//place_holder for current chunk_size
+	size_t      chunk_size = 0;
+	size_t      chunk_at = 0;
+	size_t      num_bytes_seen = 0;
+
+	// when chunking, we ship the list of chunks off as soon as they
+	// represent more than <ship_off> bytes, in total.  For Marfs, that
+	// means every single chunk is likely to be shipped off individually.
+	// Maybe this should be bigger.
+	size_t      ship_off = SHIPOFF;
+	off_t       chunk_curr_offset = 0;
+	int         idx = 0;
+
+	//classification
+	path_item   dirbuffer[DIRBUFFER];
+	int         dir_buffer_count = 0;
+	path_item   regbuffer[COPYBUFFER];
+	int         reg_buffer_count = 0;
+
+	writesize = MESSAGESIZE * MESSAGEBUFFER;
+	writebuf = (char *) malloc(writesize * sizeof(char));
+	if (! writebuf) {
+		errsend_fmt(FATAL, "Failed to allocate %lu bytes for writebuf\n", writesize);
+	}
+
+	out_position = 0;
+	for (i = 0; i < *stat_count; i++) {
+		process = 0;
+		pre_process = 0;
+		path_item&  work_node = path_buffer[i]; // avoid a copy
+		work_node.start = 0;
+		PathPtr p_work(PathFactory::create_shallow(&path_buffer[i]));
+		PathPtr p_dest(PathFactory::create_shallow(dest_node));
+		PathPtr p_out;
+
+		PRINT_IO_DEBUG("rank %d: process_stat_buffer() processing entry %d: %s\n",
+				rank, i, work_node.path);
+		// Are these items *identical* ? (e.g. same POSIX inode)
+		// We will not have a dest in list so we will not check
+		if (o.work_type != LSWORK && p_work->identical(p_dest)) {
+			write_count--;
+			continue;
+		}
+
+		//check if the work is a directory
+		else if (p_work->is_dir()) {
+			dirbuffer[dir_buffer_count] = p_work->node();  //// work_node;
+			dir_buffer_count++;
+			if (dir_buffer_count % DIRBUFFER == 0) {
+				send_manager_dirs_buffer(dirbuffer, &dir_buffer_count);
+			}
+			num_examined_dirs++;
+		}
+
+		//it's not a directory
+		else {
+			//do this for all regular files AND fuse+symylinks
+			parallel_dest = o.parallel_dest;
+			get_output_path(&out_node, base_path, &work_node, dest_node, o);
+			p_out = PathFactory::create_shallow(&out_node);
+			p_out->stat();
+			dest_exists = p_out->exists();
+
+			// if selected options require reading the source-file, and the
+			// source-file is not readable, we have a problem
+			if (((o.work_type == COPYWORK)
+						|| ((o.work_type == COMPAREWORK)
+							&& ! o.meta_data_only))
+					&& (! p_work->faccessat(R_OK, AT_SYMLINK_NOFOLLOW))) {
+
+				errsend_fmt(NONFATAL, "No read-access to source-file %s: %s\n",
+						p_work->path(), p_work->strerror());
+				process = 0;
+			}
+			// if selected options require reading the destination-file,
+			// and destination-file is not readable, we have a problem
+			else if ((((o.work_type == COMPAREWORK)
+							&& ! o.meta_data_only))
+					&& (! p_out->faccessat(R_OK, AT_SYMLINK_NOFOLLOW))) {
+
+				errsend_fmt(NONFATAL, "No read-access to dest-file %s: %s\n",
+						p_out->path(), p_out->strerror());
+				process = 0;
+			}
+			else if (o.work_type == COPYWORK) {
+				process = 1;
+				p_work->dest_ftype(p_out->node().ftype); // (matches the intent of old code, above?)
+				if (p_out->supports_n_to_1())
+					parallel_dest = 1;
+				//if the out path exists
+				if (dest_exists) {
+					// Maybe user only wants to operate on source-files
+					// that are "different" from the corresponding
+					// dest-files.
+					if ((o.different == 1)
+							&& samefile(p_work, p_out, o)) {
+						process = 0; // source/dest are the same, so skip
+						num_finished_bytes += work_node.st.st_size;
+					}
+					// if someone truncated the destination to zero
+					// (i.e. the only way a zero-size file could have CTM),
+					// then any CTM that may exist is definitely obsolete
+					if (out_node.st.st_size == 0) {
+						purgeCTM(out_node.path);
+					}
+
+					if (process == 1) {
+						// it's not fuse, unlink
+						// remove the destination-file if the transfer
+						// is unconditional or the source-file size <=
+						// chunk_at size
+						if (! o.different
+								|| (work_node.st.st_size <= p_out->chunk_at(o.chunk_at))) {
+
+							if (! p_out->unlink() && (errno != ENOENT)) {
+								errsend_fmt(FATAL, "Failed to unlink (2) %s: %s\n",
+										p_out->path(), p_out->strerror());
+							}
+							out_unlinked = 1; // don't unset the ftype to communicate
+							pre_process = 1;
+						}
+					}
+				}
+				else {
+					// destination doesn't already exist
+
+					out_unlinked = 1; // don't unset the ftype to communicate
+					pre_process = 1;
+
+					// if someone deleted the destination,
+					// then any CTM that may exist is definitely obsolete
+					purgeCTM(out_node.path);
+				}
+			} // end COPYWORK
+			// preping for COMPAREWORK, which means we simply assign the
+			// destination type to the source file info
+			else if (o.work_type == COMPAREWORK) {
+				process = 1;
+				work_node.dest_ftype = out_node.ftype;
+			}
+
+			if (process == 1) {
+				//parallel filesystem can do n-to-1
+				if (parallel_dest) {
+					CTM *ctm = (CTM *)NULL;             // CTM structure used with chunked files   
+					// MarFS will adjust a given chunksize to match (some
+					// multiple of) the chunksize of the underlying repo
+					// (the repo matching the file-size), adjusting for the
+					// size of hidden recovery-info that must be written
+					// into each object.  (i.e. chunk_size is smaller than
+					// the actual amount to be written, leaving enough room
+					// for recovery-info)
+					chunk_size = p_out->chunksize(p_work->st().st_size, o.chunksize);
+					chunk_at   = p_out->chunk_at(o.chunk_at);
+					// handle zero-length source file - because it will not
+					// be processed through chunk/file loop below.
+					if (work_node.st.st_size == 0) {
+						pre_process = 1;
+						if ((o.work_type == COPYWORK)
+								&& !p_out->unlink()
+								&& (errno != ENOENT)) {
+							errsend_fmt(FATAL, "Failed to unlink (3) %s: %s\n",
+									p_out->path(), p_out->strerror());
+						}
+						out_unlinked = 1;
+						work_node.chkidx = 0;
+						work_node.chksz = 0;
+						regbuffer[reg_buffer_count] = work_node;
+						reg_buffer_count++;
+					}
+					else if (work_node.st.st_size > chunk_at) {     // working with a chunkable file
+						int ctmExists = ((dest_exists) ? hasCTM(out_node.path) : 0);
+						// we are doing a conditional transfer & CTM exists
+						// -> populate CTM structure
+						if (o.different && ctmExists) {
+							ctm = getCTM(out_node.path,
+									((long)ceil(work_node.st.st_size / ((double)chunk_size))),
+									chunk_size);
+							if(IO_DEBUG_ON) {
+								char ctm_flags[2048];
+								char *ctmstr = ctm_flags;
+								int ctmlen = 2048;
+								PRINT_IO_DEBUG("rank %d: process_stat_buffer() "
+										"Reading persistent store of CTM: %s\n",
+										rank, tostringCTM(ctm,&ctmstr,&ctmlen));
+							}
+						}
+						else if (ctmExists) {
+							// get rid of the CTM on the file if we are NOT
+							// doing a conditional transfer/compare.
+							purgeCTM(out_node.path);
+							pre_process = 1;
+						}
+					}
+					if (maybe_pre_process(pre_process, o, p_out, p_work)) {
+						errsend_fmt(NONFATAL,
+								"Rank %d: couldn't prepare destination-file '%s': %s\n",
+								rank, p_out->path(), ::strerror(errno));
+					}
+					else {
+						// --- CHUNKING-LOOP
+						chunk_curr_offset = 0; // keeps track of current offset in file for chunk.
+						idx = 0;               // keeps track of the chunk index
+						while (chunk_curr_offset < work_node.st.st_size) {
+							work_node.chkidx = idx;         // assign the chunk index
+							// non-chunked file or file is a link or metadata
+							// compare work - just send the whole file
+							if ((work_node.st.st_size <= chunk_at)
+									|| (S_ISLNK(work_node.st.st_mode))
+									|| (o.work_type == COMPAREWORK && o.meta_data_only)) {
+								work_node.chksz = work_node.st.st_size;   // set chunk size to size of file
+								chunk_curr_offset = work_node.st.st_size; // set chunk offset to end of file
+								PRINT_IO_DEBUG("rank %d: process_stat_buffer() "
+										"non-chunkable file   chunk index: %d   chunk size: %ld\n",
+										rank, work_node.chkidx, work_node.chksz);
+							}
+							else {                  // having to chunk the file
+								work_node.chksz = ((ctm) ? ctm->chnksz : chunk_size);
+								chunk_curr_offset += (((chunk_curr_offset + work_node.chksz) >  work_node.st.st_size)
+										// should this be (work_node.chksz - chunk_curr_offset)?
+										? (work_node.st.st_size - chunk_curr_offset)
+										: work_node.chksz);
+								idx++;
+							}
+							// if a non-conditional transfer or if the
+							// chunk did not make on the first one ...
+							if (!o.different
+									|| !chunktransferredCTM(ctm, work_node.chkidx)) {
+
+								num_bytes_seen += work_node.chksz;  // keep track of number of bytes processed
+								regbuffer[reg_buffer_count] = work_node;// copy source file info into sending buffer
+								reg_buffer_count++;
+								PRINT_IO_DEBUG("rank %d: process_stat_buffer() adding chunk "
+										"index: %d   chunk size: %ld\n",
+										rank, work_node.chkidx, work_node.chksz);
+								if (((reg_buffer_count % COPYBUFFER) == 0)
+										|| num_bytes_seen >= ship_off) {
+									PRINT_MPI_DEBUG("rank %d: process_stat_buffer() parallel destination "
+											"- sending %d reg buffers to manager.\n",
+											rank, reg_buffer_count);
+									send_manager_regs_buffer(regbuffer, &reg_buffer_count);
+									num_bytes_seen = 0;
+								}
+							} // end send test
+							else {
+								num_finished_bytes += work_node.chksz;
+							}
+						} // end file/chunking loop
+					}
+					// if CTM structure allocated it -> free the memory now
+					if (ctm)
+						freeCTM(&ctm);
+				} // end Parallel destination
+				else {  // non-parallel destination
+					if (maybe_pre_process(pre_process, o, p_out, p_work)) {
+						errsend_fmt(NONFATAL,
+								"Rank %d: couldn't prepare destination-file '%s': %s\n",
+								rank, p_out->path(), ::strerror(errno));
+					}
+					else {
+						work_node.chkidx = 0;           // for non-chunked files, index is always 0
+						work_node.chksz = work_node.st.st_size;     // set chunk size to size of file
+						num_bytes_seen += work_node.chksz;          // send this off to the manager work list, if ready to
+						regbuffer[reg_buffer_count] = work_node;
+						reg_buffer_count++;
+						if (reg_buffer_count % COPYBUFFER == 0 || num_bytes_seen >= ship_off) {
+							PRINT_MPI_DEBUG("rank %d: process_stat_buffer() non-parallel destination "
+									"- sending %d reg buffers to manager.\n",
+									rank, reg_buffer_count);
+							send_manager_regs_buffer(regbuffer, &reg_buffer_count);
+							num_bytes_seen = 0;
+						}
+					}
+				}
+			}
+		}
+
+		if (! S_ISDIR(work_node.st.st_mode)) {
+			num_examined_files++;
+			num_examined_bytes += work_node.st.st_size;
+		}
+
+		printmode(work_node.st.st_mode, modebuf);
+		memcpy(&sttm, localtime(&work_node.st.st_mtime), sizeof(sttm));
+		strftime(timebuf, sizeof(timebuf), "%a %b %d %Y %H:%M:%S", &sttm);
+		if (o.verbose > 1) {
+			sprintf(statrecord, "INFO  DATASTAT - %s %6lu %6d %6d %21zd %s %s\n",
+					modebuf, (long unsigned int) work_node.st.st_blocks,
+					work_node.st.st_uid, work_node.st.st_gid,
+					(size_t) work_node.st.st_size, timebuf, work_node.path);
+
+			MPI_Pack(statrecord, MESSAGESIZE, MPI_CHAR, writebuf, writesize, &out_position, MPI_COMM_WORLD);
+			write_count++;
+			if (write_count % MESSAGEBUFFER == 0) {
+				write_buffer_output(writebuf, writesize, write_count);
+				out_position = 0;
+				write_count = 0;
+			}
+		}
+
+		// regbuffer is full (probably with zero-length files) -> send it
+		// off to manager. - cds 8/2015
+		if (reg_buffer_count >= COPYBUFFER) {
+			PRINT_MPI_DEBUG("rank %d: process_stat_buffer() sending %d reg "
+					"buffers to manager.\n", rank, reg_buffer_count);
+			send_manager_regs_buffer(regbuffer, &reg_buffer_count);
+		}
+	} //end of stat processing loop
+
+	//incase we tried to copy a file into itself
+	if (0 < write_count && o.verbose >= 1) {
+		writesize = MESSAGESIZE * write_count;
+		writebuf = (char *) realloc(writebuf, writesize * sizeof(char));
+		if (! writebuf) {
+			errsend_fmt(FATAL, "Failed to re-allocate %lu bytes for writebuf, write_count: %d\n", writesize, write_count);
+		}
+		write_buffer_output(writebuf, writesize, write_count);
+	}
+
+	while(dir_buffer_count != 0) {
+		send_manager_dirs_buffer(dirbuffer, &dir_buffer_count);
+	}
+
+	while (reg_buffer_count != 0) {
+		send_manager_regs_buffer(regbuffer, &reg_buffer_count);
+	}
+
+	send_manager_examined_stats(num_examined_files, num_examined_bytes, num_examined_dirs, num_finished_bytes);
+	//free malloc buffers
+	free(writebuf);
+	*stat_count = 0;
+}
+
+
 //When a worker is told to copy, it comes here
 void worker_copylist(int             rank,
-                     int             sending_rank,
-                     const char*     base_path,
-                     path_item*      dest_node,
-                     struct options& o) {
-
-    MPI_Status     status;
-    char*          workbuf;
-    char*          writebuf;
-    int            worksize;
-    int            writesize;
-    int            position;
-    int            out_position;
-    int            read_count;
-    path_item      work_node;
-    path_item      out_node;
-    char           copymsg[MESSAGESIZE];
-    off_t          offset;
-    size_t         length;
-    int            num_copied_files = 0;
-    size_t         num_copied_bytes = 0;
-    path_item      chunks_copied[CHUNKBUFFER];
-    int            buffer_count = 0;
-    int            i;
-    int            rc;
-
-    PRINT_MPI_DEBUG("rank %d: worker_copylist() Receiving the read_count from %d\n",
-                    rank, sending_rank);
-    if (MPI_Recv(&read_count, 1, MPI_INT, sending_rank, MPI_ANY_TAG, MPI_COMM_WORLD, &status) != MPI_SUCCESS) {
-        errsend(FATAL, "Failed to receive read_count\n");
-    }
-
-    worksize = read_count * sizeof(path_list);
-    workbuf = (char *) malloc(worksize * sizeof(char));
-    if (! workbuf) {
-        errsend_fmt(FATAL, "Failed to allocate %lu bytes for workbuf\n", worksize);
-    }
->>>>>>> f6d4a2d7
-
-        writesize = MESSAGESIZE * read_count;
-        writebuf = (char *) malloc(writesize * sizeof(char));
-        if (! writebuf) {
-            errsend_fmt(FATAL, "Failed to allocate %lu bytes for writebuf\n", writesize);
-        }
-
-        //gather the path to stat
-        PRINT_MPI_DEBUG("rank %d: worker_copylist() Receiving the workbuf from %d\n",
-                rank, sending_rank);
-        if (MPI_Recv(workbuf, worksize, MPI_PACKED, MPI_ANY_SOURCE, MPI_ANY_TAG, MPI_COMM_WORLD, &status) != MPI_SUCCESS) {
-            errsend(FATAL, "Failed to receive workbuf\n");
-        }
-
-<<<<<<< HEAD
-        //#ifdef GEN_SYNDATA
-        //    if(o.syn_size) {
-        // If no pattern id is given -> use rank as a seed for random data
-        //        synbuf = syndataCreateBufferWithSize((o.syn_pattern[0] ? o.syn_pattern : NULL),
-        //                                             ((o.syn_size >= 0) ? o.syn_size : -rank));
-        //        if (! synbuf)
-        //           errsend_fmt(FATAL, "Rank %d: Failed to allocate synthetic-data buffer\n", rank);
-        //   }
-        //#endif
-
-        position = 0;
-        out_position = 0;
-        for (i = 0; i < read_count; i++) {
-
-            PRINT_MPI_DEBUG("rank %d: worker_copylist() unpacking work_node from %d\n",
-                    rank, sending_rank);
-            MPI_Unpack(workbuf, worksize, &position, &work_node, sizeof(path_item), MPI_CHAR, MPI_COMM_WORLD);
-            offset = work_node.chkidx*work_node.chksz;
-            length = (((offset + work_node.chksz) > work_node.st.st_size)
-                    ? (work_node.st.st_size - offset)
-                    : work_node.chksz);
-            PRINT_MPI_DEBUG("rank %d: worker_copylist() chunk index %d unpacked. "
-                    "offset = %ld   length = %ld\n",
-                    rank, work_node.chkidx, offset, length);
-=======
-    position = 0;
-    out_position = 0;
-    for (i = 0; i < read_count; i++) {
-        PRINT_MPI_DEBUG("rank %d: worker_copylist() unpacking work_node from %d\n",
-                        rank, sending_rank);
-        MPI_Unpack(workbuf, worksize, &position, &work_node, sizeof(path_item), MPI_CHAR, MPI_COMM_WORLD);
-        offset = work_node.chkidx*work_node.chksz;
-        length = (((offset + work_node.chksz) > work_node.st.st_size)
-                  ? (work_node.st.st_size - offset)
-                  : work_node.chksz);
-        PRINT_MPI_DEBUG("rank %d: worker_copylist() chunk index %d unpacked. "
-                        "offset = %ld   length = %ld\n",
-                        rank, work_node.chkidx, offset, length);
->>>>>>> f6d4a2d7
-
-            get_output_path(&out_node, base_path, &work_node, dest_node, o);
-            out_node.fstype = o.dest_fstype; // make sure destination filesystem type is assigned for copy - cds 6/2014
-
-<<<<<<< HEAD
-            // Need Path objects for the copy_file at this point ...
-            PathPtr p_work( PathFactory::create_shallow(&work_node));
-            PathPtr p_out(PathFactory::create_shallow(&out_node));
-
-#ifdef FUSE_CHUNKER
-            if (work_node.dest_ftype != FUSEFILE) {
+		int             sending_rank,
+		const char*     base_path,
+		path_item*      dest_node,
+		struct options& o) {
+
+	MPI_Status     status;
+	char*          workbuf;
+	char*          writebuf;
+	int            worksize;
+	int            writesize;
+	int            position;
+	int            out_position;
+	int            read_count;
+	path_item      work_node;
+	path_item      out_node;
+	char           copymsg[MESSAGESIZE];
+	off_t          offset;
+	size_t         length;
+	int            num_copied_files = 0;
+	size_t         num_copied_bytes = 0;
+	path_item      chunks_copied[CHUNKBUFFER];
+	int            buffer_count = 0;
+	int            i;
+	int            rc;
+
+	PRINT_MPI_DEBUG("rank %d: worker_copylist() Receiving the read_count from %d\n",
+			rank, sending_rank);
+	if (MPI_Recv(&read_count, 1, MPI_INT, sending_rank, MPI_ANY_TAG, MPI_COMM_WORLD, &status) != MPI_SUCCESS) {
+		errsend(FATAL, "Failed to receive read_count\n");
+	}
+
+	worksize = read_count * sizeof(path_list);
+	workbuf = (char *) malloc(worksize * sizeof(char));
+	if (! workbuf) {
+		errsend_fmt(FATAL, "Failed to allocate %lu bytes for workbuf\n", worksize);
+	}
+
+	writesize = MESSAGESIZE * read_count;
+	writebuf = (char *) malloc(writesize * sizeof(char));
+	if (! writebuf) {
+		errsend_fmt(FATAL, "Failed to allocate %lu bytes for writebuf\n", writesize);
+	}
+
+	//gather the path to stat
+	PRINT_MPI_DEBUG("rank %d: worker_copylist() Receiving the workbuf from %d\n",
+			rank, sending_rank);
+	if (MPI_Recv(workbuf, worksize, MPI_PACKED, MPI_ANY_SOURCE, MPI_ANY_TAG, MPI_COMM_WORLD, &status) != MPI_SUCCESS) {
+		errsend(FATAL, "Failed to receive workbuf\n");
+	}
+
+	position = 0;
+	out_position = 0;
+	for (i = 0; i < read_count; i++) {
+		PRINT_MPI_DEBUG("rank %d: worker_copylist() unpacking work_node from %d\n",
+				rank, sending_rank);
+		MPI_Unpack(workbuf, worksize, &position, &work_node, sizeof(path_item), MPI_CHAR, MPI_COMM_WORLD);
+		offset = work_node.chkidx*work_node.chksz;
+		length = (((offset + work_node.chksz) > work_node.st.st_size)
+				? (work_node.st.st_size - offset)
+				: work_node.chksz);
+		PRINT_MPI_DEBUG("rank %d: worker_copylist() chunk index %d unpacked. "
+				"offset = %ld   length = %ld\n",
+				rank, work_node.chkidx, offset, length);
+
+		get_output_path(&out_node, base_path, &work_node, dest_node, o);
+		out_node.fstype = o.dest_fstype; // make sure destination filesystem type is assigned for copy - cds 6/2014
+
+		// Need Path objects for the copy_file at this point ...
+		PathPtr p_work( PathFactory::create_shallow(&work_node));
+		PathPtr p_out(PathFactory::create_shallow(&out_node));
+		rc = copy_file(p_work, p_out, o.blocksize, rank, o);
+		if (rc >= 0) {
+			if (o.verbose >= 1) {
+				if (S_ISLNK(work_node.st.st_mode)) {
+					sprintf(copymsg, "INFO  DATACOPY Created symlink %s from %s\n",
+							out_node.path, work_node.path);
+				}
+				num_copied_files +=1;
+				if (!S_ISLNK(work_node.st.st_mode)) {
+					num_copied_bytes += length;
+				}
+				//file is chunked
+				if (offset != 0 || (offset == 0 && length != work_node.st.st_size)) {
+					chunks_copied[buffer_count] = work_node;
+					buffer_count++;
+				}
+				//update the chunk information
+				if (buffer_count > 0) {
+					send_manager_chunk_busy();
+					update_chunk(chunks_copied, &buffer_count);
+				}
+				if (num_copied_files > 0 || num_copied_bytes > 0) {
+					send_manager_copy_stats(num_copied_files, num_copied_bytes);
+				}
+#ifdef MARFS
+				if(!MARFS_Path::close_fh()) {
+					errsend_fmt(NONFATAL, "Failed to close file handle\n");
+				}
 #endif
-                rc = copy_file(p_work, p_out, o.blocksize, rank, o);
-
-#ifdef FUSE_CHUNKER
-            }
-            else {
-                userid = work_node.st.st_uid;
-                groupid = work_node.st.st_gid;
-                ut.actime = work_node.st.st_atime;
-                ut.modtime = work_node.st.st_mtime;
-                rc = get_fuse_chunk_attr(out_node.path, offset, length, &chunk_ut, &chunk_userid, &chunk_groupid);
-                if ( rc == -1
-                        || chunk_userid != userid
-                        || chunk_groupid != groupid
-                        || chunk_ut.actime != ut.actime
-                        || chunk_ut.modtime != ut.modtime) { //not a match
-
-                    rc = copy_file(p_work, p_out, o.blocksize, rank, o);
-                    set_fuse_chunk_attr(out_node.path, offset, length, ut, userid, groupid);
-                }
-                else
-                    rc = 0;
-            }
-#endif
-
-            if (rc >= 0) {
-                if (o.verbose >= 1) {
-                    if (S_ISLNK(work_node.st.st_mode)) {
-                        sprintf(copymsg, "INFO  DATACOPY Created symlink %s from %s\n",
-                                out_node.path, work_node.path);
-                    }
-                    else {
-                        sprintf(copymsg, "INFO  DATACOPY %sCopied %s offs %lld len %lld to %s\n",
-                                ((rc == 1) ? "*" : ""),
-                                work_node.path, (long long)offset, (long long)length, out_node.path);
-                    }
-                    //MPI_Pack(copymsg, MESSAGESIZE, MPI_CHAR, writebuf, writesize, &out_position, MPI_COMM_WORLD);
-                    //write_buffer_output(copymsg, MESSAGESIZE, 1);
-                    write_output(copymsg, 0);
-                    out_position = 0;
-=======
-        // Need Path objects for the copy_file at this point ...
-        PathPtr p_work( PathFactory::create_shallow(&work_node));
-        PathPtr p_out(PathFactory::create_shallow(&out_node));
-            rc = copy_file(p_work, p_out, o.blocksize, rank, o);
-        if (rc >= 0) {
-            if (o.verbose >= 1) {
-                if (S_ISLNK(work_node.st.st_mode)) {
-                    sprintf(copymsg, "INFO  DATACOPY Created symlink %s from %s\n",
-                            out_node.path, work_node.path);
->>>>>>> f6d4a2d7
-                }
-                num_copied_files +=1;
-                if (!S_ISLNK(work_node.st.st_mode)) {
-                    num_copied_bytes += length;
-                }
-                //file is chunked
-                if (offset != 0 || (offset == 0 && length != work_node.st.st_size)) {
-                    chunks_copied[buffer_count] = work_node;
-                    buffer_count++;
-                }
-<<<<<<< HEAD
-=======
-                write_output(copymsg, 0);
-                out_position = 0;
-            }
-            num_copied_files +=1;
-            if (!S_ISLNK(work_node.st.st_mode)) {
-                num_copied_bytes += length;
-            }
-            //file is chunked
-            if (offset != 0 || (offset == 0 && length != work_node.st.st_size)) {
-                chunks_copied[buffer_count] = work_node;
-                buffer_count++;
->>>>>>> f6d4a2d7
-            }
-            //    	// If a sythetic data source was passed in, we are done with it now -> remove it.
-            //   	if (work_node.ftype == SYNDATA ) 
-            //	    p_work->unlink();
-        }
-        /*if (o.verbose > 1) {
-          write_buffer_output(writebuf, writesize, read_count);
-          }*/
-        //update the chunk information
-        if (buffer_count > 0) {
-            send_manager_chunk_busy();
-            update_chunk(chunks_copied, &buffer_count);
-        }
-        if (num_copied_files > 0 || num_copied_bytes > 0) {
-            send_manager_copy_stats(num_copied_files, num_copied_bytes);
-        }
-<<<<<<< HEAD
-=======
-    }
-
-    //update the chunk information
-    if (buffer_count > 0) {
-        send_manager_chunk_busy();
-        update_chunk(chunks_copied, &buffer_count);
-    }
-
-    if (num_copied_files > 0 || num_copied_bytes > 0) {
-        send_manager_copy_stats(num_copied_files, num_copied_bytes);
-    }
-
->>>>>>> f6d4a2d7
-#ifdef MARFS
-        if(!MARFS_Path::close_fh()) {
-            errsend_fmt(NONFATAL, "Failed to close file handle\n");
-        }
-#endif
-<<<<<<< HEAD
-        send_manager_work_done(rank);
-        //#ifdef GEN_SYNDATA
-        //    syndataDestroyBuffer(synbuf);
-        //#endif
-        free(workbuf);
-        free(writebuf);
-    }
-
-    //When a worker is told to compare, it comes here
-    void worker_comparelist(int             rank,
-            int             sending_rank,
-            const char*     base_path,
-            path_item*      dest_node,
-            struct options& o) {
-
-        MPI_Status   status;
-        char *       workbuf;
-        char *       writebuf;
-        int          worksize;
-        int          writesize;
-        int          position;
-        int          out_position;
-        int          read_count;
-        path_item    work_node;
-        path_item    out_node;
-        char         copymsg[MESSAGESIZE];
-        off_t        offset;
-        size_t       length;
-        int          num_compared_files = 0;
-        size_t       num_compared_bytes = 0;
-        path_item    chunks_copied[CHUNKBUFFER];
-        int          buffer_count = 0;
-        int          i;
-        int          rc;
-        int          output = 0;    // did vebosity-level let us print anything?
-
-        PRINT_MPI_DEBUG("rank %d: worker_copylist() Receiving the read_count from %d\n", rank, sending_rank);
-        if (MPI_Recv(&read_count, 1, MPI_INT, sending_rank, MPI_ANY_TAG, MPI_COMM_WORLD, &status) != MPI_SUCCESS) {
-            errsend(FATAL, "Failed to receive read_count\n");
-        }
-        worksize = read_count * sizeof(path_list);
-        workbuf = (char *) malloc(worksize * sizeof(char));
-        if (! workbuf) {
-            errsend_fmt(FATAL, "Failed to allocate %lu bytes for workbuf\n", worksize);
-        }
-=======
-    send_manager_work_done(rank);
-    free(workbuf);
-    free(writebuf);
+				send_manager_work_done(rank);
+				free(workbuf);
+				free(writebuf);
+			}
+		}
+	}
 }
->>>>>>> f6d4a2d7
-
-        writesize = MESSAGESIZE * read_count;
-        writebuf = (char *) malloc(writesize * sizeof(char));
-        if (! writebuf) {
-            errsend_fmt(FATAL, "Failed to allocate %lu bytes for writebuf\n", writesize);
-        }
-
-<<<<<<< HEAD
-        //gather the path to stat
-        PRINT_MPI_DEBUG("rank %d: worker_copylist() Receiving the workbuf from %d\n", rank, sending_rank);
-        if (MPI_Recv(workbuf, worksize, MPI_PACKED, MPI_ANY_SOURCE, MPI_ANY_TAG, MPI_COMM_WORLD, &status) != MPI_SUCCESS) {
-            errsend(FATAL, "Failed to receive workbuf\n");
-        }
-        position = 0;
-        out_position = 0;
-        for (i = 0; i < read_count; i++) {
-            PRINT_MPI_DEBUG("rank %d: worker_copylist() unpacking work_node from %d\n", rank, sending_rank);
-            MPI_Unpack(workbuf, worksize, &position, &work_node, sizeof(path_item), MPI_CHAR, MPI_COMM_WORLD);
-=======
-    MPI_Status   status;
-    char *       workbuf;
-    char *       writebuf;
-    int          worksize;
-    int          writesize;
-    int          position;
-    int          out_position;
-    int          read_count;
-    path_item    work_node;
-    path_item    out_node;
-    char         copymsg[MESSAGESIZE];
-    off_t        offset;
-    size_t       length;
-    int          num_compared_files = 0;
-    size_t       num_compared_bytes = 0;
-    path_item    chunks_copied[CHUNKBUFFER];
-    int          buffer_count = 0;
-    int          i;
-    int          rc;
-    int          output = 0;    // did vebosity-level let us print anything?
-
-    PRINT_MPI_DEBUG("rank %d: worker_copylist() Receiving the read_count from %d\n", rank, sending_rank);
-    if (MPI_Recv(&read_count, 1, MPI_INT, sending_rank, MPI_ANY_TAG, MPI_COMM_WORLD, &status) != MPI_SUCCESS) {
-        errsend(FATAL, "Failed to receive read_count\n");
-    }
-
-    worksize = read_count * sizeof(path_list);
-    workbuf = (char *) malloc(worksize * sizeof(char));
-    if (! workbuf) {
-        errsend_fmt(FATAL, "Failed to allocate %lu bytes for workbuf\n", worksize);
-    }
->>>>>>> f6d4a2d7
-
-            get_output_path(&out_node, base_path, &work_node, dest_node, o);
-            stat_item(&out_node, o);
-            //sprintf(copymsg, "INFO  DATACOPY Copied %s offs %lld len %lld to %s\n", slavecopy.req, (long long) slavecopy.offset, (long long) slavecopy.length, copyoutpath)
-            offset = work_node.chkidx*work_node.chksz;
-            length = work_node.chksz;
-            rc = compare_file(&work_node, &out_node, o.blocksize, o.meta_data_only, o);
-            if (o.meta_data_only || S_ISLNK(work_node.st.st_mode)) {
-                sprintf(copymsg, "INFO  DATACOMPARE compared %s to %s", work_node.path, out_node.path);
-            }
-            else {
-                sprintf(copymsg, "INFO  DATACOMPARE compared %s offs %lld len %lld to %s",
-                        work_node.path, (long long)offset, (long long)length, out_node.path);
-            }
-
-<<<<<<< HEAD
-            if (rc == 0) {
-                strncat(copymsg, " -- SUCCESS\n", MESSAGESIZE);
-            }
-            else if (rc == 2 ) {
-                strncat(copymsg, " -- MISSING DESTINATION\n", MESSAGESIZE);
-                send_manager_nonfatal_inc();
-            }
-            else {
-                strncat(copymsg, " -- MISMATCH\n", MESSAGESIZE);
-                send_manager_nonfatal_inc();
-            }
-
-            if ((rc != 0)
-                    || (o.verbose >= 1)) {
-                output = 1;
-                MPI_Pack(copymsg, MESSAGESIZE, MPI_CHAR, writebuf, writesize, &out_position, MPI_COMM_WORLD);
-            }
-=======
-    //gather the path to stat
-    PRINT_MPI_DEBUG("rank %d: worker_copylist() Receiving the workbuf from %d\n", rank, sending_rank);
-    if (MPI_Recv(workbuf, worksize, MPI_PACKED, MPI_ANY_SOURCE, MPI_ANY_TAG, MPI_COMM_WORLD, &status) != MPI_SUCCESS) {
-        errsend(FATAL, "Failed to receive workbuf\n");
-    }
-
-    position = 0;
-    out_position = 0;
-    for (i = 0; i < read_count; i++) {
-        PRINT_MPI_DEBUG("rank %d: worker_copylist() unpacking work_node from %d\n", rank, sending_rank);
-        MPI_Unpack(workbuf, worksize, &position, &work_node, sizeof(path_item), MPI_CHAR, MPI_COMM_WORLD);
-
-        get_output_path(&out_node, base_path, &work_node, dest_node, o);
-        stat_item(&out_node, o);
-        offset = work_node.chkidx*work_node.chksz;
-        length = work_node.chksz;
-        rc = compare_file(&work_node, &out_node, o.blocksize, o.meta_data_only, o);
-        if (o.meta_data_only || S_ISLNK(work_node.st.st_mode)) {
-            sprintf(copymsg, "INFO  DATACOMPARE compared %s to %s", work_node.path, out_node.path);
-        }
-        else {
-            sprintf(copymsg, "INFO  DATACOMPARE compared %s offs %lld len %lld to %s",
-                    work_node.path, (long long)offset, (long long)length, out_node.path);
-        }
->>>>>>> f6d4a2d7
-
-            // file is 'chunked'?
-            if (offset != 0 || length != work_node.st.st_size) {
-                chunks_copied[buffer_count] = work_node;
-                buffer_count++;
-            }
-            num_compared_files +=1;
-            num_compared_bytes += length;
-        }
-        if (output) {
-            write_buffer_output(writebuf, writesize, read_count);
-        }
-
-        // update the chunk information
-        if (buffer_count > 0) {
-            send_manager_chunk_busy();
-            update_chunk(chunks_copied, &buffer_count);
-        }
-
-        // report stats for all files (i.e. chunked or non-chunked)
-        if (num_compared_files > 0 || num_compared_bytes > 0) {
-            send_manager_copy_stats(num_compared_files, num_compared_bytes);
-        }
-        send_manager_work_done(rank);
-        free(workbuf);
-        free(writebuf);
-    }+
+//When a worker is told to compare, it comes here
+void worker_comparelist(int             rank,
+		int             sending_rank,
+		const char*     base_path,
+		path_item*      dest_node,
+		struct options& o) {
+
+	MPI_Status   status;
+	char *       workbuf;
+	char *       writebuf;
+	int          worksize;
+	int          writesize;
+	int          position;
+	int          out_position;
+	int          read_count;
+	path_item    work_node;
+	path_item    out_node;
+	char         copymsg[MESSAGESIZE];
+	off_t        offset;
+	size_t       length;
+	int          num_compared_files = 0;
+	size_t       num_compared_bytes = 0;
+	path_item    chunks_copied[CHUNKBUFFER];
+	int          buffer_count = 0;
+	int          i;
+	int          rc;
+	int          output = 0;    // did vebosity-level let us print anything?
+
+	PRINT_MPI_DEBUG("rank %d: worker_copylist() Receiving the read_count from %d\n", rank, sending_rank);
+	if (MPI_Recv(&read_count, 1, MPI_INT, sending_rank, MPI_ANY_TAG, MPI_COMM_WORLD, &status) != MPI_SUCCESS) {
+		errsend(FATAL, "Failed to receive read_count\n");
+	}
+
+	worksize = read_count * sizeof(path_list);
+	workbuf = (char *) malloc(worksize * sizeof(char));
+	if (! workbuf) {
+		errsend_fmt(FATAL, "Failed to allocate %lu bytes for workbuf\n", worksize);
+	}
+
+	writesize = MESSAGESIZE * read_count;
+	writebuf = (char *) malloc(writesize * sizeof(char));
+	if (! writebuf) {
+		errsend_fmt(FATAL, "Failed to allocate %lu bytes for writebuf\n", writesize);
+	}
+
+	//gather the path to stat
+	PRINT_MPI_DEBUG("rank %d: worker_copylist() Receiving the workbuf from %d\n", rank, sending_rank);
+	if (MPI_Recv(workbuf, worksize, MPI_PACKED, MPI_ANY_SOURCE, MPI_ANY_TAG, MPI_COMM_WORLD, &status) != MPI_SUCCESS) {
+		errsend(FATAL, "Failed to receive workbuf\n");
+	}
+
+	position = 0;
+	out_position = 0;
+	for (i = 0; i < read_count; i++) {
+		PRINT_MPI_DEBUG("rank %d: worker_copylist() unpacking work_node from %d\n", rank, sending_rank);
+		MPI_Unpack(workbuf, worksize, &position, &work_node, sizeof(path_item), MPI_CHAR, MPI_COMM_WORLD);
+
+		get_output_path(&out_node, base_path, &work_node, dest_node, o);
+		stat_item(&out_node, o);
+		offset = work_node.chkidx*work_node.chksz;
+		length = work_node.chksz;
+		rc = compare_file(&work_node, &out_node, o.blocksize, o.meta_data_only, o);
+		if (o.meta_data_only || S_ISLNK(work_node.st.st_mode)) {
+			sprintf(copymsg, "INFO  DATACOMPARE compared %s to %s", work_node.path, out_node.path);
+		}
+		else {
+			sprintf(copymsg, "INFO  DATACOMPARE compared %s offs %lld len %lld to %s",
+					work_node.path, (long long)offset, (long long)length, out_node.path);
+		}
+
+		if (rc == 0) {
+			strncat(copymsg, " -- SUCCESS\n", MESSAGESIZE);
+		}
+		else if (rc == 2 ) {
+			strncat(copymsg, " -- MISSING DESTINATION\n", MESSAGESIZE);
+			send_manager_nonfatal_inc();
+		}
+		else {
+			strncat(copymsg, " -- MISMATCH\n", MESSAGESIZE);
+			send_manager_nonfatal_inc();
+		}
+
+		if ((rc != 0)
+				|| (o.verbose >= 1)) {
+			output = 1;
+			MPI_Pack(copymsg, MESSAGESIZE, MPI_CHAR, writebuf, writesize, &out_position, MPI_COMM_WORLD);
+		}
+
+		// file is 'chunked'?
+		if (offset != 0 || length != work_node.st.st_size) {
+			chunks_copied[buffer_count] = work_node;
+			buffer_count++;
+		}
+		num_compared_files +=1;
+		num_compared_bytes += length;
+	}
+	if (output) {
+		write_buffer_output(writebuf, writesize, read_count);
+	}
+
+	// update the chunk information
+	if (buffer_count > 0) {
+		send_manager_chunk_busy();
+		update_chunk(chunks_copied, &buffer_count);
+	}
+
+	// report stats for all files (i.e. chunked or non-chunked)
+	if (num_compared_files > 0 || num_compared_bytes > 0) {
+		send_manager_copy_stats(num_compared_files, num_compared_bytes);
+	}
+	send_manager_work_done(rank);
+	free(workbuf);
+	free(writebuf);
+}
