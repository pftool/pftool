// -*- mode: c++; c-basic-offset: 4 -*-
/*
 *This material was prepared by the Los Alamos National Security, LLC (LANS) under
 *Contract DE-AC52-06NA25396 with the U.S. Department of Energy (DOE). All rights
 *in the material are reserved by DOE on behalf of the Government and LANS
 *pursuant to the contract. You are authorized to use the material for Government
 *purposes but it is not to be released or distributed to the public. NEITHER THE
 *UNITED STATES NOR THE UNITED STATES DEPARTMENT OF ENERGY, NOR THE LOS ALAMOS
 *NATIONAL SECURITY, LLC, NOR ANY OF THEIR EMPLOYEES, MAKES ANY WARRANTY, EXPRESS
 *OR IMPLIED, OR ASSUMES ANY LEGAL LIABILITY OR RESPONSIBILITY FOR THE ACCURACY,
 *COMPLETENESS, OR USEFULNESS OF ANY INFORMATION, APPARATUS, PRODUCT, OR PROCESS
 *DISCLOSED, OR REPRESENTS THAT ITS USE WOULD NOT INFRINGE PRIVATELY OWNED RIGHTS.
 */

//Standard includes
#include <math.h>
#include <stdio.h>
#include <stdlib.h>
#include <stdarg.h>
#include <fcntl.h>
#include <signal.h>             // timers
#include <time.h>
#include <syslog.h>
#include <sys/types.h>
#include <pwd.h>
#include <fnmatch.h>

#include "pftool.h"
#include "ctm.h"
#include "Path.h"

#include <map>
#include <string>
#include <vector>
using namespace std;

map<string, repo_stats*> timing_stats_table;//ONLY MANAGER WOULD USE THIS
const char* stats_name[] = {"Open", "Read", "Write", "Close"};
static int need_open = 1;
int main(int argc, char *argv[]) {
    //general variables
    int i;
    //mpi
    int rank = 0;
    int nproc = 0;
    //getopt
    int c;
    struct options o;
    //queues
    path_list *input_queue_head = NULL;
    path_list *input_queue_tail = NULL;
    int        input_queue_count = 0;
    //paths
    char        src_path[PATHSIZE_PLUS];
    char        dest_path[PATHSIZE_PLUS];
    // should we run (this allows for a clean exit on -h)
    int ret_val = 0;
    int run = 1;
    //char* temp_file = NULL;
#ifdef S3
    // aws_init() -- actually, curl_global_init() -- is supposed to be
    // called before *any* threads are created.  Could MPI_Init() create
    // threads (or call multi-threaded libraries)?  We'll assume so.
    AWS4C_CHECK( aws_init() );
    s3_enable_EMC_extensions(1);
#endif

#ifdef MARFS
    // aws_init() (actually, curl_global_init()) is supposed to be done
    // before *any* threads are created.  Could MPI_Init() create threads
    // (or call multi-threaded libraries)?  We'll assume so.
    AWS4C_CHECK( aws_init() );
    //s3_enable_EMC_extensions(1); TODO: Where does this need to be set
    //
   
   {
      int rootEscalation;
      rootEscalation = 0;

      if(0 == geteuid()) {
         rootEscalation = 1;
      }

      char* const user_name = (char*)"root";
      if (aws_read_config(user_name)) {
          fprintf(stderr, "unable to load AWS4C config\n");
          exit(1);
      } 

      if(1 == rootEscalation) {
         if (0 != seteuid(getuid())) {
            perror("unable to set euid back to user");
            exit(1);
         }
         // probably a no-op, unless someone accidentally sets SGID on pftool.
         if (0 != setegid(getgid())) {
            perror("unable to set egid back to user");
            exit(1);
         }
      }
   }

   if (read_configuration()) {
       fprintf(stderr, "unable to load MarFS config\n");
       exit(1);
   }
   if (validate_configuration()) {
       fprintf(stderr, "MarFS config failed validation-tests\n");
       exit(1);
   }


    init_xattr_specs();

# ifdef USE_SPROXYD
    // NOTE: sproxyd doesn't require authentication, and so it could work on
    //     an installation without a ~/.awsAuth file.  But suppose we're
    //     supporting some repos that use S3 and some that use sproxyd?  In
    //     that case, the s3 requests will need this.  Loading it once
    //     up-front, like this, at start-time, means we don't have to reload
    //     it inside marfs_open(), for every S3 open, but it also means we
    //     don't know whether we really need it.
    //
    // ALSO: At start-up time, $USER is "root".  If we want per-user S3 IDs,
    //     then we would have to either (a) load them all now, and
    //     dynamically pick the one we want inside marfs_open(), or (b) call
    //     aws_read_config() inside marfs_open(), using the euid of the user
    //     to find ~/.awsAuth.
    int config_fail_ok = 1;
# else
    int config_fail_ok = 0;
# endif

#endif

    if (MPI_Init(&argc, &argv) != MPI_SUCCESS) {
        fprintf(stderr, "Error in MPI_Init\n");
        return -1;
    }

    // Get the number of procs
    if (MPI_Comm_size(MPI_COMM_WORLD, &nproc) != MPI_SUCCESS) {
        fprintf(stderr, "Error in MPI_Comm_size\n");
        return -1;
    }
    // Get our rank
    if (MPI_Comm_rank(MPI_COMM_WORLD, &rank) != MPI_SUCCESS) {
        fprintf(stderr, "Error in MPI_Comm_rank\n");
        return -1;
    }

    //Process using getopt
    //initialize options
    if (rank == MANAGER_PROC) {
        memset((void*)&o, 0, sizeof(struct options));
        o.verbose = 0;
        o.debug = 0;
        o.use_file_list = 0;
        o.recurse = 0;
        o.logging = 0;
        o.meta_data_only = 1;
        o.dest_fstype = UNKNOWN_FS;
        strncpy(o.jid, "TestJob", 128);
        o.parallel_dest = 0;
        o.blocksize = (1024 * 1024);
        o.chunk_at  = (10ULL * 1024 * 1024 * 1024); // 10737418240
        o.chunksize = (10ULL * 1024 * 1024 * 1024);
        strncpy(o.exclude, "", PATHSIZE_PLUS);
        o.max_readdir_ranks = MAXREADDIRRANKS;
        src_path[0] = '\0';
        dest_path[0] = '\0';

        // marfs can't default these until we see the destination
        bool chunk_at_defaulted = true;
        bool chunk_sz_defaulted = true;

        o.work_type = LSWORK;   // default op is to do a listing (not printed)

#ifdef GEN_SYNDATA
        o.syn_pattern[0] = '\0'; // Make sure synthetic data pattern file or name is clear
        o.syn_size = 0;          // Clear the synthetic data size
        o.syn_suffix[0] = '\0';  // Clear the synthetic data suffix
#endif

        // start MPI - if this fails we cant send the error to thtooloutput proc so we just die now
        while ((c = getopt(argc, argv, "p:c:j:w:i:s:C:S:a:f:d:W:A:t:X:x:z:e:D:orlPMnhvg")) != -1) {
            switch(c) {
            case 'p':
                //Get the source/beginning path
                strncpy(src_path, optarg, PATHSIZE_PLUS);
                break;
            case 'c':
                //Get the destination path
                strncpy(dest_path, optarg, PATHSIZE_PLUS);
                break;
            case 'j':
                strncpy(o.jid, optarg, 128);
                break;
            case 't':
                o.dest_fstype = Path::parse_fstype(optarg);
                break;
            case 'w':
                // this is <WorkType>, from pfutils.h
                // 0 = copy, 1 = list, 2 = compare
                o.work_type = atoi(optarg);
                break;
            case 'i':
                strncpy(o.file_list, optarg, PATHSIZE_PLUS);
                o.use_file_list = 1;
                break;
            case 's':
                o.blocksize = str2Size(optarg);
                break;
            case 'C':
                o.chunk_at = str2Size(optarg);
                break;
            case 'S':
                o.chunksize = str2Size(optarg);
                break;
            case 'D':
                o.max_readdir_ranks = atoi(optarg);
                break;
            case 'X':
#ifdef GEN_SYNDATA
                strncpy(o.syn_pattern, optarg, 128);
#else
                errsend(NONFATAL,"configure with --enable-syndata, to use option '-X'");
#endif
                break;
            case 'x':
#ifdef GEN_SYNDATA
                int slen;
                o.syn_size = str2Size(optarg);
                strncpy(o.syn_suffix,optarg,SYN_SUFFIX_MAX-2); // two less, so that we can add a 'b' if needed

                // if last character is a digit -> add a 'b' for bytes
                if (isdigit(o.syn_suffix[(slen=strlen(o.syn_suffix))-1])) {
                    o.syn_suffix[slen] = 'b'; o.syn_suffix[slen+1] = '\0';
                }
#else
                errsend(NONFATAL,"configure with --enable-syndata, to use option '-x'");
#endif
                break;
            case 'o':
                o.preserve = 1; // preserve ownership, during copies.
                break;
            case 'n':
                //different
                o.different = 1;
		break;
            case 'r':
                o.recurse = 1;
                break;
            case 'l':
                o.logging = 1;
                break;
            case 'P':
                o.parallel_dest = 1;
                break;
            case 'M':
                o.meta_data_only = 0;
                break;
            case 'v':
                // each '-v' increases verbosity, as follows
                //  = 0  minimal output enough to see that something is happening
                //  = 1  file-by-file chunk-by-chunk output
                //  = 2  also show the INFO messages from stat, etc
                o.verbose += 1;
                break;
            case 'g':
                // each '-g' increases diagnostics level, as follows
                //  = 1  means make a runtime infinite loop, for gdb
                //  = 2  means show S3 client/server interaction
                o.debug += 1;
                break;
            case 'e':
                strncpy(o.exclude, optarg, PATHSIZE_PLUS);
                o.exclude[PATHSIZE_PLUS-1] = '\0';
                break;
            case 'h':
                //Help -- incoming!
                usage();
                run=0;
                break;
            case '?':
                return -1;
            default:
                break;
            }
        }

        // Wait for someone to attach gdb, before proceeding.
        // Then you could do something like this:
        //   'ps -elf | grep pftool | egrep -v '(mpirun|grep)'
        //
        // With the minimal number of MPI tasks (4), that might look like this:
        //   4 S user 17435 17434  0 80 0 - 57505 hrtime 13:16 pts/2 00:00:00 pftool ...
        //   4 R user 17436 17434 75 80 0 - 57505 -      13:16 pts/2 00:00:05 pftool ...
        //   4 R user 17437 17434 75 80 0 - 57505 -      13:16 pts/2 00:00:05 pftool ...
        //   4 R user 17438 17434 75 80 0 - 57505 -      13:16 pts/2 00:00:05 pftool ...
        //
        // Thus, 17435 is rank 0 (manager), and 17438 is rank 3 (the first worker task).
        // Then,
        //   $ gdb pftool 17438     [capture the worker task we want to debug]
        //   (gdb) ^Z               [save for later]
        //   $ gdb pftool 17435     [capture the manager task that is looping]
        //   (gdb) fin              [exit __nanosleep_nocancel()]
        //   (gdb) fin              [exit __sleep()]
        //   (gdb) set var gdb=1    [allow the loop below to exit]
        //   (gdb) q                [quit debugging the manager rank]
        //   $ fg                   [resume debugging rank 3, set breaks, continue]
        //
        if (o.debug == 1) {
            volatile int gdb = 0; // don't optimize me, bro!
            while (!gdb) {
                fprintf(stderr, "spinning waiting for gdb attach\n");
                sleep(5);
            }
        }
        if (dest_path[0] != '\0' && (o.work_type == LSWORK)) {
            fprintf(stderr, "Invalid option set, do not  use option '-c' when listing files\n");
            return -1;
        }
    }

    MPI_Barrier(MPI_COMM_WORLD);

    // assure the minimal number of ranks exist
    if (nproc <= START_PROC) {
        fprintf(stderr, "Requires at least %d ranks\n", START_PROC +1);
        return -1;
    }

    //broadcast all the options
    MPI_Bcast(&o.verbose, 1, MPI_INT, MANAGER_PROC, MPI_COMM_WORLD);
    MPI_Bcast(&o.debug, 1, MPI_INT, MANAGER_PROC, MPI_COMM_WORLD);
    MPI_Bcast(&o.recurse, 1, MPI_INT, MANAGER_PROC, MPI_COMM_WORLD);
    MPI_Bcast(&o.logging, 1, MPI_INT, MANAGER_PROC, MPI_COMM_WORLD);
    MPI_Bcast(&o.dest_fstype, 1, MPI_INT, MANAGER_PROC, MPI_COMM_WORLD);
    MPI_Bcast(&o.different, 1, MPI_INT, MANAGER_PROC, MPI_COMM_WORLD);
    MPI_Bcast(&o.parallel_dest, 1, MPI_INT, MANAGER_PROC, MPI_COMM_WORLD);
    MPI_Bcast(&o.work_type, 1, MPI_INT, MANAGER_PROC, MPI_COMM_WORLD);
    MPI_Bcast(&o.meta_data_only, 1, MPI_INT, MANAGER_PROC, MPI_COMM_WORLD);
    MPI_Bcast(&o.blocksize, 1, MPI_DOUBLE, MANAGER_PROC, MPI_COMM_WORLD);
    MPI_Bcast(&o.chunk_at, 1, MPI_DOUBLE, MANAGER_PROC, MPI_COMM_WORLD);
    MPI_Bcast(&o.chunksize, 1, MPI_DOUBLE, MANAGER_PROC, MPI_COMM_WORLD);
    MPI_Bcast(&o.preserve, 1, MPI_INT, MANAGER_PROC, MPI_COMM_WORLD);
    MPI_Bcast(&o.use_file_list, 1, MPI_INT, MANAGER_PROC, MPI_COMM_WORLD);
    MPI_Bcast(o.jid, 128, MPI_CHAR, MANAGER_PROC, MPI_COMM_WORLD);
    MPI_Bcast(o.exclude, PATHSIZE_PLUS, MPI_CHAR, MANAGER_PROC, MPI_COMM_WORLD);

#ifdef GEN_SYNDATA
    MPI_Bcast(o.syn_pattern, 128, MPI_CHAR, MANAGER_PROC, MPI_COMM_WORLD);
    MPI_Bcast(o.syn_suffix, SYN_SUFFIX_MAX, MPI_CHAR, MANAGER_PROC, MPI_COMM_WORLD);
    MPI_Bcast(&o.syn_size, 1, MPI_DOUBLE, MANAGER_PROC, MPI_COMM_WORLD);
#endif

    // Path factory might want to use some of these fields.
    // TBD: Maybe we also want the src files processed via enqueue_path(), below.
    // 
    PathFactory::initialize(&o, rank, nproc, src_path, dest_path);

#ifdef MARFS
    if (o.debug == 2) {
        aws_set_debug(1);
    }
#endif

    //Modifies the path based on recursion/wildcards
    //wildcard
    if (rank == MANAGER_PROC) {
        if ((optind < argc) && (o.use_file_list)) { // only one of them is enqueued, below
            printf("Provided sources via '-i' and on the command-line\n");
            MPI_Abort(MPI_COMM_WORLD, -1);
        }
        if(!o.use_file_list && 0 == strnlen(src_path, PATHSIZE_PLUS)) {
            printf("No souce was provided\n");
            MPI_Abort(MPI_COMM_WORLD, -1);
        }
        if((COMPAREWORK == o.work_type || COPYWORK == o.work_type) &&
                0 == strnlen(dest_path, PATHSIZE_PLUS)) {
            printf("No destination was provided\n");
            MPI_Abort(MPI_COMM_WORLD, -1);
        }

        //process remaining optind for * and multiple src files
        // stick them on the input_queue
        if (optind < argc) {
            enqueue_path(&input_queue_head, &input_queue_tail, src_path, &input_queue_count);
            for (i = optind; i < argc; ++i) {
                enqueue_path(&input_queue_head, &input_queue_tail, argv[i], &input_queue_count);
            }
        }
        else if (o.use_file_list) {
            //we were provided a file list
            //
            // NOTE: We'll just assume the file-list is stored on a POSIX
            //       filesys, so we don't have to add fgets() methods to all
            //       the PATH subclasses.
            FILE *fp;
            char list_path[PATHSIZE_PLUS];
            fp = fopen(o.file_list, "r");
            while (fgets(list_path, PATHSIZE_PLUS, fp) != NULL) {
                size_t path_len = strlen(list_path);
                if (list_path[path_len -1] == '\n') {
                    list_path[path_len -1] = '\0';
                }
                enqueue_path(&input_queue_head, &input_queue_tail, list_path, &input_queue_count);
            }
            fclose(fp);
        } else
            enqueue_path(&input_queue_head, &input_queue_tail, src_path, &input_queue_count);
        
        // run realpath on output dir
        char buf[PATHSIZE_PLUS];
        strcpy(buf, dest_path);
        do {
            strcpy(dest_path, buf);
            PathPtr p_dest(PathFactory::create(dest_path));
            if(NULL == p_dest->realpath(buf) && ENOENT != errno) {
                fprintf(stderr, "Failed to realpath dest_path: %s\n", dest_path);
                MPI_Abort(MPI_COMM_WORLD, -1);
            }
	    //let p_dest setup marfs repo timing stats allocation
        } while(0 != strcmp(dest_path, buf));

        if (input_queue_head != input_queue_tail && (o.work_type == COPYWORK || o.work_type == COMPAREWORK)) {
                        PathPtr p_dest(PathFactory::create(dest_path));
            if (!p_dest->exists() || !p_dest->is_dir()) {
                printf("Multiple inputs and target '%s' is not a directory\n", dest_path);
                MPI_Abort(MPI_COMM_WORLD, -1);
            }
        }

        // loop though the input queue and make sure it does not match the dest_path
        // also check for anything that should be excluded
        path_list *prev = NULL;
        path_list *head = input_queue_head;
        while(head != NULL) {
            // realpath the src
            char buf[PATHSIZE_PLUS];
            strcpy(buf, head->data.path);
            do {
                strcpy(head->data.path, buf);
                PathPtr p_src(PathFactory::create(head->data.path));
                if(NULL == p_src->realpath(buf)) {
                    fprintf(stderr, "Failed to realpath src: %s\n", head->data.path);
                    MPI_Abort(MPI_COMM_WORLD, -1);
                }
            } while(0 != strcmp(head->data.path, buf));

            // checking dest_path against src
            if(o.work_type == COPYWORK) {
                if(0 == strcmp(dest_path, head->data.path)) {
                    printf("The file \"%s\" is both a source and destination\n", dest_path);
                    MPI_Abort(MPI_COMM_WORLD, -1);
                }
            }

            // check for exclusions
            if(0 == fnmatch(o.exclude, head->data.path, 0)) {
                path_list *oldHead;
                if (o.verbose >= 1) {
                    printf("Excluding: %s\n", head->data.path);
                }
                if(head == input_queue_head) {
                    input_queue_head = head->next;
                }
                if(head == input_queue_tail) {
                    input_queue_tail = prev;
                }
                if(NULL != prev) {
                    prev->next = head->next;
                }
                oldHead = head;
                head = head->next;
                free(oldHead);
                input_queue_count--;
            } else {
                prev = head;
                head = head->next;
            }
        }

        if(NULL == input_queue_head) {
            printf("No source was provided/all was excluded so no work will be done\n");
            run=0;
        }
    }

    // tell the wokers weather or not we are going to run
    MPI_Bcast(&run, 1, MPI_INT, MANAGER_PROC, MPI_COMM_WORLD);

    // take on the role appropriate to our rank.
    if (run) {
        if (rank == MANAGER_PROC) {
            ret_val = manager(rank, o, nproc, input_queue_head, input_queue_tail, input_queue_count, dest_path);
        }
        else {
            worker(rank, o);
        }
    }

    MPI_Finalize();
    return ret_val;
}


// reduce a large number to e.g. "3.54 G"
void human_readable(char* buf, size_t buf_size, size_t value) {
    const char*    unit_name[] = { "", "k", "M", "G", "T", "P", NULL };
    unsigned unit = 0;
    float    remain = float(value);
    while ((remain > 1024) && (unit_name[unit +1])) {
        remain /= 1024;
        ++unit;
    }

    if (unit)
        sprintf(buf, "%3.1f %s", remain, unit_name[unit]);
    else
        sprintf(buf, "%ld ", value);
}

// taking care to avoid losing significant precision ...
float diff_time(struct timeval* later, struct timeval* earlier) {
    static const float MILLION   = 1000000.f;
    float n = later->tv_sec - earlier->tv_sec;
    n += (later->tv_usec / MILLION);
    n -= (earlier->tv_usec / MILLION);
    return n;
}

size_t write_histo(double* bin, char* buffer)
{
	int simple = 1;
	size_t written = 0;
	size_t tot_written = 0;
	int i;
	char* cursor = buffer;
	for(i = 0; i < 65; i++)
	{
		if (i && !(i %  4))
		{
			//printf("  ");
			written = snprintf(cursor, 64, "  ");
			cursor += written;
			tot_written += written;
		}

		if (bin[64 - i] || simple)
		{
			written = snprintf(cursor, 64, "%d ", (int)(bin[64 - i]));
			cursor += written;
			tot_written += written;
			//printf("%2d", (int)(bin[64-i]));
		}
		else
		{
			written = snprintf(cursor, 64, "-- ");
			cursor += written;
			tot_written += written;
			//printf("-- ");
		}
	}
	tot_written += snprintf(cursor, 64, "\n");
	//printf("\n");
	return tot_written;
}

void print_buffer(struct options& o, char* buffer, string repo, int tot_stats, int total_blk, int pod_id)
{
	char* msg = (char*) malloc(tot_stats * total_blk * 65 * (sizeof(int) + MARFS_MAX_REPO_SIZE + 512));
	char* msg_cursor = msg;
	int i, j;
	char* cursor = buffer;
	size_t written;
	int stat_type; 

	for(i = 0; i < tot_stats; i++)
	{
		if (strcmp(cursor, "OP") == 0)
		{
			stat_type = 0;
		}
		else if (strcmp(cursor, "RD") == 0)
		{
			stat_type = 1;
		}
		else if (strcmp(cursor, "WR") == 0)
		{
			stat_type = 2;
		}
		else if (strcmp(cursor, "CL") == 0)
		{
			stat_type = 3;
		}
		cursor += 3;
		//printf("repo %s printin stat %s\n", repo.c_str(), stats_name[stat_type]);
		for(j = 0; j < total_blk; j++)
		{
			written = snprintf(msg_cursor, MARFS_MAX_REPO_SIZE + 128, " %s %s pod %d blk %d: ", repo.c_str(), stats_name[stat_type], pod_id, j);
			msg_cursor += written;
			//printf("%s", msg);
			//now write histogram
			double* bin_in = (double*)cursor;
			written = write_histo(bin_in, msg_cursor);
			//printf("%dth block written %ld\n", j, written);
			msg_cursor += written;
			cursor += sizeof(double) * 65;
		}
	}
	
	//printf("%s\n", msg);
	//printf("sending to syslog\n");
        syslog (LOG_INFO, "%s", msg);
	
	free(msg);
}

/*
    if (needs_open) {
        sprintf(sysmsg, "pftool [%s] -- ", o.jid);
        openlog (sysmsg, (LOG_PID | LOG_CONS), LOG_USER);
        needs_open = 0;
    }
}*/
//print data and send it to syslog
void show_data(struct options& o)
{
	if (need_open)
	{
		char sysmsg[MESSAGESIZE + 64];
		sprintf(sysmsg, "pftool [%s] -- ", o.jid);
		openlog(sysmsg, (LOG_PID | LOG_CONS), LOG_USER);
		need_open = 0;
	}
	
	map<string, repo_stats*>::iterator it_stats;
	for(it_stats = timing_stats_table.begin(); it_stats != timing_stats_table.end(); it_stats++)
	{
		if (it_stats->second->has_data)
		{
			//iterate though all pods
			map<int, pod_data*>::iterator it_pods;
			for(it_pods = it_stats->second->pod_to_stat.begin(); it_pods != it_stats->second->pod_to_stat.end(); it_pods++)
			{
				if (it_pods->second->buffer[0] != 0)
				{
					//this pod has valid data 
					print_buffer(o, it_pods->second->buffer, it_stats->first, it_stats->second->tot_stats, it_stats->second->total_blk, it_pods->first);
					//after we are done sending stats to syslog, we clear the buffer so that it is ready for next interval's accumulation
					memset(it_pods->second->buffer, 0, it_pods->second->buff_size);
				}
			}
			//now mark this repo does not have data since we have sent them to syslog
			//and we set the stat buffer pointer mapped by this pod_id to NULL
			it_stats->second->has_data = 0;
		}
	}
}

int manager(int             rank,
             struct options& o,
             int             nproc,
             path_list*      input_queue_head,
             path_list*      input_queue_tail,
             int             input_queue_count,
             const char*     dest_path) {

    MPI_Status  status;
    int         message_ready = 0;
    int         probecount = 0;
    int         prc;
    int         type_cmd;
    int         work_rank;
    int         sending_rank;
    int         i;
    struct worker_proc_status* proc_status;
    int         readdir_rank_count = 0;
    int         free_worker_count = 0; // only counts ranks >= START_PROC

    struct timeval in;
    struct timeval out;

    int         non_fatal = 0;

    int         examined_file_count = 0;
    int         examined_dir_count = 0;
    size_t      examined_byte_count = 0;
    size_t      finished_byte_count = 0;

    char        message[MESSAGESIZE];
    char        errmsg[MESSAGESIZE];
    char        base_path[PATHSIZE_PLUS];
    char        temp_path[PATHSIZE_PLUS];

    struct stat st;

    path_item   beginning_node = {0};
    path_item   dest_node;
    path_list*  iter = NULL;
    int         num_copied_files = 0;
    size_t      num_copied_bytes = 0;
    size_t      num_copied_bytes_prev = 0; // captured at previous timer
<<<<<<< HEAD

    work_buf_list* stat_buf_list         = NULL;
    work_buf_list* stat_buf_list_tail    = NULL;
    int            stat_buf_list_size    = 0;

    work_buf_list* process_buf_list      = NULL;
    work_buf_list* process_buf_list_tail = NULL;
    int            process_buf_list_size = 0;

    work_buf_list* dir_buf_list          = NULL;
    work_buf_list* dir_buf_list_tail     = NULL;
    int            dir_buf_list_size     = 0;

=======
    work_buf_list* stat_buf_list      = NULL;
    work_buf_list* stat_buf_tail      = NULL;
    int            stat_buf_list_size = 0;
    work_buf_list* process_buf_list   = NULL;
    work_buf_list* process_buf_tail   = NULL;
    int            process_buf_list_size = 0;
    work_buf_list* dir_buf_list       = NULL;
    work_buf_list* dir_buf_tail       = NULL;
    int            dir_buf_list_size  = 0;
>>>>>>> 07defecd
    int         mpi_ret_code;
    int         rc;
    int         start = 1;

    // for the "low-verbosity" output, we just periodically print
    // cumulative stats.  We create a non-interrupting timer which we just
    // poll.  However, that will give us not-very-perfect intervals, so we
    // also mark the TOD each time we detect the expiration.  That lets us
    // compute incremental BW more accurately.
    static const size_t  output_timeout = 4; // secs per expiration
    timer_t              timer;
    struct sigevent      event;
    struct itimerspec    itspec_new;
    struct itimerspec    itspec_cur;
    int                  timer_count = 0; // timer expirations
    struct timeval       now;   // time-of-day when the timer expired
    struct timeval       prev;  // previous expiration

    if (! o.verbose) {
        // create timer
        event.sigev_notify = SIGEV_NONE; // we'll poll for timeout
        if (timer_create(CLOCK_MONOTONIC, &event, &timer)) {
            errsend_fmt(FATAL, "failed to initialize timer '%s'\n", strerror(errno));
        }

        // initialize to expire after <output_timeout> sec
        itspec_new.it_value.tv_sec     = output_timeout;
        itspec_new.it_value.tv_nsec    = 0;
        itspec_new.it_interval.tv_sec  = 0;
        itspec_new.it_interval.tv_nsec = 0;

        if (timer_settime(timer, 0, &itspec_new, &itspec_cur)) {
            errsend_fmt(FATAL, "failed to set timer '%s'\n", strerror(errno));
        }
        // capture time-of-day, for accurate BW
        gettimeofday(&prev, NULL);
    }

    //path stuff
    int wildcard = 0;
    if (input_queue_count > 1) {
        wildcard = 1;
    }

    //make directories if it's a copy job
    int makedir = 0;
    if (o.work_type == COPYWORK) {
        makedir = 1;
    }

    //setup paths
    strncpy(beginning_node.path, input_queue_head->data.path, PATHSIZE_PLUS);
    get_base_path(base_path, &beginning_node, wildcard);
    if (o.work_type != LSWORK) {

        //need to stat_item sooner, we're doing a mkdir we shouldn't be doing, here.
        rc = stat_item(&beginning_node, o);
        get_dest_path(&dest_node, dest_path, &beginning_node, makedir, input_queue_count, o);
        ////            rc = stat_item(&dest_node, o); // now done in get_dest_path, via Factory

        // setup destination directory, if needed. Make sure -R has been specified!
        if (S_ISDIR(beginning_node.st.st_mode) && makedir == 1 && o.recurse){
            // NOTE: If we errsend anything here, we'll deadlock on the
            //       other procs that are waiting at the Bcast(),
            //       below.  That's because there's a problem with the
            //       way OUTPUT_PROC is used.  Either the errsend()
            //       functions should send asynchronously, or
            //       OUTPUT_PROC should run a special process (other
            //       than worker()), so that it does nothing but
            //       synchronous recvs of the diagnostic messages
            //       OUTCMD and LOGCMD.

            PathPtr p(PathFactory::create_shallow(&dest_node));

            // we need to use the permissions of the source filtering out other mode things
            p->mkdir(beginning_node.st.st_mode & (S_ISUID|S_ISGID|S_IRWXU|S_IRWXG|S_IRWXO));

            // TBD: Remove this.  This is just for now, because most of
            //       pftool still just looks at naked stat structs,
            //       inside Path objects.  Ours hasn't been initialized
            //       yet.  If you ask for any stat-related info from
            //       the Path object, it would do a stat before
            //       answering.  But if you just go look at the raw
            //       struct, e.g. with S_ISDIR(st.st_mode), you'll be
            //       looking at all zeros, and you'll think it isn't a
            //       directory.
            p->stat();
        }

        mpi_ret_code = MPI_Bcast(&dest_node, sizeof(path_item), MPI_CHAR, MANAGER_PROC, MPI_COMM_WORLD);
        if (mpi_ret_code < 0) {
            errsend(FATAL, "Failed to Bcast dest_path");
        }
    }

    mpi_ret_code = MPI_Bcast(base_path, PATHSIZE_PLUS, MPI_CHAR, MANAGER_PROC, MPI_COMM_WORLD);
    if (mpi_ret_code < 0) {
        errsend(FATAL, "Failed to Bcast base_path");
    }

    // Make sure there are no multiple roots for a recursive operation
    // (because we assume we can use base_path to generate all destination paths?)
    // (because multiple roots imply recursive descent will iterate forever?)
    iter = input_queue_head;
    if ((o.recurse == 1)
        && strncmp(base_path, ".", PATHSIZE_PLUS)
        && (o.work_type != LSWORK)) {
        char iter_base_path[PATHSIZE_PLUS];
        while (iter != NULL) {
            get_base_path(iter_base_path, &(iter->data), wildcard);
            if (strncmp(iter_base_path, base_path, PATHSIZE_PLUS) != 0) {
                errsend(FATAL, "All sources for a recursive operation must be contained within the same directory.");
            }
            iter = iter->next;
        }
    }

    if(o.work_type != LSWORK) {
        //quick check that source is not nested
        char* copy = strdup(dest_path);
        strncpy(temp_path, dirname(copy), PATHSIZE_PLUS);
        free(copy);

        PathPtr p_dir(PathFactory::create((char*)temp_path));
        if (! p_dir->exists()) {
            fprintf(stderr, "manager: failed to create temp_path %s\n", temp_path);
            char err_cause[MESSAGESIZE];
            strerror_r(errno, err_cause, MESSAGESIZE);
            snprintf(errmsg, MESSAGESIZE, "parent doesn't exist: %s: %s", dest_path, err_cause);
            errsend(FATAL, errmsg);
        }

        // check to make sure that if the source is a directory, then -R was specified. If not, error out.
        if (S_ISDIR(beginning_node.st.st_mode) && !o.recurse)
            errsend_fmt(NONFATAL,"%s is a directory, but no recursive operation specified\n",beginning_node.path);
    }

    //pack our list into a buffer:
<<<<<<< HEAD
    pack_list(input_queue_head, input_queue_count, &dir_buf_list, &dir_buf_list_tail, &dir_buf_list_size);
=======
    pack_list(input_queue_head, input_queue_count, &dir_buf_list, &dir_buf_tail, &dir_buf_list_size);
>>>>>>> 07defecd
    delete_queue_path(&input_queue_head, &input_queue_count);

    //allocate a vector to hold proc status for every proc
    proc_status = (struct worker_proc_status*)malloc(nproc * sizeof(struct worker_proc_status));

    //initialize proc_status
    for (i = 0; i < nproc; i++) {
        proc_status[i].inuse = 0;
        proc_status[i].readdir = 0;
    }
    free_worker_count = nproc - START_PROC;

    sprintf(message, "INFO  HEADER   ========================  %s  ============================\n", o.jid);
    write_output(message, 1);
    sprintf(message, "INFO  HEADER   Starting Path: %s\n", beginning_node.path);
    write_output(message, 1);

    {   
        PathPtr p_src(PathFactory::create(beginning_node.path));
        sprintf(message, "INFO  HEADER   Source-type: %s\n", p_src->class_name().get());
        write_output(message, 1);
        PathPtr p_dest(PathFactory::create(dest_path));
        sprintf(message, "INFO  HEADER   Dest-type:   %s\n", p_dest->class_name().get());
        write_output(message, 1);
    }

    //starttime
    gettimeofday(&in, NULL);

    // process responses from workers
    while (1) {
        //poll for message
        while ( message_ready == 0) {

            // check for availability of message (without reading it)
            prc = MPI_Iprobe(MPI_ANY_SOURCE, MPI_ANY_TAG, MPI_COMM_WORLD,
                             &message_ready, &status);
            if (prc != MPI_SUCCESS) {
                errsend(FATAL, "MPI_Iprobe failed\n");
                message_ready = -1;
            }
            else
                probecount++;


            if  (probecount % 3000 == 0) {
                PRINT_POLL_DEBUG("Rank %d: Waiting for a message\n", rank);
                PRINT_POLL_DEBUG("process_buf_list_size = %d\n", process_buf_list_size);
                PRINT_POLL_DEBUG("stat_buf_list_size = %d\n", stat_buf_list_size);
                PRINT_POLL_DEBUG("dir_buf_list_size = %d\n", dir_buf_list_size);

                // maybe break out of the probe loop, to provide timely output
                if (! o.verbose) {

                    if (timer_gettime(timer, &itspec_cur)) {
                        errsend_fmt(FATAL, "failed to get timer '%s'\n", strerror(errno));
                    }
                    if ((itspec_cur.it_value.tv_sec  == 0) &&
                        (itspec_cur.it_value.tv_nsec == 0)) {
                        break;
                    }
                }
            }



            // Always try to dish out work, before handling messages
            // Otherwise, we can be preoccupied with CHNKCMD msgs, for a big copy
            // NOTE: We're assuming the #ifdef TAPE is obsolete
            if (free_worker_count && process_buf_list_size) {
                for (i = 0; i < nproc; i++) {
                    PRINT_PROC_DEBUG("Rank %d, Status %d\n", i, proc_status.inuse[i]);
                }
                PRINT_PROC_DEBUG("=============\n");
                if (o.work_type == COPYWORK) {
                    for (i = 0; i < 3; i ++) {
                        work_rank = get_free_rank(proc_status, START_PROC, nproc - 1);
                        if (work_rank >= 0 && process_buf_list_size > 0) {
                            proc_status[work_rank].inuse = 1;
                            free_worker_count -= 1;
                            send_worker_copy_path(work_rank, &process_buf_list, &process_buf_list_tail, &process_buf_list_size);
                        }
                        else
                            break;
                    }
                }
                else if (o.work_type == COMPAREWORK) {
                    for (i = 0; i < 3; i ++) {
                        work_rank = get_free_rank(proc_status, START_PROC, nproc - 1);
                        if (work_rank >= 0 && process_buf_list_size > 0) {
                            proc_status[work_rank].inuse = 1;
                            free_worker_count -= 1;
                            send_worker_compare_path(work_rank, &process_buf_list, &process_buf_list_tail, &process_buf_list_size);
                        }
                        else
                            break;
                    }
                }
                else {
                    //delete the queue here
                    delete_buf_list(&process_buf_list, &process_buf_list_tail, &process_buf_list_size);
                }

            }

            if (dir_buf_list_size
                && ((-1 == o.max_readdir_ranks) || (readdir_rank_count < o.max_readdir_ranks))) {
                work_rank = get_free_rank(proc_status, START_PROC, nproc - 1);
                if (work_rank >= 0) {
                    if (((start == 1 || o.recurse) && dir_buf_list_size)) {
                        proc_status[work_rank].inuse   = 1;
                        free_worker_count  -= 1;
                        proc_status[work_rank].readdir = 1;
                        readdir_rank_count += 1;
                        send_worker_readdir(work_rank, &dir_buf_list, &dir_buf_list_tail, &dir_buf_list_size);
                        start = 0;
                    }
                    else if (!o.recurse) {
                        delete_buf_list(&dir_buf_list, &dir_buf_list_tail, &dir_buf_list_size);
                    }
                }
            }

            //are we finished?
            if (process_buf_list_size == 0
                && stat_buf_list_size == 0
                && dir_buf_list_size == 0
                && processing_complete(proc_status, free_worker_count, nproc)) {

                break;
            }
<<<<<<< HEAD

            if (! message_ready)
                usleep(1);
=======
	    if (!message_ready)
            	usleep(1);
>>>>>>> 07defecd
        }

        // got a message, or nothing left to do
        if (process_buf_list_size == 0
            && stat_buf_list_size == 0
            && dir_buf_list_size == 0
            && processing_complete(proc_status, free_worker_count, nproc)) {

            break;
        }

        if (message_ready) {

            // got a message, get message type
            if (MPI_Recv(&type_cmd, 1, MPI_INT, MPI_ANY_SOURCE, MPI_ANY_TAG, MPI_COMM_WORLD, &status)
                != MPI_SUCCESS) {
                errsend(FATAL, "Failed to receive type_cmd\n");
            }

            sending_rank = status.MPI_SOURCE;
            PRINT_MPI_DEBUG("rank %d: manager() Receiving the command %s from rank %d\n",
                            rank, cmd2str((OpCode)type_cmd), sending_rank);
            //do operations based on the message
            switch(type_cmd) {
            case WORKDONECMD:
                //worker finished their tasks
                manager_workdone(rank, sending_rank, proc_status, &free_worker_count, &readdir_rank_count);
                break;
            case NONFATALINCCMD:
                //non fatal errsend encountered
                non_fatal++;
                break;
            case CHUNKBUSYCMD:
                proc_status[ACCUM_PROC].inuse = 1;
                // free_worker_count -= 1; // nope.  This is only for rank >= START_PROC
                break;
            case COPYSTATSCMD:
                manager_add_copy_stats(rank, sending_rank, &num_copied_files, &num_copied_bytes);
                break;
            case EXAMINEDSTATSCMD:
                manager_add_examined_stats(rank, sending_rank, &examined_file_count, &examined_byte_count, &examined_dir_count, &finished_byte_count);
                break;
            case PROCESSCMD:
<<<<<<< HEAD
                manager_add_buffs(rank, sending_rank, &process_buf_list, &process_buf_list_tail, &process_buf_list_size);
                break;
            case DIRCMD:
                manager_add_buffs(rank, sending_rank, &dir_buf_list, &dir_buf_list_tail, &dir_buf_list_size);
                break;
            case INPUTCMD:
                manager_add_buffs(rank, sending_rank, &stat_buf_list, &stat_buf_list_tail, &stat_buf_list_size);
=======
                manager_add_buffs(rank, sending_rank, &process_buf_list, &process_buf_tail, &process_buf_list_size);
                break;
            case DIRCMD:
                manager_add_buffs(rank, sending_rank, &dir_buf_list, &dir_buf_tail, &dir_buf_list_size);
                break;
            case INPUTCMD:
                manager_add_buffs(rank, sending_rank, &stat_buf_list, &stat_buf_tail, &stat_buf_list_size);
>>>>>>> 07defecd
                break;
            case QUEUESIZECMD:
                send_worker_queue_count(sending_rank, stat_buf_list_size);
                break;
	    case STATS:
		manager_add_timing_stats(sending_rank);
		break;
            default:
                break;
            }
        }

        // for the "low-verbosity" output, we just periodically report
        // cumulative stats.  process_stat_buffer() only counts entire
        // files as "files examined", but copy_file() sees each chunk as a
        // "file".  Therefore, it would be confusing to print examined
        // files as a way to suggest how many files are still to be moved.
        // However, process_stat_buffer() does give us examined bytes which
        // is the total size of data to be moved, so that shows what is
        // left to be done.
        if (! o.verbose) {

            if (timer_gettime(timer, &itspec_cur)) {
                errsend_fmt(FATAL, "failed to set timer '%s'\n", strerror(errno));
            }
            if ((itspec_cur.it_value.tv_sec  == 0) &&
                (itspec_cur.it_value.tv_nsec == 0)) {

                // timer expired.  print cumulative stats
                ++ timer_count; // could be used to print a header

                // compute true elapsed time
                gettimeofday(&now, NULL);
                float interval_elapsed = diff_time(&now, &prev);
                float total_elapsed    = diff_time(&now, &in);
                // put numbers into a human-readable format
                static const size_t BUF_SIZE = 1024;
                char files    [BUF_SIZE];
                // char files_ex [BUF_SIZE];
                char bytes    [BUF_SIZE];
                char bytes_tbd[BUF_SIZE]; // total TBD, including <bytes>
                char bw       [BUF_SIZE]; // for just this interval
                char bw_avg   [BUF_SIZE];

                // compute BW for this period, and avg over run
                size_t bytes0 = (num_copied_bytes - num_copied_bytes_prev);
                float  bw0    = bytes0 / interval_elapsed; // (float)output_timeout;
                float  bw_tot = num_copied_bytes / total_elapsed; // (float)(timer_count * output_timeout);

                // human-readable representations
                human_readable(files,     BUF_SIZE, num_copied_files);
                // human_readable(files_ex,  BUF_SIZE, examined_file_count);
                human_readable(bytes,     BUF_SIZE, num_copied_bytes + finished_byte_count);
                human_readable(bytes_tbd, BUF_SIZE, examined_byte_count); // - num_copied_bytes);
                human_readable(bw,        BUF_SIZE, bw0); // this period
                human_readable(bw_avg,    BUF_SIZE, bw_tot);

                if (o.logging) {
                    // syslog includes the interval BW
                    sprintf(message,
                            "INFO ACCUM  files/chunks: %4s    "
                            "data: %8sB / %8sB    "
                            "BW: (interval: %8sB/s    overall: %8sB/s)    "
                            "errs: %d\n",
                            files, // files_ex,
                            bytes, bytes_tbd,
                            bw, bw_avg,
                            non_fatal);
                    write_output(message, 2); // syslog-only
                }
                sprintf(message,
                        "INFO ACCUM  files/chunks: %4s    "
                        "data: %8sB / %8sB    "
                        "avg BW: %8sB/s    "
                        "errs: %d\n",
                        files, // files_ex,
                        bytes, bytes_tbd,
                        bw_avg, // no incremental
                        non_fatal);
                write_output(message, 0); // stdout-only
		show_data(o);

                // save current byte-count, so we can see incremental changes
                num_copied_bytes_prev = num_copied_bytes; // measure BW per-timer
                // save current TOD, for accurate interval BW
                prev = now;
                // set timer for next interval
                if (timer_settime(timer, 0, &itspec_new, &itspec_cur)) {
                    errsend_fmt(FATAL, "failed to set timer '%s'\n", strerror(errno));
                }
            }
        }
        message_ready = 0;
    }

    gettimeofday(&out, NULL);
    int elapsed_time = out.tv_sec - in.tv_sec;

    //Manager is done, cleaning have the other ranks exit
    //make sure there's no pending output
    sprintf(message, "INFO  FOOTER   ========================   NONFATAL ERRORS = %d   ================================\n", non_fatal);
    write_output(message, 1);
    sprintf(message, "INFO  FOOTER   =================================================================================\n");
    write_output(message, 1);
    sprintf(message, "INFO  FOOTER   Total Files/Links Examined: %d\n", examined_file_count);
    write_output(message, 1);
    if (o.work_type == LSWORK) {
        sprintf(message, "INFO  FOOTER   Total Bytes Examined: %zd\n", examined_byte_count);
        write_output(message, 1);
    }
    sprintf(message, "INFO  FOOTER   Total Dirs Examined: %d\n", examined_dir_count);
    write_output(message, 1);

    if (o.work_type == COPYWORK) {
        sprintf(message, "INFO  FOOTER   Total Buffers Written: %d\n", num_copied_files);
        write_output(message, 1);
        sprintf(message, "INFO  FOOTER   Total Bytes Copied: %zd\n", num_copied_bytes);
        write_output(message, 1);
        if ((num_copied_bytes/(1024*1024)) > 0 ) {
            sprintf(message, "INFO  FOOTER   Total Megabytes Copied: %zd\n", (num_copied_bytes/(1024*1024)));
            write_output(message, 1);
        }
        if((num_copied_bytes/(1024*1024)) > 0 ) {
            sprintf(message, "INFO  FOOTER   Data Rate: %zd MB/second\n", (num_copied_bytes/(1024*1024))/(elapsed_time+1));
            write_output(message, 1);
        }
    }
    else if (o.work_type == COMPAREWORK) {
        sprintf(message, "INFO  FOOTER   Total Files Compared: %d\n", num_copied_files);
        write_output(message, 1);
        if (o.meta_data_only == 0) {
            sprintf(message, "INFO  FOOTER   Total Bytes Compared: %zd\n", num_copied_bytes);
            write_output(message, 1);
        }
	else {	// we're going to print the "things we think are different" message if doing meta compare only
	    sprintf(message, "INFO  FOOTER   Total Files Different: %d\n", non_fatal);
	    write_output(message, 1);
	    if ((num_copied_bytes/(1024L*1024L*1024L*1024L)) > 0)
		sprintf(message, "INFO  FOOTER   Total Terabytes Different: %zd\n", (num_copied_bytes/(1024L*1024L*1024L*1024L)));
	    else if ((num_copied_bytes/(1024L*1024L*1024L)) > 0) 
                sprintf(message, "INFO  FOOTER   Total Gigabytes Different: %zd\n", (num_copied_bytes/(1024L*1024L*1024L)));
	    else if ((num_copied_bytes/(1024L*1024L)) > 0) 
                sprintf(message, "INFO  FOOTER   Total Megabytes Different: %zd\n", (num_copied_bytes/(1024L*1024L)));
	    else
		sprintf(message, "INFO  FOOTER   Total Bytes Different: %zd\n", num_copied_bytes);
	    write_output(message, 1);
	}
    }

    if (elapsed_time == 1) {
        sprintf(message, "INFO  FOOTER   Elapsed Time: %d second\n", elapsed_time);
    }
    else {
        sprintf(message, "INFO  FOOTER   Elapsed Time: %d seconds\n", elapsed_time);
    }

    write_output(message, 1);
    for(i = 1; i < nproc; i++) {
        send_worker_exit(i);
    }

    free(proc_status);
    //show data here
    show_data(o);
    // return nonzero for any errors
    if (0 != non_fatal) {
        return 1;
    }
    return 0;
}

// recv <path_count>, then a block of packed data.  Unpack to individual
// path_items, pushing onto tail of queue
int manager_add_paths(int rank, int sending_rank, path_list **queue_head, path_list **queue_tail, int *queue_count) {
    MPI_Status  status;
    int         path_count;
    path_list*  work_node = (path_list*)malloc(sizeof(path_list));
    char        path[PATHSIZE_PLUS];
    char *      workbuf;
    int         worksize;
    int         position;
    int         i;

    if (! work_node) {
        errsend_fmt(FATAL, "Failed to allocate %lu bytes for work_node\n", sizeof(path_list));
    }

    //gather the # of files
    PRINT_MPI_DEBUG("rank %d: manager_add_paths() Receiving path_count from rank %d\n", rank, sending_rank);
    if (MPI_Recv(&path_count, 1, MPI_INT, sending_rank, MPI_ANY_TAG, MPI_COMM_WORLD, &status) != MPI_SUCCESS) {
        errsend(FATAL, "Failed to receive path_count\n");
    }
    worksize =  path_count * sizeof(path_list);
    workbuf  = (char *) malloc(worksize * sizeof(char));
    if (! workbuf) {
        errsend_fmt(FATAL, "Failed to allocate %lu bytes for workbuf\n", sizeof(worksize));
    }

    //gather the path to stat
    PRINT_MPI_DEBUG("rank %d: manager_add_paths() Receiving worksize from rank %d\n", rank, sending_rank);
    if (MPI_Recv(workbuf, worksize, MPI_PACKED, sending_rank, MPI_ANY_TAG, MPI_COMM_WORLD, &status) != MPI_SUCCESS) {
        errsend(FATAL, "Failed to receive worksize\n");
    }

    position = 0;
    for (i = 0; i < path_count; i++) {
        PRINT_MPI_DEBUG("rank %d: manager_add_paths() Unpacking the work_node from rank %d\n", rank, sending_rank);
        MPI_Unpack(workbuf, worksize, &position, &work_node->data, sizeof(path_item), MPI_CHAR, MPI_COMM_WORLD);
        // // The following appears to be useless ...
        // strncpy(path, work_node->data.path, PATHSIZE_PLUS);
        enqueue_node(queue_head, queue_tail, work_node, queue_count);
    }

    free(work_node);
    free(workbuf);
    return path_count;
}

// recv <path_count>, then a block of packed data.  Push block onto a work_buf_list
<<<<<<< HEAD
void manager_add_buffs(int rank, int sending_rank, work_buf_list **workbuflist, work_buf_list **workbuflisttail, int *workbufsize) {
=======
void manager_add_buffs(int rank, int sending_rank, work_buf_list **workbuflist, work_buf_list **workbuftail, int *workbufsize) {
>>>>>>> 07defecd
    MPI_Status  status;
    int         path_count;
    char*       workbuf;
    int         worksize;

    //gather the # of files
    PRINT_MPI_DEBUG("rank %d: manager_add_buffs() Receiving path_count from rank %d\n", rank, sending_rank);
    if (MPI_Recv(&path_count, 1, MPI_INT, sending_rank, MPI_ANY_TAG, MPI_COMM_WORLD, &status) != MPI_SUCCESS) {
        errsend(FATAL, "Failed to receive path_count\n");
    }
    worksize =  path_count * sizeof(path_list);
    workbuf = (char *) malloc(worksize * sizeof(char));
    if (! workbuf) {
        errsend_fmt(FATAL, "Failed to allocate %lu bytes for workbuf\n", sizeof(workbuf));
    }

    //gather the path to stat
    PRINT_MPI_DEBUG("rank %d: manager_add_buffs() Receiving buff from rank %d\n", rank, sending_rank);
    if (MPI_Recv(workbuf, worksize, MPI_PACKED, sending_rank, MPI_ANY_TAG, MPI_COMM_WORLD, &status) != MPI_SUCCESS) {
        errsend(FATAL, "Failed to receive worksize\n");
    }
    if (path_count > 0) {
<<<<<<< HEAD
        enqueue_buf_list(workbuflist, workbuflisttail, workbufsize, workbuf, path_count);
=======
        enqueue_buf_list(workbuflist, workbuftail, workbufsize, workbuf, path_count);
>>>>>>> 07defecd
    }
}

void manager_add_copy_stats(int rank, int sending_rank, int *num_copied_files, size_t *num_copied_bytes) {
    MPI_Status status;
    int num_files;
    size_t num_bytes;
    //gather the # of copied files
    PRINT_MPI_DEBUG("rank %d: manager_add_copy_stats() Receiving num_copied_files from rank %d\n", rank, sending_rank);
    if (MPI_Recv(&num_files, 1, MPI_INT, sending_rank, MPI_ANY_TAG, MPI_COMM_WORLD, &status) != MPI_SUCCESS) {
        errsend(FATAL, "Failed to receive worksize\n");
    }
    //gather the # of copied byes
    PRINT_MPI_DEBUG("rank %d: manager_add_copy_stats() Receiving num_copied_bytes from rank %d\n", rank, sending_rank);
    if (MPI_Recv(&num_bytes, 1, MPI_DOUBLE, sending_rank, MPI_ANY_TAG, MPI_COMM_WORLD, &status) != MPI_SUCCESS) {
        errsend(FATAL, "Failed to receive worksize\n");
    }
    *num_copied_files += num_files;
    *num_copied_bytes += num_bytes;
}

void manager_add_examined_stats(int rank, int sending_rank, int *num_examined_files, size_t *num_examined_bytes, int *num_examined_dirs, size_t *num_finished_bytes) {
    MPI_Status status;
    int        num_files = 0;
    size_t     num_bytes = 0;
    int        num_dirs = 0;
    size_t     num_bytes_finished = 0;

    //gather the # of examined files
    PRINT_MPI_DEBUG("rank %d: manager_add_examined_stats() Receiving num_examined_files from rank %d\n", rank, sending_rank);
    if (MPI_Recv(&num_files, 1, MPI_INT, sending_rank, MPI_ANY_TAG, MPI_COMM_WORLD, &status) != MPI_SUCCESS) {
        errsend(FATAL, "Failed to receive worksize\n");
    }
    PRINT_MPI_DEBUG("rank %d: manager_add_examined_stats() Receiving num_examined_bytes from rank %d\n", rank, sending_rank);
    if (MPI_Recv(&num_bytes, 1, MPI_DOUBLE, sending_rank, MPI_ANY_TAG, MPI_COMM_WORLD, &status) != MPI_SUCCESS) {
        errsend(FATAL, "Failed to receive worksize\n");
    }
    PRINT_MPI_DEBUG("rank %d: manager_add_examined_stats() Receiving num_examined_dirs from rank %d\n", rank, sending_rank);
    if (MPI_Recv(&num_dirs, 1, MPI_INT, sending_rank, MPI_ANY_TAG, MPI_COMM_WORLD, &status) != MPI_SUCCESS) {
        errsend(FATAL, "Failed to receive worksize\n");
    }
    PRINT_MPI_DEBUG("rank %d: manager_add_examined_stats() Receiving num_finished_bytes from rank %d\n", rank, sending_rank);
    if (MPI_Recv(&num_bytes_finished, 1, MPI_DOUBLE, sending_rank, MPI_ANY_TAG, MPI_COMM_WORLD, &status) != MPI_SUCCESS) {
        errsend(FATAL, "Failed to receive worksize\n");
    }

    *num_examined_files += num_files;
    *num_examined_bytes += num_bytes;
    *num_examined_dirs += num_dirs;
    *num_finished_bytes += num_bytes_finished;
}


void manager_workdone(int rank, int sending_rank, struct worker_proc_status *proc_status, int* free_worker_count, int* readdir_rank_count) {
    if (proc_status[sending_rank].inuse) {
        proc_status[sending_rank].inuse = 0;
        if (sending_rank >= START_PROC)
            *free_worker_count += 1;
    }
    if (proc_status[sending_rank].readdir) {
        proc_status[sending_rank].readdir = 0;
        *readdir_rank_count -= 1;
    }
}

void accumulate_timing_stats(int tot_stats, int total_blk, char* timing_stats, char* accum_stats)
{
	int i,j,k;
	for(i = 0; i < tot_stats; i++)
	{
		//need to copy timing stat identifier
		char* id_acc = accum_stats + i * (3 + sizeof(double) * 65 * total_blk);
		char* id_timing = timing_stats + i * (3 + sizeof(double) * 65 * total_blk);
		memcpy(id_acc, id_timing, 3);

		//printf("stat %s ", id_acc);
		double* cursor_acc = (double*)(accum_stats + i * (3 + sizeof(double) * 65 * total_blk) + 3);//move cursor to the beginning of the double arary
		double* cursor_timing = (double*)(timing_stats + i * (3 + sizeof(double) * 65 * total_blk) + 3);
		for(j = 0; j < total_blk; j++)
		{
			//printf("blk %d ", j);
			double* blk_acc = cursor_acc + (65 * j);
			double* blk_timing = cursor_timing + (65 * j);
			for(k = 64; k; k--)
			{
				blk_acc[k] += blk_timing[k];
			//	printf("bin %d val %f\n", k, blk_acc[k]);
			}
		}
	}	
}

void add_to_stat_table(int tot_stats, int pod_id, int total_blk, size_t buff_size, char* repo, char* timing_stats)
{
	int i;
	map<string, repo_stats*>::iterator it;
	string key(repo);

	if ((it = timing_stats_table.find(key)) != timing_stats_table.end())
	{
		//we found the repo, now check if this pod exists
		map<int, pod_data*>::iterator pod_it;
		if((pod_it = it->second->pod_to_stat.find(pod_id)) != it->second->pod_to_stat.end())
		{
			//pod exists, now we can accumulate
			accumulate_timing_stats(tot_stats, total_blk, timing_stats, pod_it->second->buffer);
		}
		else
		{
			//pod does not exist, allocate and accumulate
			char* buffer = (char*)malloc(sizeof(buff_size));
			memset(buffer, 0, buff_size);
			pod_data* this_pod = new pod_data;
			this_pod->buff_size = buff_size;
			this_pod->buffer = buffer;
			accumulate_timing_stats(tot_stats, total_blk, timing_stats, buffer);
			//add this buffer to pod_to_state table
			it->second->pod_to_stat.insert(make_pair(pod_id, this_pod));
			it->second->total_pods += 1;
		}
		it->second->has_data = 1;
	}
	else
	{
		//repo does not exists, we need to create a repo_stat
		repo_stats* entry = new repo_stats;//(repo_stats*) malloc(sizeof(repo_stats));
		//allocate new accumulate buffer
		char* buffer = (char*)malloc(buff_size);
		memset(buffer, 0, buff_size);
		pod_data* this_pod = new pod_data;
		this_pod->buff_size = buff_size;
		this_pod->buffer = buffer;
		//now accumulate
		accumulate_timing_stats(tot_stats, total_blk, timing_stats, buffer);
		//add to pod_to_stat table
		entry->pod_to_stat.insert(make_pair(pod_id, this_pod));
		entry->has_data = 1;
		entry->total_pods = 1;
		entry->tot_stats = tot_stats;
		entry->total_blk = total_blk;
		//add the entry back to table
		timing_stats_table.insert(make_pair(key, entry));
	}
}

void manager_add_timing_stats(int sending_rank)
{
	MPI_Status status;
	int tot_stats;
	int pod_id;
	int total_blk;
	size_t timing_stats_buff_size;
	char* timing_stats; //need free
	char* repo = (char*) malloc(MARFS_MAX_REPO_SIZE);//need free
	char* buffer = (char*) malloc(sizeof(int) * 3 + sizeof(size_t) + MARFS_MAX_REPO_SIZE);
	char* cursor = buffer;
	if(MPI_Recv(buffer, sizeof(int) * 3 + sizeof(size_t) + MARFS_MAX_REPO_SIZE, MPI_CHAR, sending_rank, MPI_ANY_TAG, MPI_COMM_WORLD, &status) != MPI_SUCCESS)
	{
		errsend(FATAL, "Failed to receive meta data of timing stats\n");
	}

	//copy meta data from buffer to variables
	memcpy(&tot_stats, cursor, sizeof(int));
	cursor += sizeof(int);

	memcpy(&pod_id, cursor, sizeof(int));
	cursor += sizeof(int);

	memcpy(&total_blk, cursor, sizeof(int));
	cursor += sizeof(int);

	memcpy(&timing_stats_buff_size, cursor, sizeof(size_t));
	cursor += sizeof(size_t);

	memcpy(repo, cursor, MARFS_MAX_REPO_SIZE);

	//allocate timing stats buffer
	timing_stats = (char*)malloc(timing_stats_buff_size);
	if(MPI_Recv(timing_stats, timing_stats_buff_size, MPI_CHAR, sending_rank, MPI_ANY_TAG, MPI_COMM_WORLD, &status) != MPI_SUCCESS)
	{
		errsend(FATAL, "Failed to receive timing stats\n");
	}


	//need to add to table and accumulate
	add_to_stat_table(tot_stats, pod_id, total_blk, timing_stats_buff_size, repo, timing_stats);

	free(timing_stats);
	free(repo);
	free(buffer);
}


//worker
void worker(int rank, struct options& o) {
    MPI_Status status;
    int sending_rank;
    int all_done = 0;
    int makedir = 0;
    int message_ready = 0, probecount = 0;
    int prc;
    char*     output_buffer = (char*)NULL;
    int       type_cmd;
    int       mpi_ret_code;
    char      base_path[PATHSIZE_PLUS];
    path_item dest_node;

    //variables stored by the 'accumulator' proc
    HASHTBL*  chunk_hash;
    int       base_count = 100;
    int       hash_count = 0;
    int       output_count = 0;


    // OUTPUT_PROC could just sits out the Bcast of dest_node and base path
    // (if we used a communicator without him).  OUTPUT_PROC won't need
    // those, and waiting at the Bcast means anybody else who calls
    // errsend() before hitting the Bcast will deadlock everything.
    if (rank == OUTPUT_PROC) {
        const size_t obuf_size = MESSAGEBUFFER * MESSAGESIZE * sizeof(char);
        output_buffer = (char *) malloc(obuf_size);
        if (! output_buffer) {
            // // This would never work ...
            fprintf(stderr, "OUTPUT_PROC Failed to allocate %lu bytes "
                    "for output_buffer\n", obuf_size);
            MPI_Abort(MPI_COMM_WORLD, -1);
        }
        memset(output_buffer, '\0', obuf_size);
    }
    if (o.work_type == COPYWORK) {
        makedir = 1;
    }
    if (o.work_type != LSWORK) {
        mpi_ret_code = MPI_Bcast(&dest_node, sizeof(path_item), MPI_CHAR, MANAGER_PROC, MPI_COMM_WORLD);
        if (mpi_ret_code < 0) {
            errsend(FATAL, "Failed to Receive Bcast dest_path");
        }
    }
    mpi_ret_code = MPI_Bcast(base_path, PATHSIZE_PLUS, MPI_CHAR, MANAGER_PROC, MPI_COMM_WORLD);
    if (mpi_ret_code < 0) {
        errsend(FATAL, "Failed to Receive Bcast base_path");
    }
    get_stat_fs_info(base_path, &o.sourcefs);
    if (o.parallel_dest == 0 && o.work_type != LSWORK) {
        get_stat_fs_info(dest_node.path, &o.destfs);
        if (o.destfs >= PARALLEL_DESTFS) {
            o.parallel_dest = 1;
        }
    }
    

    // can't do this before the Bcast above, or we'll deadlock, because
    // output-proc won't yet be listening for work.
    if (rank == ACCUM_PROC) {
        if(!(chunk_hash=hashtbl_create(base_count, NULL))) {
            errsend(FATAL, "hashtbl_create() failed\n");
        }
    }

    //change this to get request first, process, then get work
    while ( all_done == 0) {
        //poll for message
        while ( message_ready == 0) {
            prc = MPI_Iprobe(MPI_ANY_SOURCE, MPI_ANY_TAG, MPI_COMM_WORLD, &message_ready, &status);
            if (prc != MPI_SUCCESS) {
                errsend(FATAL, "MPI_Iprobe failed\n");
            }
            else
                probecount++;

            if  (probecount % 3000 == 0) {
                PRINT_POLL_DEBUG("Rank %d: Waiting for a message\n", rank);
            }
<<<<<<< HEAD
            if (! message_ready)
                usleep(1);
=======
	    if (!message_ready)
            	usleep(1);
>>>>>>> 07defecd
        }

        //grab message type
        if (MPI_Recv(&type_cmd, 1, MPI_INT, MPI_ANY_SOURCE, MPI_ANY_TAG, MPI_COMM_WORLD, &status) != MPI_SUCCESS) {
            errsend(FATAL, "Failed to receive type_cmd\n");
        }
        sending_rank = status.MPI_SOURCE;
        PRINT_MPI_DEBUG("rank %d: worker() Receiving the type_cmd %s from rank %d\n", rank, cmd2str((OpCode)type_cmd), sending_rank);
        //do operations based on the message
        switch(type_cmd) {
            case BUFFEROUTCMD:
                worker_buffer_output(rank, sending_rank, output_buffer, &output_count, o);
                break;
            case OUTCMD:
                worker_output(rank, sending_rank, 0, output_buffer, &output_count, o);
                break;
            case LOGCMD:
                worker_output(rank, sending_rank, 1, output_buffer, &output_count, o);
                break;
            case LOGONLYCMD:
                worker_output(rank, sending_rank, 2, output_buffer, &output_count, o);
                break;
            case UPDCHUNKCMD:
                worker_update_chunk(rank, sending_rank, &chunk_hash, &hash_count, base_path, &dest_node, o);
                break;
            case DIRCMD:
                worker_readdir(rank, sending_rank, base_path, &dest_node, 0, makedir, o);
                break;
            case COPYCMD:
                worker_copylist(rank, sending_rank, base_path, &dest_node, o);
                break;
            case COMPARECMD:
                worker_comparelist(rank, sending_rank, base_path, &dest_node, o);
                break;
            case EXITCMD:
                all_done = 1;
                break;
            default:
                errsend(FATAL, "worker received unrecognized command\n");
                break;
        }
        message_ready = 0;
    }

    // cleanup
    if (rank == ACCUM_PROC) {
        hashtbl_destroy(chunk_hash);
    }
    if (rank == OUTPUT_PROC) {
        worker_flush_output(output_buffer, &output_count);
        free(output_buffer);
    }
}

/**
 * A worker task that updates a "database" of files that have been chunked during
 * a transfer. 
 *
 * This routine reads a hashtable containing stuctures that describe
 * the chunked file, and updates the appropriate structure when a chunk of a 
 * file has been transferred.
 *
 * @param rank       the MPI rank of the current process (usually 2 for
 *           this task)
 * @param sending_rank   the rank of the MPI process that sent the request to
 *           update the chunk.
 * @param chunk_hash a pointer to the hash table that contains the structures
 *           that describe the chunked files
 * @param hash_count the length of the hash table
 * @param base_path   used to generate the output path
 * @param dest_node  a potentially sparsely path_item that is used to generate
 *          the full output path. 
 * @param o      PFTOOL global/command options
 */
// TODO: Check void worker_update_chunk(int rank, int sending_rank, HASHTBL **chunk_hash, int *hash_count, const char *base_path, path_item dest_node, struct options o) {
void worker_update_chunk(int            rank,
                         int            sending_rank,
                         HASHTBL**      chunk_hash,
                         int*           hash_count,
                         const char*    base_path,
                         path_item*     dest_node,
                         struct options& o) {
    MPI_Status  status;
    int         path_count;
    path_item   work_node;
    path_item   out_node;
    path_item   out_node_temp;
    char*       workbuf;
    int         worksize;
    int         position;
    HASHDATA*   hash_value;
    int         i;

    //gather the # of files
    if (MPI_Recv(&path_count, 1, MPI_INT, sending_rank, MPI_ANY_TAG, MPI_COMM_WORLD, &status) != MPI_SUCCESS) {
        errsend(FATAL, "Failed to receive path_count\n");
    }
    PRINT_MPI_DEBUG("rank %d: worker_update_chunk() Receiving path_count from rank %d (path_count = %d)\n", rank, sending_rank,path_count);
    worksize =  path_count * sizeof(path_list);
    workbuf = (char *) malloc(worksize * sizeof(char));
    if (! workbuf) {
        errsend_fmt(FATAL, "Failed to allocate %lu bytes for workbuf\n", sizeof(workbuf));
    }

    //get the work nodes
    if (MPI_Recv(workbuf, worksize, MPI_PACKED, sending_rank, MPI_ANY_TAG, MPI_COMM_WORLD, &status) != MPI_SUCCESS) {
        errsend(FATAL, "Failed to receive worksize\n");
    }

    // process list of paths with completed chunks
    position = 0;
    for (i = 0; i < path_count; i++) {
        MPI_Unpack(workbuf, worksize, &position, &work_node, sizeof(path_item), MPI_CHAR, MPI_COMM_WORLD);

        PRINT_MPI_DEBUG("rank %d: worker_update_chunk() Unpacking the work_node from rank %d (chunk %d of file %s)\n", rank, sending_rank, work_node.chkidx, work_node.path);

        // CTM is based off of destination file. Populate out_node
        get_output_path(&out_node, base_path, &work_node, dest_node, o, 0);//original destination path is used to generate CTM, no need for temp file name
	get_output_path(&out_node_temp, base_path, &work_node, dest_node, o, 1);
        // let sub-classes do any per-chunk work they want to do
        //        PathPtr p_out(PathFactory::create_shallow(out_node));
        //        p_out->chunk_complete();
        Path::ChunkInfo chunk_info;
        chunk_info.index = work_node.chkidx;
        chunk_info.size  = work_node.chksz;

        size_t chunk_start = (chunk_info.index * chunk_info.size);
        size_t chunk_end   = chunk_start + chunk_info.size;
        if (chunk_end > work_node.st.st_size) {
            chunk_info.size = work_node.st.st_size - chunk_start;
        }

        // don't update chunk-info unless this is a COPY task.
        // (Only affects MarFS, currently)
        if (o.work_type == COPYWORK) {
            // just call the update per-chunk, instead of trying to accumulate updates
            Path::ChunkInfoVec vec;
            vec.push_back(chunk_info);
            path_item    temp_out_node;
            PathPtr      p_out_temp(PathFactory::create_shallow(&out_node_temp));
            p_out_temp->chunks_complete(vec);
        }

        out_node.chkidx = work_node.chkidx;                   // with necessary data from work_node.
        out_node.chksz = work_node.chksz;
        out_node.st.st_size = work_node.st.st_size;
        hash_value = hashtbl_get(*chunk_hash, out_node.path);             // get the value 
        if (hash_value == (HASHDATA *)NULL) {

            //resize the hashtable if needed
            if (*hash_count == (*chunk_hash)->size) {
                hashtbl_resize(*chunk_hash, *hash_count+100);
            }
            *hash_count += 1;

            if(hash_value = hashdata_create(out_node)) {
                hashtbl_insert(*chunk_hash, out_node.path, hash_value);
                hashdata_update(hash_value,out_node);                        // make sure the new structure has recorded this chunk!
            }
        }
        else {                                          // --- Structure for File needs to be updated
            hashdata_update(hash_value,out_node);                      // this will update the data in the table
            if(IO_DEBUG_ON) {
                char ctm_flags[2048];
                char *ctmstr = ctm_flags;
                int ctmlen = 2048;

                PRINT_IO_DEBUG("rank %d: worker_update_chunk() Updating CTM "
                               "(chunk %d of file %s)\n%s\n",
                               rank, out_node.chkidx, out_node.path,
                               tostringCTM((CTM *)hash_value, &ctmstr, &ctmlen));
            }
        }

        if (hash_value == (HASHDATA *)NULL) {                            // if no hash_value at this point, we have a problem!
            errsend(NONFATAL, "Do not have a hashed data structure for a chunked file!\n");
        }
        else if (hashdata_filedone(hash_value)) {                       // --- File is done transferring
            PRINT_IO_DEBUG("rank %d: worker_update_chunk() Last Chunk transferred. "
                           "CTM should be removed. (chunk %d of file %s)\n",
                           rank, out_node.chkidx, out_node.path);
            hash_value = hashtbl_remove(*chunk_hash, out_node.path);               // remove structure for File from hash table
            hashdata_destroy(&hash_value);                          // we are done with the data

            PathPtr p_work(PathFactory::create_shallow(&work_node));
            PathPtr p_out(PathFactory::create_shallow(&out_node_temp)); //use temporary file due to chunking
            update_stats(p_work, p_out, o);
        }
    }

    free(workbuf);
    send_manager_work_done(rank);
}

// log == 0    output to stdout (ONLY)
// log == 1    output to syslog (AND stdout)
// log == 2    output to syslog (ONLY)
//
void worker_output(int rank, int sending_rank, int log, char *output_buffer, int *output_count, struct options& o) {
    //have a worker receive and print a single message
    MPI_Status status;
    char msg[MESSAGESIZE];
    char sysmsg[MESSAGESIZE + 50];

    static int needs_open = 1;
    if (needs_open) {
        sprintf(sysmsg, "pftool [%s] -- ", o.jid);
        openlog (sysmsg, (LOG_PID | LOG_CONS), LOG_USER);
        needs_open = 0;
    }

    //gather the message to print
    if (MPI_Recv(msg, MESSAGESIZE, MPI_CHAR, sending_rank, MPI_ANY_TAG, MPI_COMM_WORLD, &status) != MPI_SUCCESS) {
        errsend(FATAL, "Failed to receive msg\n");
    }
    PRINT_MPI_DEBUG("rank %d: worker_output() Receiving the message from rank %d\n", rank, sending_rank);
    if (log && o.logging) {
        syslog (LOG_INFO, "%s", msg);
    }
    if (log < 2) {
        if (sending_rank == MANAGER_PROC){
            printf("%s", msg);
        }
        else{
            printf("RANK %3d: %s", sending_rank, msg);
        }
        fflush(stdout);
    }
}

void worker_buffer_output(int rank, int sending_rank, char *output_buffer, int *output_count, struct options& o) {
    //have a worker receive and print a single message
    MPI_Status status;
    int message_count;
    char msg[MESSAGESIZE];
    char *buffer;
    int buffersize;
    int position;
    int i;

    //gather the message_count
    PRINT_MPI_DEBUG("rank %d: worker_buffer_output() Receiving the message_count from %d\n", rank, sending_rank);
    if (MPI_Recv(&message_count, 1, MPI_INT, sending_rank, MPI_ANY_TAG, MPI_COMM_WORLD, &status) != MPI_SUCCESS) {
        errsend(FATAL, "Failed to receive message_count\n");
    }
    buffersize = MESSAGESIZE*message_count;
    buffer = (char *) malloc(buffersize * sizeof(char));
    if (! buffer) {
        errsend_fmt(FATAL, "Failed to allocate %lu bytes for workbuf\n", buffersize);
    }

    //gather the path to stat
    PRINT_MPI_DEBUG("rank %d: worker_buffer_output() Receiving the buffer from %d\n", rank, sending_rank);
    if (MPI_Recv(buffer, buffersize, MPI_PACKED, sending_rank, MPI_ANY_TAG, MPI_COMM_WORLD, &status) != MPI_SUCCESS) {
        errsend(FATAL, "Failed to receive buffer\n");
    }
    position = 0;
    for (i = 0; i < message_count; i++) {
        PRINT_MPI_DEBUG("rank %d: worker_buffer_output() Unpacking the message from %d\n", rank, sending_rank);
        MPI_Unpack(buffer, buffersize, &position, msg, MESSAGESIZE, MPI_CHAR, MPI_COMM_WORLD);
        printf("RANK %3d: %s", sending_rank, msg);
    }
    free(buffer);
    fflush(stdout);
}


void worker_flush_output(char *output_buffer, int *output_count) {
    if (*output_count > 0) {
        printf("%s", output_buffer);
        (*output_count) = 0;
        memset(output_buffer,'\0', sizeof(output_count));
    }
}


//When a worker is told to readdir, it comes here
void worker_readdir(int         rank,
        int         sending_rank,
        const char* base_path,
        path_item*  dest_node,
        int         start,
        int         makedir,
        struct options& o) {

    MPI_Status  status;
    char *      workbuf;
    int         worksize;
    int         position;
    int         read_count;
    char        path[PATHSIZE_PLUS];
    char        full_path[PATHSIZE_PLUS];
    char        errmsg[MESSAGESIZE];
    path_item   mkdir_node;
    path_item   work_node;
    path_item   workbuffer[STATBUFFER];
    int         buffer_count = 0;
    DIR*           dip;
    struct dirent* dit;
    start = 1;
    //filelist
    FILE *fp;
    int i, rc;

    // recv number of path_items being sent
    PRINT_MPI_DEBUG("rank %d: worker_readdir() Receiving the read_count %d\n", rank, sending_rank);
    if (MPI_Recv(&read_count, 1, MPI_INT, sending_rank, MPI_ANY_TAG, MPI_COMM_WORLD, &status) != MPI_SUCCESS) {
        errsend(FATAL, "Failed to receive read_count\n");
    }

    worksize = read_count * sizeof(path_list);
    workbuf = (char *) malloc(worksize * sizeof(char));
    if (! workbuf) {
        errsend_fmt(FATAL, "Failed to allocate %lu bytes for workbuf\n", worksize);
    }

    //recv packed path_items
    PRINT_MPI_DEBUG("rank %d: worker_readdir() Receiving the workbuf %d\n", rank, sending_rank);
    if (MPI_Recv(workbuf, worksize, MPI_PACKED, MPI_ANY_SOURCE, MPI_ANY_TAG, MPI_COMM_WORLD, &status) != MPI_SUCCESS) {
        errsend(FATAL, "Failed to receive workbuf\n");
    }

    // unpack and process successive source-paths
    position = 0;
    for (i = 0; i < read_count; i++) {
        PRINT_MPI_DEBUG("rank %d: worker_readdir() Unpacking the work_node %d\n", rank, sending_rank);
        MPI_Unpack(workbuf, worksize, &position, &work_node, sizeof(path_item), MPI_CHAR, MPI_COMM_WORLD);
        // <p_work> is an appropriately-selected Path subclass, which has
        // an _item member that points to <work_node>
        PRINT_MPI_DEBUG("rank %d: worker_readdir() PathFactory::cast(%d)\n", rank, (unsigned)work_node.ftype);
        PathPtr p_work = PathFactory::create_shallow(&work_node);
        
        if (work_node.start == 1) {
            if (! p_work->exists()) { // performs a stat()
                errsend_fmt(((o.work_type == LSWORK) ? NONFATAL : FATAL),
                        "Failed to stat path (1) %s\n", p_work->path());
                if (o.work_type == LSWORK)
                    return;
            }
            workbuffer[buffer_count] = work_node;
            buffer_count++;
        }
        else {
            // work_node is a source-directory.  Read file-names from it,
            // construct full source-side pathnames.  Eventually these go
            // to process_stat_buffer(), where they are converted to
            // destination-paths.
            if (! p_work->opendir()) {
                errsend_fmt(NONFATAL, "Failed to open (%s) dir %s [%s]\n", 
                            p_work->class_name().get(), p_work->path(),p_work->strerror());
            }

            if (makedir == 1) {
                get_output_path(&mkdir_node, base_path, &p_work->node(), dest_node, o, 0);
                PathPtr p_dir(PathFactory::create_shallow(&mkdir_node));
                if (! p_dir->mkdir(p_work->node().st.st_mode & (S_ISUID|S_ISGID|S_IRWXU|S_IRWXG|S_IRWXO))
                    && (p_dir->get_errno() != EEXIST)) {
                    errsend_fmt(FATAL, "Failed to mkdir (%s) '%s'\n", 
                                p_dir->class_name().get(), p_dir->path());
                }
            }
            strncpy(path, p_work->path(), PATHSIZE_PLUS);

            // assure <path> ends with a single slash
            trim_trailing('/', path);
            size_t path_len  = strlen(path);
            path[path_len] = '/';
            path_len      += 1;
            path[path_len] = 0;

            // NOTE: dir-entry names will be directly appended to the tail of <path>
            char*  append_path = path + path_len; // ptr to end of directory-name
            size_t append_len  = PATHSIZE_PLUS - path_len;

            // Use readdir() to append each directory-entry directly onto
            // to the tail of <path>.  Path::readdir() returns false only
            // for errors.  EOF is signalled by returning with a
            // zero-length entry.
            bool   readdir_p;
            while (readdir_p = p_work->readdir(append_path, append_len)) {
                if (! *append_path) {
                    break;      // end of directory entries
                }
                if (strncmp(append_path, ".", PATHSIZE_PLUS) != 0 &&
                        strncmp(append_path, "..", PATHSIZE_PLUS) != 0) {
                    // check to see if we should skip it
                    if( 0 == fnmatch(o.exclude, path, 0) ) {
                        if (o.verbose >= 1) {
                            char message[MESSAGESIZE];
                            sprintf(message, "Excluding: %s\n", path);
                            write_output(message, 1);
                        }
                    } 
                    else {
                        // full-path is <path> + "/" + readdir()
                        PathPtr p_new = PathFactory::create(path);
                        if (! p_new->exists()) {
                            errsend_fmt(((o.work_type == LSWORK) ? NONFATAL : FATAL),
                                    "Failed to stat path (2) %s\n", p_new->path());
                            if (o.work_type == LSWORK)
                                return;
                        }

                        workbuffer[buffer_count] = p_new->node();
                        buffer_count++;
                        if (buffer_count != 0 && buffer_count % STATBUFFER == 0) {
                            process_stat_buffer(workbuffer, &buffer_count, base_path, dest_node, o, rank);
                        }
                    }
                }
            }

            // did the readdir() loop exit because of an error?
            if (! readdir_p) {
                errsend_fmt(NONFATAL, "readdir (entry %d) failed on %s (%s)\n",
                        buffer_count, work_node.path, p_work->strerror());
            }
            // done with 
            if (! p_work->closedir()) {
                errsend_fmt(NONFATAL, "Failed to close (%s) dir %s [%s]\n", 
                        p_work->class_name().get(), p_work->path(),p_work->strerror());
            }
        }
    }

    // process any remaining partially-filled workbuffer contents
    while(buffer_count != 0) {
        process_stat_buffer(workbuffer, &buffer_count, base_path, dest_node, o, rank);
    }

    free(workbuf);
    send_manager_work_done(rank);
}


// helper for process_stat_buffer avoids duplicated code
//
// This is called once only, before any copies are started from a given
// source-file.  This allows any one-time initializations that might be
// needed by the destination Path-subclass.
//
// For example, this gives MarFS a chance to initialize xattrs.  This
// allows us to choose the repo to use, based on the full input-file-size,
// rather than the size given to movers for individual chunks.
//
// This should not be called on files that already exist (e.g. N:1 files
// that already have received some writes and are being restarted).  This
// should always be called on files that are being written for the first
// time (e.g. never written, or previous version was unlinked).
// process_stat_buffer() attempts to assure these conditions, when calling.
//
// NOTE: This should be called before any file-copy ops (regbuffer) are
//     sent to the manager (for a given work-file).
//
// NOTE: pre_process initializes the destination-file as though it will be
//     written.  We only want that for COPYWORK.
//

int maybe_pre_process(int&         pre_process,
                      const struct options& o,
                      PathPtr&     p_out,
                      PathPtr&     p_work) {

    int ret;
    if (pre_process == 1 &&
        (o.work_type == COPYWORK))
    {
	//we are working with a either a size 0 file or a packable file
	//or a non chunkable non packable file
	//do not need to create temporary file
        if (!p_out->pre_process(p_work))
        	return -1;
    }
    else if (pre_process == 2 &&
        (o.work_type == COPYWORK))
    {
	//we are working with a chunkable file
	p_out->create_temporary_path(p_work->get_timestamp());
	if (!p_out->pre_process(p_work))
	{
		return -1;
	}
	else
	{
		//create CTM NOW
		//first restore to original output path
		p_out->restore_original_path();
		if(create_CTM(p_out, p_work) < 0)
		{
			printf("Failed CTM??\n");
			return -1;
		}
	}
    }

    return 0;
}

// This routine sometimes sets ftype = NONE.  In the FUSE_CHUNKER case, the
// routine later checks for ftype==NONE.  In other cases, these path_items
// that have been reset to NONE are being built into path_buffers and sent
// away.  What will happen is that whoever receives them (and constructs
// Path objects) will use stat_item() to rediscover an appropriate ftype
// for them.  It looks like what we're doing is destroying any existing
// destinations that match our out_node, and resetting out_node to an ftype
// that stat_item will re-consider.

// We've started using the new C++ classes to provide generic access to
// path_item structs, allowing support for S3, HDFS, etc, to be added
// without changing the code.  However, there is some code here that would
// require undue effort to add to the object-interface (for instance,
// different updates to path_item.length, depending on the value of ftype
// or dest_ftype).  It's easy to let these things continue to be done
// directly on the path_item, because the object (built via
// PathFactory::create_shallow) points at the same object.  No updates are
// done here which the object classes should care about (e.g. no changes to
// path-names, etc).  Therefore, the two can co-exist.  HOWEVER, if you add
// any code that does change "important" parts of the path_item
// (e.g. changing the path), then you should realize that the Path object
// will become out-of-sync until you do another Path::stat() call.  You can
// alter dest_ftype, and you can read ftype, but do not alter ftype and
// continue to use a Path object that was constructed with a
// shallow-pointer to that path_item.
//
// QUESTION: the C++ classes can't support setting path_item.ftype to NONE,
//     for a path_item that has any further use, unless it is going to be
//     passed through stat_item() again.  It appears to me that setting
//     path_item.ftype=NONE was used here for the sole purpose of
//     indicating that a file had been unlinked, and needed no further
//     treatment.  However, I actually did need to use that path_item again
//     later.  So, instead of setting ftype=NONE, I coined a new variable
//     ('out_unlinked') to indicate when the path_item had been unlinked.
//     Am I missing anything?  (For example, is someone ever going to look
//     at the path_item somewhere else, and do the wrong thing, because
//     it's ftype is not NONE?)
//
/**
 * This routine processes a buffer of path_items that represent files
 * that have been stat'ed, and are ready to put on the work list.
 *
 * @param *path_buffer   the buffer to process
 * @param *stat_count    the number of path_items (files) in
 *                         the given path_buffer
 * @param base_path      the base or parent directory of the
 *                         files being processed
 * @param dest_node      a path_item structure that is a template
 *                         for the destination of the transfer
 * @param o              the PFTOOL global options structure
 * @param rank           the process MPI rank of the (worker) process
 *                         doing the buffer processing
 */
void process_stat_buffer(path_item*      path_buffer,
                         int*            stat_count,
                         const char*     base_path,
                         path_item*      dest_node,
                         struct options& o,
                         int             rank) {

    //When a worker is told to stat, it comes here
    int         out_position;
    char*       writebuf;
    int         writesize;
    int         write_count = 0;
    int         num_examined_files = 0;
    size_t      num_examined_bytes = 0;
    size_t      num_finished_bytes = 0;
    int         num_examined_dirs = 0;
    char        errmsg[MESSAGESIZE];
    char        statrecord[MESSAGESIZE];
    path_item   out_node;
    int         out_unlinked = 0;
    int         process = 0;
    int         pre_process = 0;
    int         parallel_dest = 0;
    int         dest_exists = FALSE; // the destination already exists?
    struct tm   sttm;
    char        modebuf[15];
    char        timebuf[30];
    int         rc;
    int         i;
    char        timestamp[DATE_STRING_MAX];
    time_t      tp = time(NULL);
    epoch_to_str(timestamp, DATE_STRING_MAX, &tp);

    //chunks
    //place_holder for current chunk_size
    size_t      chunk_size = 0;
    size_t      chunk_at = 0;
    size_t      num_bytes_seen = 0;

    // when chunking, we ship the list of chunks off as soon as they
    // represent more than <ship_off> bytes, in total.  For Marfs, that
    // means every single chunk is likely to be shipped off individually.
    // Maybe this should be bigger.
    size_t      ship_off = SHIPOFF;
    off_t       chunk_curr_offset = 0;
    int         idx = 0;
    //classification
    path_item   dirbuffer[DIRBUFFER];
    int         dir_buffer_count = 0;
    path_item   regbuffer[COPYBUFFER];
    int         reg_buffer_count = 0;

    writesize = MESSAGESIZE * MESSAGEBUFFER;
    writebuf = (char *) malloc(writesize * sizeof(char));
    if (! writebuf) {
        errsend_fmt(FATAL, "Failed to allocate %lu bytes for writebuf\n", writesize);
    }
    out_position = 0;
    for (i = 0; i < *stat_count; i++) {
        process = 0;
        pre_process = 0;
        path_item&  work_node = path_buffer[i]; // avoid a copy
 	memcpy(work_node.timestamp, timestamp, DATE_STRING_MAX); //first copy timestamp in work_node, if we have a temoprary file, it will be recopied from CTM
        work_node.start = 0;
        PathPtr p_work(PathFactory::create_shallow(&path_buffer[i]));
        PathPtr p_dest(PathFactory::create_shallow(dest_node));
        PathPtr p_out;

        PRINT_IO_DEBUG("rank %d: process_stat_buffer() processing entry %d: %s\n",
                       rank, i, work_node.path);
        // Are these items *identical* ? (e.g. same POSIX inode)
        // We will not have a dest in list so we will not check
        if ((o.work_type != LSWORK)
            && p_work->identical(p_dest)) {
            write_count--;
            continue;
        }

        //check if the work is a directory
        else if (p_work->is_dir()) {
            dirbuffer[dir_buffer_count] = p_work->node();  //// work_node;
            dir_buffer_count++;
            if (dir_buffer_count % DIRBUFFER == 0) {
                send_manager_dirs_buffer(dirbuffer, &dir_buffer_count);
            }
            num_examined_dirs++;
        }

        //it's not a directory
        else {
            //do this for all regular files AND fuse+symylinks
	    int temp_exists;
            parallel_dest = o.parallel_dest;
            get_output_path(&out_node, base_path, &work_node, dest_node, o, 0);
            p_out = PathFactory::create_shallow(&out_node);
            p_out->stat();
            dest_exists = p_out->exists();
	      
	    //if (!dest_exists) //now we check for temporary files
	    //{
	    temp_exists = check_temporary(p_work, &out_node);
	    if (dest_exists < 0)
	    {
		errsend_fmt(FATAL, "Failed to check for temporary files\n");
	    }
	    if (temp_exists)
	    {
		dest_exists = temp_exists; //restart with a temporary file
	    }
	    
	    //}
            // if selected options require reading the source-file, and the
            // source-file is not readable, we have a problem
            if (((o.work_type == COPYWORK)
                 || ((o.work_type == COMPAREWORK)
                     && ! o.meta_data_only))
                && (! p_work->faccessat(R_OK, AT_SYMLINK_NOFOLLOW))) {

                errsend_fmt(NONFATAL, "No read-access to source-file %s: %s\n",
                            p_work->path(), p_work->strerror());
                process = 0;
            }
            // if selected options require reading the destination-file,
            // and destination-file is not readable, we have a problem
            else if ((((o.work_type == COMPAREWORK)
                       && ! o.meta_data_only))
                     && (! p_out->faccessat(R_OK, AT_SYMLINK_NOFOLLOW))) {

                errsend_fmt(NONFATAL, "No read-access to dest-file %s: %s\n",
                            p_out->path(), p_out->strerror());
                process = 0;
            }
            else if (o.work_type == COPYWORK) {
                process = 1;
                p_work->dest_ftype(p_out->node().ftype); // (matches the intent of old code, above?)
                if (p_out->supports_n_to_1())
                    parallel_dest = 1;
                //if the out path exists
                if (dest_exists == 1) {
                    // Maybe user only wants to operate on source-files
                    // that are "different" from the corresponding
                    // dest-files.
                    if ((o.different == 1)
                        && samefile(p_work, p_out, o)) {

                        process = 0; // source/dest are the same, so skip
                        num_finished_bytes += work_node.st.st_size;
                    }
                    // if someone truncated the destination to zero
                    // (i.e. the only way a zero-size file could have CTM),
                    // then any CTM that may exist is definitely obsolete
                    if (out_node.st.st_size == 0) {
                        purgeCTM(out_node.path);
                    }

                    if (process == 1) {
                            // it's not fuse, unlink
                            // remove the destination-file if the transfer
                            // is unconditional or the source-file size <=
                            // chunk_at size
                            if (! o.different
                                || (work_node.st.st_size <= p_out->chunk_at(o.chunk_at))) {

                                if (! p_out->unlink() && (errno != ENOENT)) {
                                    errsend_fmt(FATAL, "Failed to unlink (2) %s: %s\n",
                                                p_out->path(), p_out->strerror());
                                }
                                out_unlinked = 1; // don't unset the ftype to communicate
                                pre_process = 1;
                            }
                    }
                }
		else if (dest_exists > 1)
		{
			//a temporary file exists
			//we extract timestamp out and put it in work_node
			char timestamp[DATE_STRING_MAX];
			if (get_ctm_timestamp(out_node.path, timestamp) < 0)
			{
				errsend_fmt(FATAL, "Failed to read timestamp for temporary file\n");
			}
			//now we have the time stamp, deal with each accordingly
			if (dest_exists == 2 && o.different == 1)
			{
				//in this case we have a match AND restart is enabled
				//mark work_node with temp flag and copy timestamp
				memcpy(work_node.timestamp, timestamp, DATE_STRING_MAX);
			}
			else if (dest_exists == 3 || o.different == 0)
			{
				int i;
				//either we have a mismatch in src hash or restart is not on, delete temporary file, and purge CTM
				printf("DETECTED OLD TEMPORARY FILE WITH MISMATCHING SRC HASH, REMOVING TEMP FILE\n");
				p_out->create_temporary_path(timestamp);
				if (!p_out->unlink() && (errno != ENOENT))
				{
					errsend_fmt(FATAL, "Failed to unlink temporary file %s\n", p_out->path());
				}
				//now we have to wait for first writer to quit completely and unlinks again
				for(i = 0; i < MAX_TEMP_UNLINK_ITER; i++)
				{
					sleep(TEMP_UNLINK_WAIT_TIME);
					if (p_out->unlink())
					{
						//writer 1 has completely quit
						break;
					}
				}
				printf("DONE UNLINKING OLD TEMOPRARY FILE\n");
				//now we undo the temorary path
				p_out->restore_original_path();
				purgeCTM(out_node.path);
				out_unlinked = 1;
				pre_process = 1;
			}
		}
                else {
                    // destination doesn't already exist

                    out_unlinked = 1; // don't unset the ftype to communicate
                    pre_process = 1;

                    // if someone deleted the destination,
                    // then any CTM that may exist is definitely obsolete
                    purgeCTM(out_node.path);
                }
            } // end COPYWORK
            // preping for COMPAREWORK, which means we simply assign the
            // destination type to the source file info
            else if (o.work_type == COMPAREWORK) {
                process = 1;
                work_node.dest_ftype = out_node.ftype;
            }

            if (process == 1) {
                //parallel filesystem can do n-to-1
                if (parallel_dest) {
                    CTM *ctm = (CTM *)NULL;             // CTM structure used with chunked files   
                    // MarFS will adjust a given chunksize to match (some
                    // multiple of) the chunksize of the underlying repo
                    // (the repo matching the file-size), adjusting for the
                    // size of hidden recovery-info that must be written
                    // into each object.  (i.e. chunk_size is smaller than
                    // the actual amount to be written, leaving enough room
                    // for recovery-info)
                    chunk_size = p_out->chunksize(p_work->st().st_size, o.chunksize);
                    chunk_at   = p_out->chunk_at(o.chunk_at);
                    // handle zero-length source file - because it will not
                    // be processed through chunk/file loop below.
                    if (work_node.st.st_size == 0) {
                        pre_process = 1;
                        if ((o.work_type == COPYWORK)
                            && !p_out->unlink()
                            && (errno != ENOENT)) {
                            errsend_fmt(FATAL, "Failed to unlink (3) %s: %s\n",
                                        p_out->path(), p_out->strerror());
                        }
                        out_unlinked = 1;
                        work_node.chkidx = 0;
                        work_node.chksz = 0;
			work_node.packable = 0;
                        regbuffer[reg_buffer_count] = work_node;
                        reg_buffer_count++;
                    }
                    else if (work_node.st.st_size > chunk_at) {     // working with a chunkable file
                        int ctmExists = ((dest_exists) ? hasCTM(out_node.path) : 0);
                        // we are doing a conditional transfer & CTM exists
                        // -> populate CTM structure
                        if (o.different && ctmExists) {
                            ctm = getCTM(out_node.path,
                                         ((long)ceil(work_node.st.st_size / ((double)chunk_size))),
                                         chunk_size);
                            if(IO_DEBUG_ON) {
                                char ctm_flags[2048];
                                char *ctmstr = ctm_flags;
                                int ctmlen = 2048;
                                PRINT_IO_DEBUG("rank %d: process_stat_buffer() "
                                               "Reading persistent store of CTM: %s\n",
                                               rank, tostringCTM(ctm,&ctmstr,&ctmlen));
                            }
                        }
                        else if (!ctmExists && o.different)
			{
				pre_process = 2;
			}
			else
			{
                            // get rid of the CTM on the file if we are NOT
                            // doing a conditional transfer/compare.
                            purgeCTM(out_node.path);
			    pre_process = 2;
                        }
			work_node.packable = 0;//mark work_node not pacakble
			work_node.temp_flag = 1; //mark work_node needs temporary file due to chunking
                    }
		    else //working with a non-chunkable file, either small enough to be packed, or not packed
		    {
			work_node.packable = p_out->check_packable(work_node.st.st_size);
			
			if (!work_node.packable)
			{
				work_node.packable = 2; // we identify non chunkable non packable file with packable set to 2
			}
			pre_process = 1;
		    }

                    if (maybe_pre_process(pre_process, o, p_out, p_work)) {
                        errsend_fmt(NONFATAL,
                                    "Rank %d: couldn't prepare destination-file '%s': %s\n",
                                    rank, p_out->path(), ::strerror(errno));
                    }
                    else {
                        // --- CHUNKING-LOOP
                        chunk_curr_offset = 0; // keeps track of current offset in file for chunk.
                        idx = 0;               // keeps track of the chunk index
                        while (chunk_curr_offset < work_node.st.st_size) {
                            work_node.chkidx = idx;         // assign the chunk index
                            // non-chunked file or file is a link or metadata
                            // compare work - just send the whole file
                            if ((work_node.st.st_size <= chunk_at)
                                || (S_ISLNK(work_node.st.st_mode))
                                || (o.work_type == COMPAREWORK && o.meta_data_only)) {
                                work_node.chksz = work_node.st.st_size;   // set chunk size to size of file
                                chunk_curr_offset = work_node.st.st_size; // set chunk offset to end of file
                                PRINT_IO_DEBUG("rank %d: process_stat_buffer() "
                                               "non-chunkable file   chunk index: %d   chunk size: %ld\n",
                                               rank, work_node.chkidx, work_node.chksz);
                            }
                            else {                  // having to chunk the file
                                work_node.chksz = ((ctm) ? ctm->chnksz : chunk_size);
                                chunk_curr_offset += (((chunk_curr_offset + work_node.chksz) >  work_node.st.st_size)
                                                      // should this be (work_node.chksz - chunk_curr_offset)?
                                                      ? (work_node.st.st_size - chunk_curr_offset)
                                                      : work_node.chksz);
                                idx++;
                            }
                            // if a non-conditional transfer or if the
                            // chunk did not make on the first one ...
                            if (!o.different
                                    || !chunktransferredCTM(ctm, work_node.chkidx)) 
			    {

                                    num_bytes_seen += work_node.chksz;  // keep track of number of bytes processed
                                    regbuffer[reg_buffer_count] = work_node;// copy source file info into sending buffer
                                    reg_buffer_count++;
                                    PRINT_IO_DEBUG("rank %d: process_stat_buffer() adding chunk "
                                                   "index: %d   chunk size: %ld\n",
                                                   rank, work_node.chkidx, work_node.chksz);
                                    if (((reg_buffer_count % COPYBUFFER) == 0)
                                        || num_bytes_seen >= ship_off) {
                                        PRINT_MPI_DEBUG("rank %d: process_stat_buffer() parallel destination "
                                                        "- sending %d reg buffers to manager.\n",
                                                        rank, reg_buffer_count);
                                        send_manager_regs_buffer(regbuffer, &reg_buffer_count);
                                        num_bytes_seen = 0;
                                    }
                             } // end send test
                             else 
			     {
				    printf("file %s chunk %d has been transferred\n", work_node.path, work_node.chkidx);
                                    num_finished_bytes += work_node.chksz;
                             }
                        } // end file/chunking loop
                    }
                    // if CTM structure allocated it -> free the memory now
                    if (ctm)
                        freeCTM(&ctm);
                } // end Parallel destination
                else {  // non-parallel destination
                    if (maybe_pre_process(pre_process, o, p_out, p_work)) {
                        errsend_fmt(FATAL,
                                    "Rank %d: couldn't prepare destination-file '%s': %s\n",
                                    rank, p_out->path(), ::strerror(errno));
                    }
                    else {
                        work_node.chkidx = 0;           // for non-chunked files, index is always 0
                        work_node.chksz = work_node.st.st_size;     // set chunk size to size of file
                        num_bytes_seen += work_node.chksz;          // send this off to the manager work list, if ready to
                        regbuffer[reg_buffer_count] = work_node;
                        reg_buffer_count++;
                        if (reg_buffer_count % COPYBUFFER == 0 || num_bytes_seen >= ship_off) {
                            PRINT_MPI_DEBUG("rank %d: process_stat_buffer() non-parallel destination "
                                            "- sending %d reg buffers to manager.\n",
                                            rank, reg_buffer_count);
                            send_manager_regs_buffer(regbuffer, &reg_buffer_count);
                            num_bytes_seen = 0;
                        }
                    }
                }
            }
        }

        if (! S_ISDIR(work_node.st.st_mode)) {
            num_examined_files++;
            num_examined_bytes += work_node.st.st_size;
        }

        //if (work_node.st.st_size > 0 && work_node.st.st_blocks == 0){
        if (o.verbose > 1) {

            printmode(work_node.st.st_mode, modebuf);
            memcpy(&sttm, localtime(&work_node.st.st_mtime), sizeof(sttm));
            strftime(timebuf, sizeof(timebuf), "%a %b %d %Y %H:%M:%S", &sttm);
            sprintf(statrecord, "INFO  DATASTAT - %s %6lu %6d %6d %21zd %s %s\n",
                    modebuf, (long unsigned int) work_node.st.st_blocks,
                    work_node.st.st_uid, work_node.st.st_gid,
                    (size_t) work_node.st.st_size, timebuf, work_node.path);

            MPI_Pack(statrecord, MESSAGESIZE, MPI_CHAR, writebuf, writesize, &out_position, MPI_COMM_WORLD);

            write_count++;
            if (write_count % MESSAGEBUFFER == 0) {
                write_buffer_output(writebuf, writesize, write_count);
                out_position = 0;
                write_count = 0;
            }
        }

        // regbuffer is full (probably with zero-length files) -> send it
        // off to manager. - cds 8/2015
        if (reg_buffer_count >= COPYBUFFER) {
            PRINT_MPI_DEBUG("rank %d: process_stat_buffer() sending %d reg "
                            "buffers to manager.\n", rank, reg_buffer_count);
            send_manager_regs_buffer(regbuffer, &reg_buffer_count);
        }
    } //end of stat processing loop

    //incase we tried to copy a file into itself
    if (0 < write_count && o.verbose >= 1) {
        writesize = MESSAGESIZE * write_count;
        writebuf = (char *) realloc(writebuf, writesize * sizeof(char));
        if (! writebuf) {
            errsend_fmt(FATAL, "Failed to re-allocate %lu bytes for writebuf, write_count: %d\n", writesize, write_count);
        }
        write_buffer_output(writebuf, writesize, write_count);
    }
    
    while(dir_buffer_count != 0) {
        send_manager_dirs_buffer(dirbuffer, &dir_buffer_count);
    }
    
    while (reg_buffer_count != 0) {
        send_manager_regs_buffer(regbuffer, &reg_buffer_count);
    }
 
    send_manager_examined_stats(num_examined_files, num_examined_bytes, num_examined_dirs, num_finished_bytes);
    //free malloc buffers
    free(writebuf);
    *stat_count = 0;
}


//When a worker is told to copy, it comes here
void worker_copylist(int             rank,
                     int             sending_rank,
                     const char*     base_path,
                     path_item*      dest_node,
                     struct options& o) {

    MPI_Status     status;
    char*          workbuf;
    char*          writebuf;
    int            worksize;
    int            writesize;
    int            position;
    int            out_position;
    int            read_count;
    path_item      work_node;
    path_item      out_node;
    char           copymsg[MESSAGESIZE];
    off_t          offset;
    size_t         length;
    int            num_copied_files = 0;
    size_t         num_copied_bytes = 0;
    path_item      chunks_copied[CHUNKBUFFER];
    int            buffer_count = 0;
    int            i;
    int            rc;

    PRINT_MPI_DEBUG("rank %d: worker_copylist() Receiving the read_count from %d\n",
                    rank, sending_rank);
    if (MPI_Recv(&read_count, 1, MPI_INT, sending_rank, MPI_ANY_TAG, MPI_COMM_WORLD, &status) != MPI_SUCCESS) {
        errsend(FATAL, "Failed to receive read_count\n");
    }

    worksize = read_count * sizeof(path_list);
    workbuf = (char *) malloc(worksize * sizeof(char));
    if (! workbuf) {
        errsend_fmt(FATAL, "Failed to allocate %lu bytes for workbuf\n", worksize);
    }

    writesize = MESSAGESIZE * read_count;
    writebuf = (char *) malloc(writesize * sizeof(char));
    if (! writebuf) {
        errsend_fmt(FATAL, "Failed to allocate %lu bytes for writebuf\n", writesize);
    }

    //gather the path to stat
    PRINT_MPI_DEBUG("rank %d: worker_copylist() Receiving the workbuf from %d\n",
                    rank, sending_rank);
    if (MPI_Recv(workbuf, worksize, MPI_PACKED, MPI_ANY_SOURCE, MPI_ANY_TAG, MPI_COMM_WORLD, &status) != MPI_SUCCESS) {
        errsend(FATAL, "Failed to receive workbuf\n");
    }

    position = 0;
    out_position = 0;
    for (i = 0; i < read_count; i++) {
        PRINT_MPI_DEBUG("rank %d: worker_copylist() unpacking work_node from %d\n",
                        rank, sending_rank);
        MPI_Unpack(workbuf, worksize, &position, &work_node, sizeof(path_item), MPI_CHAR, MPI_COMM_WORLD);
        offset = work_node.chkidx*work_node.chksz;
        length = (((offset + work_node.chksz) > work_node.st.st_size)
                  ? (work_node.st.st_size - offset)
                  : work_node.chksz);
        PRINT_MPI_DEBUG("rank %d: worker_copylist() chunk index %d unpacked. "
                        "offset = %ld   length = %ld\n",
                        rank, work_node.chkidx, offset, length);

        get_output_path(&out_node, base_path, &work_node, dest_node, o, 1);
        out_node.fstype = o.dest_fstype; // make sure destination filesystem type is assigned for copy - cds 6/2014

        // Need Path objects for the copy_file at this point ...
        PathPtr p_work( PathFactory::create_shallow(&work_node));
        PathPtr p_out(PathFactory::create_shallow(&out_node));
            rc = copy_file(p_work, p_out, o.blocksize, rank, o);
        if (rc >= 0) {
            if (o.verbose >= 1) {
                if (S_ISLNK(work_node.st.st_mode)) {
                    sprintf(copymsg, "INFO  DATACOPY Created symlink %s from %s\n",
                            out_node.path, work_node.path);
                }
                else {
                    sprintf(copymsg, "INFO  DATACOPY %sCopied %s offs %lld len %lld to %s\n",
                            ((rc == 1) ? "*" : ""),
                            work_node.path, (long long)offset, (long long)length, out_node.path);
                }
                write_output(copymsg, 0);
                out_position = 0;
            }
            num_copied_files +=1;
            if (!S_ISLNK(work_node.st.st_mode)) {
                num_copied_bytes += length;
            }
            //file is chunked
            if (offset != 0 || (offset == 0 && length != work_node.st.st_size)) {
                chunks_copied[buffer_count] = work_node;
                buffer_count++;
            }
        }
    }

    //update the chunk information
    if (buffer_count > 0) {
        send_manager_chunk_busy();
        update_chunk(chunks_copied, &buffer_count);
    }

    if (num_copied_files > 0 || num_copied_bytes > 0) {
        send_manager_copy_stats(num_copied_files, num_copied_bytes);
    }

#ifdef MARFS
   if(!MARFS_Path::close_fh()) {
       errsend_fmt(NONFATAL, "Failed to close file handle\n");
   }
#endif
    send_manager_work_done(rank);
    free(workbuf);
    free(writebuf);
}

//When a worker is told to compare, it comes here
void worker_comparelist(int             rank,
        int             sending_rank,
        const char*     base_path,
        path_item*      dest_node,
        struct options& o) {

    MPI_Status   status;
    char *       workbuf;
    char *       writebuf;
    int          worksize;
    int          writesize;
    int          position;
    int          out_position;
    int          read_count;
    path_item    work_node;
    path_item    out_node;
    char         copymsg[MESSAGESIZE];
    off_t        offset;
    size_t       length;
    int          num_compared_files = 0;
    size_t       num_compared_bytes = 0;
    path_item    chunks_copied[CHUNKBUFFER];
    int          buffer_count = 0;
    int          i;
    int          rc;
    int          output = 0;    // did vebosity-level let us print anything?

    PRINT_MPI_DEBUG("rank %d: worker_copylist() Receiving the read_count from %d\n", rank, sending_rank);
    if (MPI_Recv(&read_count, 1, MPI_INT, sending_rank, MPI_ANY_TAG, MPI_COMM_WORLD, &status) != MPI_SUCCESS) {
        errsend(FATAL, "Failed to receive read_count\n");
    }

    worksize = read_count * sizeof(path_list);
    workbuf = (char *) malloc(worksize * sizeof(char));
    if (! workbuf) {
        errsend_fmt(FATAL, "Failed to allocate %lu bytes for workbuf\n", worksize);
    }

    writesize = MESSAGESIZE * read_count;
    writebuf = (char *) malloc(writesize * sizeof(char));
    if (! writebuf) {
        errsend_fmt(FATAL, "Failed to allocate %lu bytes for writebuf\n", writesize);
    }

    //gather the path to stat
    PRINT_MPI_DEBUG("rank %d: worker_copylist() Receiving the workbuf from %d\n", rank, sending_rank);
    if (MPI_Recv(workbuf, worksize, MPI_PACKED, MPI_ANY_SOURCE, MPI_ANY_TAG, MPI_COMM_WORLD, &status) != MPI_SUCCESS) {
        errsend(FATAL, "Failed to receive workbuf\n");
    }

    position = 0;
    out_position = 0;
    for (i = 0; i < read_count; i++) {
        PRINT_MPI_DEBUG("rank %d: worker_copylist() unpacking work_node from %d\n", rank, sending_rank);
        MPI_Unpack(workbuf, worksize, &position, &work_node, sizeof(path_item), MPI_CHAR, MPI_COMM_WORLD);

        get_output_path(&out_node, base_path, &work_node, dest_node, o, 0);
        stat_item(&out_node, o);
        offset = work_node.chkidx*work_node.chksz;
        length = work_node.chksz;
        rc = compare_file(&work_node, &out_node, o.blocksize, o.meta_data_only, o);
        if (o.meta_data_only || S_ISLNK(work_node.st.st_mode)) {
            sprintf(copymsg, "INFO  DATACOMPARE compared %s to %s", work_node.path, out_node.path);
        }
        else {
            sprintf(copymsg, "INFO  DATACOMPARE compared %s offs %lld len %lld to %s",
                    work_node.path, (long long)offset, (long long)length, out_node.path);
        }

        if (rc == 0) {
            strncat(copymsg, " -- SUCCESS\n", MESSAGESIZE);
        }
        else if (rc == 2 ) {
            strncat(copymsg, " -- MISSING DESTINATION\n", MESSAGESIZE);
            send_manager_nonfatal_inc();
        }
        else {
            strncat(copymsg, " -- MISMATCH\n", MESSAGESIZE);
            send_manager_nonfatal_inc();
        }

        if ((rc != 0)
            || (o.verbose >= 1)) {
            output = 1;
            MPI_Pack(copymsg, MESSAGESIZE, MPI_CHAR, writebuf, writesize, &out_position, MPI_COMM_WORLD);
        }

        // file is 'chunked'?
        if (offset != 0 || length != work_node.st.st_size) {
            chunks_copied[buffer_count] = work_node;
            buffer_count++;
        }
        num_compared_files +=1; // always count files, we can use nonfatal errcount for the "files we would copy" message
	if (!o.meta_data_only) // always count bytes if doing a data compare
	    num_compared_bytes += length;
        else if (rc) // count bytes we could move in a copy job, otherwise don't increment
	    num_compared_bytes += length;
    }
    if (output) {
        write_buffer_output(writebuf, writesize, read_count);
    }

    // update the chunk information
    if (buffer_count > 0) {
        send_manager_chunk_busy();
        update_chunk(chunks_copied, &buffer_count);
    }

    // report stats for all files (i.e. chunked or non-chunked)
    if (num_compared_files > 0 || num_compared_bytes > 0) {
        send_manager_copy_stats(num_compared_files, num_compared_bytes);
    }
    send_manager_work_done(rank);
    free(workbuf);
    free(writebuf);
}<|MERGE_RESOLUTION|>--- conflicted
+++ resolved
@@ -703,7 +703,6 @@
     int         num_copied_files = 0;
     size_t      num_copied_bytes = 0;
     size_t      num_copied_bytes_prev = 0; // captured at previous timer
-<<<<<<< HEAD
 
     work_buf_list* stat_buf_list         = NULL;
     work_buf_list* stat_buf_list_tail    = NULL;
@@ -717,17 +716,6 @@
     work_buf_list* dir_buf_list_tail     = NULL;
     int            dir_buf_list_size     = 0;
 
-=======
-    work_buf_list* stat_buf_list      = NULL;
-    work_buf_list* stat_buf_tail      = NULL;
-    int            stat_buf_list_size = 0;
-    work_buf_list* process_buf_list   = NULL;
-    work_buf_list* process_buf_tail   = NULL;
-    int            process_buf_list_size = 0;
-    work_buf_list* dir_buf_list       = NULL;
-    work_buf_list* dir_buf_tail       = NULL;
-    int            dir_buf_list_size  = 0;
->>>>>>> 07defecd
     int         mpi_ret_code;
     int         rc;
     int         start = 1;
@@ -866,11 +854,7 @@
     }
 
     //pack our list into a buffer:
-<<<<<<< HEAD
     pack_list(input_queue_head, input_queue_count, &dir_buf_list, &dir_buf_list_tail, &dir_buf_list_size);
-=======
-    pack_list(input_queue_head, input_queue_count, &dir_buf_list, &dir_buf_tail, &dir_buf_list_size);
->>>>>>> 07defecd
     delete_queue_path(&input_queue_head, &input_queue_count);
 
     //allocate a vector to hold proc status for every proc
@@ -1002,14 +986,9 @@
 
                 break;
             }
-<<<<<<< HEAD
 
             if (! message_ready)
                 usleep(1);
-=======
-	    if (!message_ready)
-            	usleep(1);
->>>>>>> 07defecd
         }
 
         // got a message, or nothing left to do
@@ -1053,7 +1032,6 @@
                 manager_add_examined_stats(rank, sending_rank, &examined_file_count, &examined_byte_count, &examined_dir_count, &finished_byte_count);
                 break;
             case PROCESSCMD:
-<<<<<<< HEAD
                 manager_add_buffs(rank, sending_rank, &process_buf_list, &process_buf_list_tail, &process_buf_list_size);
                 break;
             case DIRCMD:
@@ -1061,16 +1039,7 @@
                 break;
             case INPUTCMD:
                 manager_add_buffs(rank, sending_rank, &stat_buf_list, &stat_buf_list_tail, &stat_buf_list_size);
-=======
-                manager_add_buffs(rank, sending_rank, &process_buf_list, &process_buf_tail, &process_buf_list_size);
-                break;
-            case DIRCMD:
-                manager_add_buffs(rank, sending_rank, &dir_buf_list, &dir_buf_tail, &dir_buf_list_size);
-                break;
-            case INPUTCMD:
-                manager_add_buffs(rank, sending_rank, &stat_buf_list, &stat_buf_tail, &stat_buf_list_size);
->>>>>>> 07defecd
-                break;
+
             case QUEUESIZECMD:
                 send_worker_queue_count(sending_rank, stat_buf_list_size);
                 break;
@@ -1289,11 +1258,7 @@
 }
 
 // recv <path_count>, then a block of packed data.  Push block onto a work_buf_list
-<<<<<<< HEAD
 void manager_add_buffs(int rank, int sending_rank, work_buf_list **workbuflist, work_buf_list **workbuflisttail, int *workbufsize) {
-=======
-void manager_add_buffs(int rank, int sending_rank, work_buf_list **workbuflist, work_buf_list **workbuftail, int *workbufsize) {
->>>>>>> 07defecd
     MPI_Status  status;
     int         path_count;
     char*       workbuf;
@@ -1316,11 +1281,7 @@
         errsend(FATAL, "Failed to receive worksize\n");
     }
     if (path_count > 0) {
-<<<<<<< HEAD
         enqueue_buf_list(workbuflist, workbuflisttail, workbufsize, workbuf, path_count);
-=======
-        enqueue_buf_list(workbuflist, workbuftail, workbufsize, workbuf, path_count);
->>>>>>> 07defecd
     }
 }
 
@@ -1594,13 +1555,8 @@
             if  (probecount % 3000 == 0) {
                 PRINT_POLL_DEBUG("Rank %d: Waiting for a message\n", rank);
             }
-<<<<<<< HEAD
             if (! message_ready)
                 usleep(1);
-=======
-	    if (!message_ready)
-            	usleep(1);
->>>>>>> 07defecd
         }
 
         //grab message type
