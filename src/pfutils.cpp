--- conflicted
+++ resolved
@@ -75,7 +75,6 @@
  * @return a string representation of the command
  */
 const char *cmd2str(OpCode cmdidx) {
-<<<<<<< HEAD
     static const char *CMDSTR[] = {
         "EXITCMD"
             ,"UPDCHUNKCMD"
@@ -90,10 +89,6 @@
             ,"PROCESSCMD"
             ,"INPUTCMD"
             ,"DIRCMD"
-#ifdef TAPE
-            ,"TAPECMD"
-            ,"TAPESTATCMD"
-#endif
             ,"WORKDONECMD"
             ,"NONFATALINCCMD"
             ,"CHUNKBUSYCMD"
@@ -102,30 +97,6 @@
     };
 
     return((cmdidx > EXAMINEDSTATSCMD)?"Invalid Command":CMDSTR[cmdidx]);
-=======
-	static const char *CMDSTR[] = {
-			 "EXITCMD"
-			,"UPDCHUNKCMD"
-			,"BUFFEROUTCMD"
-			,"OUTCMD"
-			,"LOGCMD"
-			,"LOGONLYCMD"
-			,"QUEUESIZECMD"
-			,"STATCMD"
-			,"COMPARECMD"
-			,"COPYCMD"
-			,"PROCESSCMD"
-			,"INPUTCMD"
-			,"DIRCMD"
-			,"WORKDONECMD"
-			,"NONFATALINCCMD"
-			,"CHUNKBUSYCMD"
-			,"COPYSTATSCMD"
-			,"EXAMINEDSTATSCMD"
-				};
-
-	return((cmdidx > EXAMINEDSTATSCMD)?"Invalid Command":CMDSTR[cmdidx]);
->>>>>>> f6d4a2d7
 }
 
 // print the mode <aflag> into buffer <buf> in a regular 'pretty' format
@@ -261,169 +232,6 @@
     return(tot);
 }
 
-<<<<<<< HEAD
-#ifdef TAPE
-int read_inodes (const char *fnameP, gpfs_ino_t startinode, gpfs_ino_t endinode, int *dmarray) {
-    const gpfs_iattr_t *iattrP;
-    gpfs_iscan_t *iscanP = NULL;
-    gpfs_fssnap_handle_t *fsP = NULL;
-    int rc = 0;
-    fsP = gpfs_get_fssnaphandle_by_path (fnameP);
-    if (fsP == NULL) {
-        rc = errno;
-        fprintf (stderr, "gpfs_get_fshandle_by_path: %s\n", strerror (rc));
-        goto exit;
-    }
-    iscanP = gpfs_open_inodescan (fsP, NULL, NULL);
-    if (iscanP == NULL) {
-        rc = errno;
-        fprintf (stderr, "gpfs_open_inodescan: %s\n", strerror (rc));
-        goto exit;
-    }
-    if (startinode > 0) {
-        rc = gpfs_seek_inode (iscanP, startinode);
-        if (rc != 0) {
-            rc = errno;
-            fprintf (stderr, "gpfs_seek_inode: %s\n", strerror (rc));
-            goto exit;
-        }
-    }
-    while (1) {
-        rc = gpfs_next_inode (iscanP, endinode, &iattrP);
-        if (rc != 0) {
-            rc = errno;
-            fprintf (stderr, "gpfs_next_inode: %s\n", strerror (rc));
-            goto exit;
-        }
-        if ((iattrP == NULL) || (iattrP->ia_inode > endinode)) {
-            break;
-        }
-        if (iattrP->ia_xperm & GPFS_IAXPERM_DMATTR) {
-            dmarray[0] = 1;
-        }
-    }
-exit:
-    if (iscanP) {
-        gpfs_close_inodescan (iscanP);
-    }
-    if (fsP) {
-        gpfs_free_fssnaphandle (fsP);
-    }
-    return rc;
-}
-
-//dmapi lookup
-int dmapi_lookup (char *mypath, int *dmarray, char *dmouthexbuf) {
-    char *version;
-    char *session_name = "lookupdmapi";
-    static dm_sessid_t dump_dmapi_session = DM_NO_SESSION;
-    typedef long long offset_t;
-    void *dmhandle = NULL;
-    size_t dmhandle_len = 0;
-    u_int nelemr;
-    dm_region_t regbufpr[4000];
-    u_int nelempr;
-    size_t dmattrsize;
-    char dmattrbuf[4000];
-    size_t dmattrsizep;
-    //struct dm_attrlist my_dm_attrlist[20];
-    struct dm_attrlist my_dm_attrlistM[20];
-    struct dm_attrlist my_dm_attrlistP[20];
-    //struct dm_attrname my_dm_attrname;
-    struct dm_attrname my_dm_attrnameM;
-    struct dm_attrname my_dm_attrnameP;
-    char localhexbuf[128];
-    if (dm_init_service (&version) < 0) {
-        printf ("Cant get a dmapi session\n");
-        exit (-1);
-    }
-    if (dm_create_session (DM_NO_SESSION, session_name, &dump_dmapi_session) != 0) {
-        printf ("create_session \n");
-        exit (-1);
-    }
-    //printf("-------------------------------------------------------------------------------------\n");
-    //printf("created new DMAPI session named '%s' for %s\n",session_name,version);
-    if (dm_path_to_handle ((char *) mypath, &dmhandle, &dmhandle_len) != 0) {
-        goto done;
-    }
-    /* I probably should get more managed regions and check them all but
-       I dont know how to find out how many I will have total
-       */
-    nelemr = 1;
-    if (dm_get_region (dump_dmapi_session, dmhandle, dmhandle_len, DM_NO_TOKEN, nelemr, regbufpr, &nelempr) != 0) {
-        printf ("dm_get_region failed\n");
-        goto done;
-    }
-    PRINT_DMAPI_DEBUG ("regbufpr: number of managed regions = %d \n", nelempr);
-    PRINT_DMAPI_DEBUG ("regbufpr.rg_offset = %lld \n", regbufpr[0].rg_offset);
-    PRINT_DMAPI_DEBUG ("regbufpr.rg_size = %lld \n", regbufpr[0].rg_size);
-    PRINT_DMAPI_DEBUG ("regbufpr.rg_flags = %u\n", regbufpr[0].rg_flags);
-    if (regbufpr[0].rg_flags > 0) {
-        if (regbufpr[0].rg_flags & DM_REGION_READ) {
-            PRINT_DMAPI_DEBUG ("regbufpr: File %s is migrated - dmapi wants to be notified on at least read for this region at offset %lld\n", mypath, regbufpr[0].rg_offset);
-            dmarray[2] = 1;
-            dmattrsize = sizeof (my_dm_attrlistM);
-            if (dm_getall_dmattr (dump_dmapi_session, dmhandle, dmhandle_len, DM_NO_TOKEN, dmattrsize, my_dm_attrlistM, &dmattrsizep) != 0) {
-                PRINT_DMAPI_DEBUG ("dm_getall_dmattr failed path %s\n", mypath);
-                goto done;
-            }
-            //strncpy((char *) my_dm_attrlistM[0].al_name.an_chars,"\n\n\n\n\n\n\n",7);
-            //strncpy((char *) my_dm_attrlistM[0].al_name.an_chars,"IBMObj",6);
-            PRINT_DMAPI_DEBUG ("M dm_getall_dmattr attrs %x size %ld\n", my_dm_attrlistM->al_name.an_chars[0], dmattrsizep);
-            dmattrsize = sizeof (dmattrbuf);
-            strncpy ((char *) my_dm_attrnameM.an_chars, "IBMObj", 6);
-            PRINT_DMAPI_DEBUG ("MA dm_get_dmattr attr 0 %s\n", my_dm_attrnameM.an_chars);
-            if (dm_get_dmattr (dump_dmapi_session, dmhandle, dmhandle_len, DM_NO_TOKEN, &my_dm_attrnameM, dmattrsize, dmattrbuf, &dmattrsizep) != 0) {
-                goto done;
-            }
-            hex_dump_bytes (dmattrbuf, 28, localhexbuf);
-            PRINT_DMAPI_DEBUG ("M dmapi_lookup localhexbuf %s\n", localhexbuf);
-            strncpy (dmouthexbuf, localhexbuf, 128);
-        }
-        else {
-            // This is a pre-migrated file
-            //
-            PRINT_DMAPI_DEBUG ("regbufpr: File %s is premigrated  - dmapi wants to be notified on write and/or trunc for this region at offset %lld\n", mypath, regbufpr[0].rg_offset);
-            // HB 0324-2009
-            dmattrsize = sizeof (my_dm_attrlistP);
-            if (dm_getall_dmattr (dump_dmapi_session, dmhandle, dmhandle_len, DM_NO_TOKEN, dmattrsize, my_dm_attrlistP, &dmattrsizep) != 0) {
-                PRINT_DMAPI_DEBUG ("P dm_getall_dmattr failed path %s\n", mypath);
-                goto done;
-            }
-            //strncpy((char *) my_dm_attrlistP[0].al_name.an_chars,"IBMPMig",7);
-            PRINT_DMAPI_DEBUG ("P dm_getall_dmattr attrs %x size %ld\n", my_dm_attrlistP->al_name.an_chars[0], dmattrsizep);
-            dmattrsize = sizeof(dmattrbuf);
-            strncpy ((char *) my_dm_attrnameP.an_chars, "IBMPMig", 7);
-            PRINT_DMAPI_DEBUG ("PA dm_get_dmattr attr 0 %s\n", my_dm_attrnameP.an_chars);
-            if (dm_get_dmattr (dump_dmapi_session, dmhandle, dmhandle_len, DM_NO_TOKEN, &my_dm_attrnameP, dmattrsize, dmattrbuf, &dmattrsizep) != 0) {
-                goto done;
-            }
-            hex_dump_bytes (dmattrbuf, 28, localhexbuf);
-            strncpy (dmouthexbuf, localhexbuf, 128);
-            dmarray[1] = 1;
-        }
-    }
-    else {
-        // printf("regbufpr: File is resident - no managed regions\n");
-        dmarray[0] = 1;
-    }
-done:
-    /* I know this done goto is crap but I am tired
-       we now free up the dmapi resources and set our uid back to
-       the original user
-       */
-    dm_handle_free (dmhandle, dmhandle_len);
-    if (dm_destroy_session (dump_dmapi_session) != 0) {
-    }
-    //printf("-------------------------------------------------------------------------------------\n");
-    return (0);
-}
-#endif
-
-
-
-=======
->>>>>>> f6d4a2d7
 // remove trailing chars w/out repeated calls to strlen();
 // inline
 void trim_trailing(int ch, char* path) {
@@ -438,43 +246,8 @@
 // Install path into <item>.
 // We assume <base_path> has size at least PATHSIZE_PLUS.
 void get_base_path(char*            base_path,
-<<<<<<< HEAD
         const path_item* item,
         int              wildcard) { // (<wildcard> is boolean)
-
-            char dir_name[PATHSIZE_PLUS];
-            struct stat st;
-            int rc;
-            char* path = (char*)item->path;
-
-            ////#ifdef PLFS
-            ////    rc = plfs_getattr(NULL, path, &st, 0);
-            ////    if (rc != 0){
-            ////#endif
-            ////        rc = lstat(path, &st);
-            ////#ifdef PLFS
-            ////    }
-            ////#endif
-            ////    if (rc < 0) {
-            ////        fprintf(stderr, "Failed to stat path %s\n", path);
-            ////        MPI_Abort(MPI_COMM_WORLD, -1);
-            ////    }
-            //    item->ftype = TBD;          // so PathFactory knows path hasn't been classified
-            PathPtr p(PathFactory::create(item));
-            if (! p->stat()) {
-                fprintf(stderr, "get_base_path -- Failed to stat path %s\n", path);
-                MPI_Abort(MPI_COMM_WORLD, -1);
-            }
-            st = p->st();
-
-
-            // dirname() may alter its argument
-            char* path_copy = strdup(path);
-            strncpy(dir_name, dirname(path_copy), PATHSIZE_PLUS);
-            free(path_copy);
-=======
-                   const path_item* item,
-                   int              wildcard) { // (<wildcard> is boolean)
 
     char dir_name[PATHSIZE_PLUS];
     struct stat st;
@@ -483,8 +256,8 @@
 
     PathPtr p(PathFactory::create(item));
     if (! p->stat()) {
-       fprintf(stderr, "get_base_path -- Failed to stat path %s\n", path);
-       MPI_Abort(MPI_COMM_WORLD, -1);
+        fprintf(stderr, "get_base_path -- Failed to stat path %s\n", path);
+        MPI_Abort(MPI_COMM_WORLD, -1);
     }
     st = p->st();
 
@@ -492,19 +265,18 @@
     char* path_copy = strdup(path);
     strncpy(dir_name, dirname(path_copy), PATHSIZE_PLUS);
     free(path_copy);
->>>>>>> f6d4a2d7
-
-            if (strncmp(".", dir_name, PATHSIZE_PLUS == 0) && S_ISDIR(st.st_mode)) {
-                strncpy(base_path, path, PATHSIZE_PLUS);
-            }
-            else if (S_ISDIR(st.st_mode) && wildcard == 0) {
-                strncpy(base_path, path, PATHSIZE_PLUS);
-            }
-            else {
-                strncpy(base_path, dir_name, PATHSIZE_PLUS);
-            }
-            trim_trailing('/', base_path);
-        }
+
+    if (strncmp(".", dir_name, PATHSIZE_PLUS == 0) && S_ISDIR(st.st_mode)) {
+        strncpy(base_path, path, PATHSIZE_PLUS);
+    }
+    else if (S_ISDIR(st.st_mode) && wildcard == 0) {
+        strncpy(base_path, path, PATHSIZE_PLUS);
+    }
+    else {
+        strncpy(base_path, dir_name, PATHSIZE_PLUS);
+    }
+    trim_trailing('/', base_path);
+}
 
 
 // To the tail of <dest_path>, add '/' if needed, then append the last part
@@ -671,19 +443,9 @@
     int         flags;
     off_t offset = (p_src->node().chkidx * p_src->node().chksz);
     off_t length = (((offset + p_src->node().chksz) > p_src->size())
-<<<<<<< HEAD
             ? (p_src->size() - offset)
             : p_src->node().chksz);
 
-    ////#ifdef PLFS
-    ////    int         pid = getpid();
-    ////    Plfs_fd *   plfs_src_fd = NULL;
-    ////    Plfs_fd *   plfs_dest_fd = NULL;
-    ////#endif
-=======
-                    ? (p_src->size() - offset)
-                    : p_src->node().chksz);
->>>>>>> f6d4a2d7
     ssize_t     bytes_processed = 0;
     int         retry_count;
     int         success = 0;
@@ -747,32 +509,6 @@
     }
 
     // OPEN source for reading (binary mode)
-<<<<<<< HEAD
-    //
-    //MPI_File_read(src_fd, buf, 2, MPI_BYTE, &status);
-    //rc = MPI_File_open(MPI_COMM_SELF, source_file, MPI_MODE_RDONLY, MPI_INFO_NULL, &src_fd);
-
-
-    //#ifdef GEN_SYNDATA
-    //    if (!syndataExists(synbuf)) {
-    //#endif
-
-    ////#ifdef PLFS
-    ////        if (src_file->ftype == PLFSFILE){
-    ////            src_fd = plfs_open(&plfs_src_fd, src_file->path, O_RDONLY, pid+rank, src_file->st.st_mode, NULL);
-    ////        }
-    ////        else {
-    ////#endif
-    ////            src_fd = open(src_file->path, O_RDONLY);
-    ////#ifdef PLFS
-    ////        }
-    ////#endif
-    ////        if (src_fd < 0) {
-    ////            sprintf(errormsg, "Failed to open file %s for read", src_file->path);
-    ////            errsend(NONFATAL, errormsg);
-    ////            return -1;
-    ////        }
-
     if (! p_src->open(O_RDONLY, p_src->mode())) {
         errsend_fmt(NONFATAL, "copy_file: Failed to open file %s for read\n", p_src->path());
         if (buf)
@@ -780,17 +516,6 @@
         return -1;
     }
 
-    //#ifdef GEN_SYNDATA
-    //    }
-    //#endif
-=======
-       if (! p_src->open(O_RDONLY, p_src->mode())) {
-           errsend_fmt(NONFATAL, "copy_file: Failed to open file %s for read\n", p_src->path());
-           if (buf)
-              free(buf);
-           return -1;
-        }
->>>>>>> f6d4a2d7
     PRINT_IO_DEBUG("rank %d: copy_file() Copying chunk "
             "index %d. offset = %ld   length = %ld   blocksize = %ld\n",
             rank, p_src->node().chkidx, offset, length, blocksize);
@@ -812,7 +537,6 @@
 
     // give destination the same mode as src, (access-bits only)
     mode_t dest_mode = p_src->mode() & (S_ISUID|S_ISGID|S_IRWXU|S_IRWXG|S_IRWXO);
-<<<<<<< HEAD
     if(0 == o.testRun) {
         if (! p_dest->open(flags, dest_mode, offset, length)) {
             errsend_fmt(NONFATAL, "Failed to open file %s for write (%s)\n",
@@ -836,26 +560,6 @@
             if ((length - completed) < blocksize) {
                 blocksize = (length - completed);
             }
-=======
-    if (! p_dest->open(flags, dest_mode, offset, length)) {
-       errsend_fmt(NONFATAL, "Failed to open file %s for write (%s)\n",
-                   p_dest->path(), p_dest->strerror());
-       p_src->close();
-       if (buf)
-          free(buf);
-       return -1;
-    }
-
-    // copy contents from source to destination
-    while (completed != length) {
-        // .................................................................
-        // READ data from source (or generate it synthetically)
-        // .................................................................
-        //1 MB is too big
-        if ((length - completed) < blocksize) {
-            blocksize = (length - completed);
-        }
->>>>>>> f6d4a2d7
 
             // Wasteful?  If we fail to read blocksize, we'll have a problem
             // anyhow.  And if we succeed, then we'll wipe this all out with
@@ -863,39 +567,6 @@
             //
             //        memset(buf, '\0', blocksize);
 
-<<<<<<< HEAD
-
-            //#ifdef GEN_SYNDATA
-            //        if (syndataExists(synbuf)) {
-            //           int buflen = blocksize * sizeof(char); // Make sure buffer length is the right size!
-            //
-            //           // Fill the buffer each time with new random data.
-            //           // -- I like my synthetic data random - cds 8/2016
-            //           if(rc = syndataFill(synbuf,buf,buflen)) {
-            //              sprintf(errormsg, "Failed to copy from synthetic data buffer. err = %d", rc);
-            //              errsend(NONFATAL, errormsg);
-            //             err = 1; break;  // return -1
-            //           }
-            //           bytes_processed = buflen; // On a successful call to syndataFill(), bytes_processed equals 0
-            //        }
-            //        else {
-            //#endif
-
-            //
-            //rc = MPI_File_read_at(src_fd, completed, buf, blocksize, MPI_BYTE, &status);
-
-            ////#ifdef PLFS
-            ////           if (src_file->ftype == PLFSFILE) {
-            ////              // ported to PLFS 2.5
-            ////              /// bytes_processed = plfs_read(plfs_src_fd, buf, blocksize, offset+completed);
-            ////              plfs_error_t err = plfs_read(plfs_src_fd, buf, blocksize, offset+completed, &bytes_processed);
-            ////           }
-            ////           else {
-            ////#endif
-            ////              bytes_processed = pread(src_fd, buf, blocksize, offset+completed);
-            ////#ifdef PLFS
-            ////           }
-            ////#endif
             bytes_processed = p_src->read(buf, blocksize, offset+completed);
 
             PRINT_IO_DEBUG("rank %d: copy_file() Copy of %d bytes complete for file %s\n",
@@ -945,66 +616,6 @@
             }
             // END of EXPERIMENT
 
-
-            //#ifdef GEN_SYNDATA
-            //        }
-            //#endif
-
-=======
-           bytes_processed = p_src->read(buf, blocksize, offset+completed);
-
-           PRINT_IO_DEBUG("rank %d: copy_file() Copy of %d bytes complete for file %s\n",
-                          rank, bytes_processed, p_dest->path());
-
-
-           // ---------------------------------------------------------------------------
-           // MARFS EXPERIMENT.  We are seeing stalls on some reads from
-           // object-servers, in the case of many concurrent requests.  To
-           // deal with that, we'll try sending a new request for the part
-           // of the data we haven't received.  Large number of retries
-           // allows more-aggressive (i.e. shorter) timeouts waiting for a
-           // blocksize read from the stream.
-           //
-           // This problem could also be a single object-server that is
-           // unresponsive.  In the case of a MarFS configuration using
-           // host-randomization, retrying the read will also have the
-           // chance of targeting a different server.
-           //
-           // TBD: In a POSIX context, this is overkill.  You'd rather just
-           // retry the read.  For the case we're seeing with
-           // object-servers, we're skipping straight to what the problem
-           // seems to be, there, which is that we need to issue a fresh
-           // request, which is done implicitly by closing and re-opening.
-           //
-           // UPDATE: don't print warnings (or count non-fatal errors) for
-           // every retry.  If the set of retries fail, register one
-           // non-fatal error.  Otherwise, keep quiet.
-           // ---------------------------------------------------------------------------
-
-           retry_count = 0;
-           while ((bytes_processed != blocksize) && (retry_count < 5)) {
-              p_src->close();   // best effort
-              if (! p_src->open(O_RDONLY, p_src->mode(), offset+completed, length-completed)) {
-                 errsend_fmt(NONFATAL, "(read-RETRY) Failed to open %s for read, off %lu+%lu\n",
-                             p_src->path(), offset, completed);
-                 if (buf)
-                    free(buf);
-                 return -1;
-              }
-
-              // try again ...
-              bytes_processed = p_src->read(buf, blocksize, offset+completed);
-              retry_count ++;
-           }
-           // END of EXPERIMENT
-
-        if (bytes_processed != blocksize) {
-           char retry_msg[128];
-           retry_msg[0] = 0;
-           if (retry_count)
-              sprintf(retry_msg, " (retries = %d)", retry_count);
->>>>>>> f6d4a2d7
-
             if (bytes_processed != blocksize) {
                 char retry_msg[128];
                 retry_msg[0] = 0;
@@ -1022,25 +633,6 @@
 
 
 
-<<<<<<< HEAD
-            // .................................................................
-            // WRITE data to destination
-            // .................................................................
-
-            //rc = MPI_File_write_at(dest_fd, completed, buf, blocksize, MPI_BYTE, &status );
-
-            ////#ifdef PLFS
-            ////        if (src_file->dest_ftype == PLFSFILE) {
-            ////           // ported to PLFS 2.5
-            ////           /// bytes_processed = plfs_write(plfs_dest_fd, buf, blocksize, completed+offset, pid);
-            ////           plfs_error_t err = plfs_write(plfs_dest_fd, buf, blocksize, completed+offset, pid, &bytes_processed);
-            ////        }
-            ////        else {
-            ////#endif
-            ////            bytes_processed = pwrite(dest_fd, buf, blocksize, completed+offset);
-            ////#ifdef PLFS
-            ////        }
-            ////#endif
             bytes_processed = p_dest->write(buf, blocksize, offset+completed);
 
             // ---------------------------------------------------------------------------
@@ -1099,62 +691,7 @@
                 retry_count ++;
             }
             // END of EXPERIMENT
-=======
-        bytes_processed = p_dest->write(buf, blocksize, offset+completed);
-
-        // ---------------------------------------------------------------------------
-        // MARFS EXPERIMENT.  As with reads, we may see stalled writes to
-        // object-servers.  However, in the case of writes, we can't assume
-        // that a retry is even feasible.  For example, if some data was
-        // successfully written, then we can't necessarily resume writing
-        // after that.  pftool arranges with MarFS that N:1 writes will all
-        // start on object boundaries.  Therefore, *IFF* we are on the very
-        // first write, we can conceivably close, re-open, and retry.
-        //
-        // This approach will at least allow host-randomization to make us
-        // robust against unresponsive individual servers, provided they
-        // are unresponsive when we first try to write to them.
-        //
-        // DEEMED SUCCESS: Another thing that could be going on is a
-        // restart of an N:1 copy, where the destination is a newer Scality
-        // sproxyd install, where overwrites of an existing object-ID are
-        // forbidden.  In this case, the CTM bitmap, which is only updated
-        // periodically, might not yet know that this particular chunk was
-        // already written successfully.  In that case, provided the
-        // existing object has the correct length, we "deem" the write a
-        // success despite the fact that it failed.  Note that the error is
-        // not reported (i.e. the PUT doesn't fail, and writes appear to be
-        // succeeding) until we've written the LAST byte, perhaps because
-        // PUTs from pftool have a length field, and the server doesn't
-        // bother complaining about anything until the full-length request
-        // has been received.
-        //
-        // TBD: In a POSIX context, this is overkill.  You'd rather just
-        // retry the write.  For the case we're seeing with object-servers,
-        // we're skipping straight to what the problem seems to be, there,
-        // which is that we need to issue a fresh request, which is done
-        // implicitly by closing and re-opening.
-        // ---------------------------------------------------------------------------
-
-        retry_count = 0;
-        while ((bytes_processed != blocksize)
-               && (retry_count < 5)
-               && (completed == 0)) {
-           p_dest->close();     // best effort
-
-           if (! p_dest->open(flags, 0600, offset, length)) {
-              errsend_fmt(NONFATAL, "(write-RETRY) Failed to open file %s for write, off %lu+%lu (%s)\n",
-                          p_dest->path(), offset, completed, p_dest->strerror());
-
-              p_src->close();
-              if (buf)
-                 free(buf);
-              return -1;
-           }
->>>>>>> f6d4a2d7
-
-
-<<<<<<< HEAD
+
             // see "DEEMED SUCCESS", above
             if ((bytes_processed == -blocksize)
                     && (blocksize != 1) // TBD: how to distinguish this from an error?
@@ -1178,11 +715,6 @@
                 write_output_fmt(2, "(write-RETRY) success for %s, off %lu+%lu (retries = %d)\n",
                         p_dest->path(), offset, completed, retry_count);
             }
-=======
-        if ((bytes_processed == -blocksize)
-            && (blocksize != 1) // TBD: how to distinguish this from an error?
-            && ((completed + blocksize) == length)) {
->>>>>>> f6d4a2d7
 
             completed += blocksize;
         }
@@ -1204,41 +736,19 @@
         errsend_fmt(NONFATAL, "Failed to close src file: %s (%s)\n",
                 p_src->path(), p_src->strerror());
 
-<<<<<<< HEAD
-        // // This failure doesn't mean the copy failed.
-        // err = 1;
-    }
-
-
-=======
-    // .................................................................
-    // CLOSE source and destination
-    // .................................................................
-
-       if (! p_src->close()) {
-          errsend_fmt(NONFATAL, "Failed to close src file: %s (%s)\n",
-                      p_src->path(), p_src->strerror());
-       }
-
-    if (! p_dest->close()) {
-       errsend_fmt(NONFATAL, "Failed to close dest file: %s (%s)\n",
-                   p_dest->path(), p_dest->strerror());
-       err = 1;
-    }
->>>>>>> f6d4a2d7
-
-    if (buf)
-        free(buf);
-
-    // even error-situations have now done clean-up
-    if (err)
-        return -1;
-
-    if (offset == 0 && length == p_src->size()) {
-        PRINT_IO_DEBUG("rank %d: copy_file() Updating transfer stats for %s\n",
-                rank, p_dest->path());
-        if (update_stats(p_src, p_dest, o)) {
+        if (buf)
+            free(buf);
+
+        // even error-situations have now done clean-up
+        if (err)
             return -1;
+
+        if (offset == 0 && length == p_src->size()) {
+            PRINT_IO_DEBUG("rank %d: copy_file() Updating transfer stats for %s\n",
+                    rank, p_dest->path());
+            if (update_stats(p_src, p_dest, o)) {
+                return -1;
+            }
         }
     }
 
@@ -1246,7 +756,6 @@
 }
 
 int compare_file(path_item*      src_file,
-<<<<<<< HEAD
         path_item*      dest_file,
         size_t          blocksize,
         int             meta_data_only,
@@ -1274,30 +783,9 @@
 
 
     // assure dest exists
-    ////#ifdef FUSE_CHUNKER
-    ////    if (dest_file->ftype == FUSEFILE){
-    ////      if (stat(dest_file->path, &dest_st) == -1){
-    ////         return 2;
-    ////      }
-    ////    }
-    ////    else{
-    ////#endif
-    ////      // WHY NO PLFS CASE HERE?
-    ////      if (lstat(dest_file->path, &dest_st) == -1) {
-    ////        return 2;
-    ////      }
-    ////#ifdef FUSE_CHUNKER
-    ////    }
-    ////#endif
     if (! p_dest->stat())
         return 2;
 
-    //   if (src_file->st.st_size == dest_file->st.st_size
-    //       && (src_file->st.st_mtime == dest_file->st.st_mtime  ||
-    //           S_ISLNK(src_file->st.st_mode))
-    //       && (src_file->st.st_mode == dest_file->st.st_mode)
-    //       && (src_file->st.st_uid == dest_file->st.st_uid)
-    //       && (src_file->st.st_gid == dest_file->st.st_gid)) {
     if (samefile(p_src, p_dest, o)) {
 
         //metadata compare
@@ -1322,12 +810,6 @@
             return -1;
         }
 
-        ////        src_fd = open(src_file->path, O_RDONLY);
-        ////        if (src_fd < 0) {
-        ////            sprintf(errormsg, "Failed to open file %s for compare source", src_file->path);
-        ////            errsend(NONFATAL, errormsg);
-        ////            return -1;
-        ////        }
         if (! p_src->open(O_RDONLY, src_file->st.st_mode, offset, length)) {
             errsend_fmt(NONFATAL, "Failed to open file %s for compare source\n", p_src->path());
             free(ibuf);
@@ -1335,12 +817,6 @@
             return -1;
         }
 
-        ////        dest_fd = open(dest_file->path, O_RDONLY);
-        ////        if (dest_fd < 0) {
-        ////            sprintf(errormsg, "Failed to open file %s for compare destination", dest_file->path);
-        ////            errsend(NONFATAL, errormsg);
-        ////            return -1;
-        ////        }
         if (! p_dest->open(O_RDONLY, dest_file->st.st_mode, offset, length)) {
             errsend_fmt(NONFATAL, "Failed to open file %s for compare destination\n", p_dest->path());
             free(ibuf);
@@ -1370,7 +846,6 @@
             if ((length - completed) < blocksize) {
                 blocksize = (length - completed);
             }
-            ////            bytes_processed = pread(src_fd, ibuf, blocksize, completed+offset);
             bytes_processed = p_src->read(ibuf, blocksize, completed+offset);
             if (bytes_processed != blocksize) {
                 sprintf(errormsg, "%s: Read %zd bytes instead of %zd for compare",
@@ -1380,7 +855,6 @@
                 free(obuf);
                 return -1;
             }
-            ////            bytes_processed = pread(dest_fd, obuf, blocksize, completed+offset);
             bytes_processed = p_dest->read(obuf, blocksize, completed+offset);
             if (bytes_processed != blocksize) {
                 sprintf(errormsg, "%s: Read %zd bytes instead of %zd for compare",
@@ -1392,133 +866,24 @@
             }
             //compare - if no compare crc=1 if compare crc=0 and get out of loop
             crc = memcmp(ibuf,obuf,blocksize);
-            //printf("compare_file: src %s dest %s offset %ld len %d crc %d\n",
-            //       src_file, dest_file, completed+offset, blocksize, crc);
             if (crc != 0) {
                 completed=length;
             }
             completed += blocksize;
         }
-        ////        rc = close(src_fd);
-        ////        if (rc != 0) {
         if (! p_src->close()) {
             sprintf(errormsg, "Failed to close src file: %s", src_file->path);
-=======
-                 path_item*      dest_file,
-                 size_t          blocksize,
-                 int             meta_data_only,
-                 struct options& o) {
-
-   ////    struct stat  dest_st;
-   size_t       completed = 0;
-   char*        ibuf;
-   char*        obuf;
-   size_t       bytes_processed;
-   char         errormsg[MESSAGESIZE];
-   int          rc;
-   int          crc;
-   off_t offset = (src_file->chkidx * src_file->chksz);
-   off_t length = (((offset + src_file->chksz) > src_file->st.st_size)
-                   ? (src_file->st.st_size - offset)
-                   : src_file->chksz);
-
-   PathPtr p_src( PathFactory::create_shallow(src_file));
-   PathPtr p_dest(PathFactory::create_shallow(dest_file));
-
-
-   // assure dest exists
-   if (! p_dest->stat())
-      return 2;
-
-   if (samefile(p_src, p_dest, o)) {
-
-      //metadata compare
-      if (meta_data_only) {
-         return 0;
-      }
-
-      //byte compare
-      // allocate buffers and open files ...
-      ibuf = (char*)malloc(blocksize * sizeof(char));
-      if (! ibuf) {
-         errsend_fmt(NONFATAL, "Failed to allocate %lu bytes for reading %s\n",
-                     blocksize, src_file->path);
-         return -1;
-      }
-
-      obuf = (char*)malloc(blocksize * sizeof(char));
-      if (! obuf) {
-         errsend_fmt(NONFATAL, "Failed to allocate %lu bytes for reading %s\n",
-                     blocksize, dest_file->path);
-         free(ibuf);
-         return -1;
-      }
-
-      if (! p_src->open(O_RDONLY, src_file->st.st_mode, offset, length)) {
-         errsend_fmt(NONFATAL, "Failed to open file %s for compare source\n", p_src->path());
-         free(ibuf);
-         free(obuf);
-         return -1;
-      }
-
-      if (! p_dest->open(O_RDONLY, dest_file->st.st_mode, offset, length)) {
-         errsend_fmt(NONFATAL, "Failed to open file %s for compare destination\n", p_dest->path());
-         free(ibuf);
-         free(obuf);
-         return -1;
-      }
-
-      //incase someone accidently set an offset+length that exceeds the file bounds
-      if ((src_file->st.st_size - offset) < length) {
-         length = src_file->st.st_size - offset;
-      }
-      //a file less than blocksize
-      if (length < blocksize) {
-         blocksize = length;
-      }
-      crc = 0;
-      while (completed != length) {
-
-         // Wasteful?  If we fail to read blocksize, we'll have a problem
-         // anyhow.  And if we succeed, then we'll wipe this all out with
-         // the data, anyhow.  [See also memsets in copy_file()]
-         //
-         //            memset(ibuf, 0, blocksize);
-         //            memset(obuf, 0, blocksize);
-
-         //blocksize is too big
-         if ((length - completed) < blocksize) {
-            blocksize = (length - completed);
-         }
-
-         bytes_processed = p_src->read(ibuf, blocksize, completed+offset);
-         if (bytes_processed != blocksize) {
-            sprintf(errormsg, "%s: Read %zd bytes instead of %zd for compare",
-                    src_file->path, bytes_processed, blocksize);
->>>>>>> f6d4a2d7
             errsend(NONFATAL, errormsg);
             free(ibuf);
             free(obuf);
             return -1;
-<<<<<<< HEAD
-        }
-        ////        rc = close(dest_fd);
-        ////        if (rc != 0) {
+        }
         if (! p_dest->close()) {
             sprintf(errormsg, "Failed to close dst file: %s", dest_file->path);
-=======
-         }
-
-         bytes_processed = p_dest->read(obuf, blocksize, completed+offset);
-         if (bytes_processed != blocksize) {
-            sprintf(errormsg, "%s: Read %zd bytes instead of %zd for compare",
-                    dest_file->path, bytes_processed, blocksize);
->>>>>>> f6d4a2d7
             errsend(NONFATAL, errormsg);
             free(ibuf);
             free(obuf);
             return -1;
-<<<<<<< HEAD
         }
         free(ibuf);
         free(obuf);
@@ -1527,321 +892,97 @@
         else
             return 0;
     }
-        else
-            return 1;
-
-        return 0;
-    }
-
-
-
-=======
-         }
-
-         crc = memcmp(ibuf,obuf,blocksize);
-         if (crc != 0) {
-            completed=length;
-         }
-
-         completed += blocksize;
-      }
-
-      if (! p_src->close()) {
-         sprintf(errormsg, "Failed to close src file: %s", src_file->path);
-         errsend(NONFATAL, errormsg);
-         free(ibuf);
-         free(obuf);
-         return -1;
-      }
-
-      if (! p_dest->close()) {
-         sprintf(errormsg, "Failed to close dst file: %s", dest_file->path);
-         errsend(NONFATAL, errormsg);
-         free(ibuf);
-         free(obuf);
-         return -1;
-      }
-      free(ibuf);
-      free(obuf);
-      if (crc != 0)
-         return 1;
-      else
-         return 0;
-   }
-   else
-      return 1;
-
-   return 0;
-}
+    else
+        return 1;
+
+    return 0;
+}
+
 
 // make <dest_file> have the same meta-data as <src_file>
 // We assume that <src_file>.dest_ftype applies to <dest_file>
 int update_stats(PathPtr      p_src,
-                 PathPtr      p_dst,
-                 struct options& o) {
->>>>>>> f6d4a2d7
-
-    // make <dest_file> have the same meta-data as <src_file>
-    // We assume that <src_file>.dest_ftype applies to <dest_file>
-    int update_stats(PathPtr      p_src,
-            PathPtr      p_dst,
-            struct options& o) {
-
-        int            rc;
-        char           errormsg[MESSAGESIZE];
-        int            mode;
-
-        // don't touch the destination, unless this is a COPY
-        // we can also skip on a dryrun
-        if (o.work_type != COPYWORK || 0 != o.testRun)
-            return 0;
-
-<<<<<<< HEAD
-        // Make a path_item matching <dest_file>, using <src_file>->dest_ftype
-        // NOTE: Path::follow() is false, by default
-        path_item  dest_copy(p_dst->node());
-        dest_copy.ftype = p_src->dest_ftype();
-        PathPtr p_dest(PathFactory::create_shallow(&dest_copy));
-
-        // if running as root, always update <dest_file> owner  (without following links)
-        // non-root user can also attempt this, by setting "preserve" (with -o)
-        //
-        ////#ifdef PLFS
-        ////    if (src_file->dest_ftype == PLFSFILE){
-        ////        rc = plfs_chown(dest_file->path, src_file->st.st_uid, src_file->st.st_gid);
-        ////    }
-        ////    else{
-        ////#endif
-        ////        rc = lchown(dest_file->path, src_file->st.st_uid, src_file->st.st_gid);
-        ////#ifdef PLFS
-        ////    }   
-        ////#endif
-        ////    if (rc != 0) {
-        ////        sprintf(errormsg, "Failed to change ownership of file: %s to %d:%d",
-        ////                dest_file->path, src_file->st.st_uid, src_file->st.st_gid);
-        ////        errsend(NONFATAL, errormsg);
-        ////    }
-        if (0 == geteuid() || o.preserve) {
-            if (! p_dest->lchown(p_src->st().st_uid, p_src->st().st_gid)) {
-                errsend_fmt(NONFATAL, "update_stats -- Failed to chown %s: %s\n",
-                        p_dest->path(), p_dest->strerror());
-            }
-        }
-
-
-        // ignore symlink destinations
-        if (p_src->is_link())
-            return 0;
-
-
-
-        // update <dest_file> owner  [ FUSEFILE version ]
-#ifdef FUSE_CHUNKER
-        if (src_file->dest_ftype == FUSEFILE){
-            ////        rc = chown(dest_file->path, src_file->st.st_uid, src_file->st.st_gid);
-            ////        if (rc != 0) {
-            ////            sprintf(errormsg, "Failed to change ownership of fuse chunked file: %s to %d:%d",
-            ////                    dest_file->path, src_file->st.st_uid, src_file->st.st_gid);
-            ////            errsend(NONFATAL, errormsg);
-            ////        }
-            if (! p_dest->lchown(p_src->st().st_uid, p_src->st().st_gid)) {
-                errsend_fmt(NONFATAL, "update_stats -- Failed to chown fuse chunked file %s: %s\n",
-                        p_dest->path(), p_dest->strerror());
-            }
-        }
-#endif
-
-
-
-        // update <dest_file> access-permissions
-        mode = p_src->mode() & 07777;
-        ////#ifdef PLFS
-        ////    if (src_file->dest_ftype == PLFSFILE){
-        ////        rc = plfs_chmod(dest_file->path, mode);
-        ////    }
-        ////    else{
-        ////#endif
-        ////        rc = chmod(dest_file->path, mode);
-        ////#ifdef PLFS
-        ////    }
-        ////#endif
-        ////    if (rc != 0) {
-        ////        sprintf(errormsg, "Failed to chmod file: %s to %o", dest_file->path, mode);
-        ////        errsend(NONFATAL, errormsg);
-        ////    }
-        if (! p_dest->chmod(mode)) {
-            errsend_fmt(NONFATAL, "update_stats -- Failed to chmod fuse chunked file %s: %s\n",
-                    p_dest->path(), p_dest->strerror());
-        }
-
-        // perform any final adjustments on destination, before we set atime/mtime
-        //    PathPtr p_src(PathFactory::create_shallow(src_file));
-        p_dest->post_process(p_src);
-
-        // update <dest_file> atime and mtime
-        //
-        ////#ifdef PLFS
-        ////    if (src_file->dest_ftype == PLFSFILE){
-        ////        rc = plfs_utime(dest_file->path, &ut);
-        ////    }
-        ////    else{
-        ////#endif
-        ////        rc = utime(dest_file->path, &ut);
-        ////#ifdef PLFS
-        ////    }
-        ////#endif
-        ////    if (rc != 0) {
-        ////        sprintf(errormsg, "Failed to set atime and mtime for file: %s", dest_file->path);
-        ////        errsend(NONFATAL, errormsg);
-        ////    }
-        struct timespec times[2];
-=======
-    // if running as root, always update <dest_file> owner  (without following links)
+        PathPtr      p_dst,
+        struct options& o) {
+
+    int            rc;
+    char           errormsg[MESSAGESIZE];
+    int            mode;
+
+    // don't touch the destination, unless this is a COPY
+    // we can also skip on a dryrun
+    if (o.work_type != COPYWORK || 0 != o.testRun)
+        return 0;
+
+    // if running as root, always update <dst_file> owner  (without following links)
     // non-root user can also attempt this, by setting "preserve" (with -o)
     if (0 == geteuid() || o.preserve) {
-       if (! p_dest->lchown(p_src->st().st_uid, p_src->st().st_gid)) {
-          errsend_fmt(NONFATAL, "update_stats -- Failed to chown %s: %s\n",
-                      p_dest->path(), p_dest->strerror());
-       }
-    }
-
-    // ignore symlink destinations
+        if (! p_dst->lchown(p_src->st().st_uid, p_src->st().st_gid)) {
+            errsend_fmt(NONFATAL, "update_stats -- Failed to chown %s: %s\n",
+                    p_dst->path(), p_dst->strerror());
+        }
+    }
+
+    // ignore symlink dstinations
     if (p_src->is_link())
         return 0;
 
-    // update <dest_file> access-permissions
+    // update <dst_file> access-permissions
     mode = p_src->mode() & 07777;
-    if (! p_dest->chmod(mode)) {
-       errsend_fmt(NONFATAL, "update_stats -- Failed to chmod fuse chunked file %s: %s\n",
-                   p_dest->path(), p_dest->strerror());
-    }
-
-    // perform any final adjustments on destination, before we set atime/mtime
-    p_dest->post_process(p_src);
-
-    // update <dest_file> atime and mtime
+    if (! p_dst->chmod(mode)) {
+        errsend_fmt(NONFATAL, "update_stats -- Failed to chmod fuse chunked file %s: %s\n",
+                p_dst->path(), p_dst->strerror());
+    }
+
+    // perform any final adjustments on dstination, before we set atime/mtime
+    p_dst->post_process(p_src);
+
+    // update <dst_file> atime and mtime
     struct timespec times[2];
->>>>>>> f6d4a2d7
-
-        times[0].tv_sec  = p_src->st().st_atim.tv_sec;
-        times[0].tv_nsec = p_src->st().st_atim.tv_nsec;
-
-        times[1].tv_sec  = p_src->st().st_mtim.tv_sec;
-        times[1].tv_nsec = p_src->st().st_mtim.tv_nsec;
-
-        if (! p_dest->utimensat(times, AT_SYMLINK_NOFOLLOW)) {
-            errsend_fmt(NONFATAL, "update_stats -- Failed to change atime/mtime %s: %s\n",
-                    p_dest->path(), p_dest->strerror());
-        }
-
-<<<<<<< HEAD
-
-        return 0;
-    }
-=======
+
+    times[0].tv_sec  = p_src->st().st_atim.tv_sec;
+    times[0].tv_nsec = p_src->st().st_atim.tv_nsec;
+
+    times[1].tv_sec  = p_src->st().st_mtim.tv_sec;
+    times[1].tv_nsec = p_src->st().st_mtim.tv_nsec;
+
+    if (! p_dst->utimensat(times, AT_SYMLINK_NOFOLLOW)) {
+        errsend_fmt(NONFATAL, "update_stats -- Failed to change atime/mtime %s: %s\n",
+                p_dst->path(), p_dst->strerror());
+    }
+
     return 0;
 }
->>>>>>> f6d4a2d7
-
-
-    //local functions only
-    int request_response(int type_cmd) {
-        MPI_Status status;
-        int response;
-        send_command(MANAGER_PROC, type_cmd);
-        if (MPI_Recv(&response, 1, MPI_INT, MANAGER_PROC, MPI_ANY_TAG, MPI_COMM_WORLD, &status) != MPI_SUCCESS) {
-            errsend(FATAL, "Failed to receive response\n");
-        }
-        return response;
-    }
-
-    int request_input_queuesize() {
-        return request_response(QUEUESIZECMD);
-    }
-
-    void send_command(int target_rank, int type_cmd) {
+
+
+//local functions only
+int request_response(int type_cmd) {
+    MPI_Status status;
+    int response;
+    send_command(MANAGER_PROC, type_cmd);
+    if (MPI_Recv(&response, 1, MPI_INT, MANAGER_PROC, MPI_ANY_TAG, MPI_COMM_WORLD, &status) != MPI_SUCCESS) {
+        errsend(FATAL, "Failed to receive response\n");
+    }
+    return response;
+}
+
+int request_input_queuesize() {
+    return request_response(QUEUESIZECMD);
+}
+
+void send_command(int target_rank, int type_cmd) {
 #ifdef MPI_DEBUG
-        int rank;
-
-        MPI_Comm_rank(MPI_COMM_WORLD, &rank);
-        PRINT_MPI_DEBUG("rank %d: Sending command %d to target rank %d\n", rank, type_cmd, target_rank);
+    int rank;
+
+    MPI_Comm_rank(MPI_COMM_WORLD, &rank);
+    PRINT_MPI_DEBUG("rank %d: Sending command %d to target rank %d\n", rank, type_cmd, target_rank);
 #endif
-        if (MPI_Send(&type_cmd, 1, MPI_INT, target_rank, target_rank, MPI_COMM_WORLD) != MPI_SUCCESS) {//Tell a rank it's time to begin processing
-            fprintf(stderr, "Failed to send command %d to rank %d\n", type_cmd, target_rank);
-            MPI_Abort(MPI_COMM_WORLD, -1);
-        }
-    }
-
-<<<<<<< HEAD
-
-    // This is unused (?)
-    void send_path_list(int target_rank, int command, int num_send, path_list **list_head, path_list **list_tail, int *list_count) {
-        int path_count = 0, position = 0;
-        int worksize, workcount;
-        if (num_send <= *list_count) {
-            workcount = num_send;
-        }
-        else {
-            workcount = *list_count;
-        }
-        worksize = workcount * sizeof(path_item);
-
-        char *workbuf = (char*)malloc(worksize * sizeof(char));
-        if (! workbuf) {
-            fprintf(stderr, "Failed to allocate %lu bytes for workbuf\n", worksize);
-            MPI_Abort(MPI_COMM_WORLD, -1);
-        }
-
-        while(path_count < workcount) {
-            path_count++;
-            MPI_Pack(&(*list_head)->data, sizeof(path_item), MPI_CHAR, workbuf, worksize, &position, MPI_COMM_WORLD);
-            dequeue_node(list_head, list_tail, list_count);
-        }
-        //send the command to get started
-        send_command(target_rank, command);
-        //send the # of paths
-        if (MPI_Send(&workcount, 1, MPI_INT, target_rank, target_rank, MPI_COMM_WORLD) != MPI_SUCCESS) {
-            fprintf(stderr, "Failed to send workcount %d to rank %d\n", workcount, target_rank);
-            MPI_Abort(MPI_COMM_WORLD, -1);
-        }
-        if (MPI_Send(workbuf, worksize, MPI_PACKED, target_rank, target_rank, MPI_COMM_WORLD) != MPI_SUCCESS) {
-            fprintf(stderr, "Failed to send workbuf to rank %d\n",  target_rank);
-            MPI_Abort(MPI_COMM_WORLD, -1);
-        }
-        free(workbuf);
-    }
-
-    void send_path_buffer(int target_rank, int command, path_item *buffer, int *buffer_count) {
-        int         i;
-        int         position = 0;
-        int         worksize;
-        char*       workbuf;
-        path_item   work_node;
-        path_item*  work_node_ptr;  /* avoid unnecessary copying */
-
-        worksize = *buffer_count * sizeof(path_item);
-        workbuf = (char *) malloc(worksize * sizeof(char));
-        if (! workbuf) {
-            fprintf(stderr, "Failed to allocate %lu bytes for workbuf\n", worksize);
-            MPI_Abort(MPI_COMM_WORLD, -1);
-        }
-        for (i = 0; i < *buffer_count; i++) {
-            work_node_ptr = &buffer[i];
-            MPI_Pack(work_node_ptr, sizeof(path_item), MPI_CHAR, workbuf, worksize, &position, MPI_COMM_WORLD);
-        }
-        send_command(target_rank, command);
-        if (MPI_Send(buffer_count, 1, MPI_INT, target_rank, target_rank, MPI_COMM_WORLD) != MPI_SUCCESS) {
-            fprintf(stderr, "Failed to send buffer_count %d to rank %d\n", *buffer_count, target_rank);
-            MPI_Abort(MPI_COMM_WORLD, -1);
-        }
-        if (MPI_Send(workbuf, worksize, MPI_PACKED, target_rank, target_rank, MPI_COMM_WORLD) != MPI_SUCCESS) {
-            fprintf(stderr, "Failed to send workbuf to rank %d\n", target_rank);
-            MPI_Abort(MPI_COMM_WORLD, -1);
-        }
-        *buffer_count = 0;
-        free(workbuf);
-    }
-=======
+    if (MPI_Send(&type_cmd, 1, MPI_INT, target_rank, target_rank, MPI_COMM_WORLD) != MPI_SUCCESS) {//Tell a rank it's time to begin processing
+        fprintf(stderr, "Failed to send command %d to rank %d\n", type_cmd, target_rank);
+        MPI_Abort(MPI_COMM_WORLD, -1);
+    }
+}
+
 void send_path_buffer(int target_rank, int command, path_item *buffer, int *buffer_count) {
     int         i;
     int         position = 0;
@@ -1853,8 +994,8 @@
     worksize = *buffer_count * sizeof(path_item);
     workbuf = (char *) malloc(worksize * sizeof(char));
     if (! workbuf) {
-       fprintf(stderr, "Failed to allocate %lu bytes for workbuf\n", worksize);
-       MPI_Abort(MPI_COMM_WORLD, -1);
+        fprintf(stderr, "Failed to allocate %lu bytes for workbuf\n", worksize);
+        MPI_Abort(MPI_COMM_WORLD, -1);
     }
     for (i = 0; i < *buffer_count; i++) {
         work_node_ptr = &buffer[i];
@@ -1872,113 +1013,76 @@
     *buffer_count = 0;
     free(workbuf);
 }
->>>>>>> f6d4a2d7
-
-    void send_buffer_list(int target_rank, int command, work_buf_list **workbuflist, int *workbufsize) {
-        int size = (*workbuflist)->size;
-        int worksize = sizeof(path_item) * size;
-        send_command(target_rank, command);
-        if (MPI_Send(&size, 1, MPI_INT, target_rank, target_rank, MPI_COMM_WORLD) != MPI_SUCCESS) {
-            fprintf(stderr, "Failed to send workbuflist size %d to rank %d\n", size, target_rank);
-            MPI_Abort(MPI_COMM_WORLD, -1);
-        }
-        if (MPI_Send((*workbuflist)->buf, worksize, MPI_PACKED, target_rank, target_rank, MPI_COMM_WORLD) != MPI_SUCCESS) {
-            fprintf(stderr, "Failed to send workbuflist buf to rank %d\n", target_rank);
-            MPI_Abort(MPI_COMM_WORLD, -1);
-        }
-        dequeue_buf_list(workbuflist, workbufsize);
-    }
-
-    //manager
-    void send_manager_nonfatal_inc() {
-        send_command(MANAGER_PROC, NONFATALINCCMD);
-    }
-
-    void send_manager_chunk_busy() {
-        send_command(MANAGER_PROC, CHUNKBUSYCMD);
-    }
-
-    void send_manager_copy_stats(int num_copied_files, size_t num_copied_bytes) {
-        send_command(MANAGER_PROC, COPYSTATSCMD);
-        //send the # of paths
-        if (MPI_Send(&num_copied_files, 1, MPI_INT, MANAGER_PROC, MANAGER_PROC, MPI_COMM_WORLD) != MPI_SUCCESS) {
-            fprintf(stderr, "Failed to send num_copied_files %d to rank %d\n", num_copied_files, MANAGER_PROC);
-            MPI_Abort(MPI_COMM_WORLD, -1);
-        }
-        //send the # of paths
-        if (MPI_Send(&num_copied_bytes, 1, MPI_DOUBLE, MANAGER_PROC, MANAGER_PROC, MPI_COMM_WORLD) != MPI_SUCCESS) {
-            fprintf(stderr, "Failed to send num_copied_byes %zd to rank %d\n", num_copied_bytes, MANAGER_PROC);
-            MPI_Abort(MPI_COMM_WORLD, -1);
-        }
-    }
-
-    void send_manager_examined_stats(int num_examined_files, size_t num_examined_bytes, int num_examined_dirs, size_t num_finished_bytes) {
-        send_command(MANAGER_PROC, EXAMINEDSTATSCMD);
-        //send the # of paths
-        if (MPI_Send(&num_examined_files, 1, MPI_INT, MANAGER_PROC, MANAGER_PROC, MPI_COMM_WORLD) != MPI_SUCCESS) {
-            fprintf(stderr, "Failed to send num_examined_files %d to rank %d\n", num_examined_files, MANAGER_PROC);
-            MPI_Abort(MPI_COMM_WORLD, -1);
-        }
-        if (MPI_Send(&num_examined_bytes, 1, MPI_DOUBLE, MANAGER_PROC, MANAGER_PROC, MPI_COMM_WORLD) != MPI_SUCCESS) {
-            fprintf(stderr, "Failed to send num_examined_bytes %zd to rank %d\n", num_examined_bytes, MANAGER_PROC);
-            MPI_Abort(MPI_COMM_WORLD, -1);
-        }
-        if (MPI_Send(&num_examined_dirs, 1, MPI_INT, MANAGER_PROC, MANAGER_PROC, MPI_COMM_WORLD) != MPI_SUCCESS) {
-            fprintf(stderr, "Failed to send num_examined_dirs %d to rank %d\n", num_examined_dirs, MANAGER_PROC);
-            MPI_Abort(MPI_COMM_WORLD, -1);
-        }
-        if (MPI_Send(&num_finished_bytes, 1, MPI_DOUBLE, MANAGER_PROC, MANAGER_PROC, MPI_COMM_WORLD) != MPI_SUCCESS) {
-            fprintf(stderr, "Failed to send num_finished_bytes %zd to rank %d\n", num_finished_bytes, MANAGER_PROC);
-            MPI_Abort(MPI_COMM_WORLD, -1);
-        }
-
-<<<<<<< HEAD
-    }
-
-#ifdef TAPE
-    void send_manager_tape_stats(int num_examined_tapes, size_t num_examined_tape_bytes) {
-        send_command(MANAGER_PROC, TAPESTATCMD);
-        //send the # of paths
-        if (MPI_Send(&num_examined_tapes, 1, MPI_INT, MANAGER_PROC, MANAGER_PROC, MPI_COMM_WORLD) != MPI_SUCCESS) {
-            fprintf(stderr, "Failed to send num_examined_tapes %d to rank %d\n", num_examined_tapes, MANAGER_PROC);
-            MPI_Abort(MPI_COMM_WORLD, -1);
-        }
-        if (MPI_Send(&num_examined_tape_bytes, 1, MPI_DOUBLE, MANAGER_PROC, MANAGER_PROC, MPI_COMM_WORLD) != MPI_SUCCESS) {
-            fprintf(stderr, "Failed to send num_examined_tape_bytes %zd to rank %d\n", num_examined_tape_bytes, MANAGER_PROC);
-            MPI_Abort(MPI_COMM_WORLD, -1);
-        }
-    }
-#endif
-
-
-    void send_manager_regs_buffer(path_item *buffer, int *buffer_count) {
-        //sends a chunk of regular files to the manager
-        send_path_buffer(MANAGER_PROC, PROCESSCMD, buffer, buffer_count);
-    }
-=======
+
+void send_buffer_list(int target_rank, int command, work_buf_list **workbuflist, int *workbufsize) {
+    int size = (*workbuflist)->size;
+    int worksize = sizeof(path_item) * size;
+    send_command(target_rank, command);
+    if (MPI_Send(&size, 1, MPI_INT, target_rank, target_rank, MPI_COMM_WORLD) != MPI_SUCCESS) {
+        fprintf(stderr, "Failed to send workbuflist size %d to rank %d\n", size, target_rank);
+        MPI_Abort(MPI_COMM_WORLD, -1);
+    }
+    if (MPI_Send((*workbuflist)->buf, worksize, MPI_PACKED, target_rank, target_rank, MPI_COMM_WORLD) != MPI_SUCCESS) {
+        fprintf(stderr, "Failed to send workbuflist buf to rank %d\n", target_rank);
+        MPI_Abort(MPI_COMM_WORLD, -1);
+    }
+    dequeue_buf_list(workbuflist, workbufsize);
+}
+
+//manager
+void send_manager_nonfatal_inc() {
+    send_command(MANAGER_PROC, NONFATALINCCMD);
+}
+
+void send_manager_chunk_busy() {
+    send_command(MANAGER_PROC, CHUNKBUSYCMD);
+}
+
+void send_manager_copy_stats(int num_copied_files, size_t num_copied_bytes) {
+    send_command(MANAGER_PROC, COPYSTATSCMD);
+    //send the # of paths
+    if (MPI_Send(&num_copied_files, 1, MPI_INT, MANAGER_PROC, MANAGER_PROC, MPI_COMM_WORLD) != MPI_SUCCESS) {
+        fprintf(stderr, "Failed to send num_copied_files %d to rank %d\n", num_copied_files, MANAGER_PROC);
+        MPI_Abort(MPI_COMM_WORLD, -1);
+    }
+    //send the # of paths
+    if (MPI_Send(&num_copied_bytes, 1, MPI_DOUBLE, MANAGER_PROC, MANAGER_PROC, MPI_COMM_WORLD) != MPI_SUCCESS) {
+        fprintf(stderr, "Failed to send num_copied_byes %zd to rank %d\n", num_copied_bytes, MANAGER_PROC);
+        MPI_Abort(MPI_COMM_WORLD, -1);
+    }
+}
+
+void send_manager_examined_stats(int num_examined_files, size_t num_examined_bytes, int num_examined_dirs, size_t num_finished_bytes) {
+    send_command(MANAGER_PROC, EXAMINEDSTATSCMD);
+    //send the # of paths
+    if (MPI_Send(&num_examined_files, 1, MPI_INT, MANAGER_PROC, MANAGER_PROC, MPI_COMM_WORLD) != MPI_SUCCESS) {
+        fprintf(stderr, "Failed to send num_examined_files %d to rank %d\n", num_examined_files, MANAGER_PROC);
+        MPI_Abort(MPI_COMM_WORLD, -1);
+    }
+    if (MPI_Send(&num_examined_bytes, 1, MPI_DOUBLE, MANAGER_PROC, MANAGER_PROC, MPI_COMM_WORLD) != MPI_SUCCESS) {
+        fprintf(stderr, "Failed to send num_examined_bytes %zd to rank %d\n", num_examined_bytes, MANAGER_PROC);
+        MPI_Abort(MPI_COMM_WORLD, -1);
+    }
+    if (MPI_Send(&num_examined_dirs, 1, MPI_INT, MANAGER_PROC, MANAGER_PROC, MPI_COMM_WORLD) != MPI_SUCCESS) {
+        fprintf(stderr, "Failed to send num_examined_dirs %d to rank %d\n", num_examined_dirs, MANAGER_PROC);
+        MPI_Abort(MPI_COMM_WORLD, -1);
+    }
+    if (MPI_Send(&num_finished_bytes, 1, MPI_DOUBLE, MANAGER_PROC, MANAGER_PROC, MPI_COMM_WORLD) != MPI_SUCCESS) {
+        fprintf(stderr, "Failed to send num_finished_bytes %zd to rank %d\n", num_finished_bytes, MANAGER_PROC);
+        MPI_Abort(MPI_COMM_WORLD, -1);
+    }
+}
+
 void send_manager_regs_buffer(path_item *buffer, int *buffer_count) {
     //sends a chunk of regular files to the manager
     send_path_buffer(MANAGER_PROC, PROCESSCMD, buffer, buffer_count);
 }
->>>>>>> f6d4a2d7
-
-    void send_manager_dirs_buffer(path_item *buffer, int *buffer_count) {
-        //sends a chunk of regular files to the manager
-        send_path_buffer(MANAGER_PROC, DIRCMD, buffer, buffer_count);
-    }
-
-<<<<<<< HEAD
-#ifdef TAPE
-    void send_manager_tape_buffer(path_item *buffer, int *buffer_count) {
-        //sends a chunk of regular files to the manager
-        send_path_buffer(MANAGER_PROC, TAPECMD, buffer, buffer_count);
-    }
-#endif
-
-    void send_manager_new_buffer(path_item *buffer, int *buffer_count) {
-        //send manager new inputs
-        send_path_buffer(MANAGER_PROC, INPUTCMD, buffer, buffer_count);
-=======
+
+void send_manager_dirs_buffer(path_item *buffer, int *buffer_count) {
+    //sends a chunk of regular files to the manager
+    send_path_buffer(MANAGER_PROC, DIRCMD, buffer, buffer_count);
+}
+
 void send_manager_new_buffer(path_item *buffer, int *buffer_count) {
     //send manager new inputs
     send_path_buffer(MANAGER_PROC, INPUTCMD, buffer, buffer_count);
@@ -2002,308 +1106,121 @@
     }
     else if (log == 1) {
         send_command(OUTPUT_PROC, LOGCMD);
->>>>>>> f6d4a2d7
-    }
-
-    void send_manager_work_done(int ignored) {
-        //the worker is finished processing, notify the manager
-        send_command(MANAGER_PROC, WORKDONECMD);
-    }
-
-    //worker
-    void update_chunk(path_item *buffer, int *buffer_count) {
-        send_path_buffer(ACCUM_PROC, UPDCHUNKCMD, buffer, buffer_count);
-    }
-
-    void write_output(const char *message, int log) {
-        //write a single line using the outputproc
-        //set the command type
-        if (log == 0) {
-            send_command(OUTPUT_PROC, OUTCMD);
-        }
-        else if (log == 1) {
-            send_command(OUTPUT_PROC, LOGCMD);
-        }
-        else if (log == 2) {
-            send_command(OUTPUT_PROC, LOGONLYCMD);
-        }
-
-        //send the message
-        if (MPI_Send((void*)message, MESSAGESIZE, MPI_CHAR, OUTPUT_PROC, OUTPUT_PROC, MPI_COMM_WORLD) != MPI_SUCCESS) {
-            fprintf(stderr, "Failed to message to rank %d\n", OUTPUT_PROC);
-            MPI_Abort(MPI_COMM_WORLD, -1);
-        }
-    }
-
-
-    // This allows caller to use inline formatting, without first snprintf() to
-    // a local errmsg-buffer.  Like so:
-    //
-    //    write_output_fmt(1, "rank %d hello!", rank);
-    //
-    void write_output_fmt(int log, const char* format, ...) {
-        char     msg[MESSAGESIZE];
-        va_list  args;
-
-        va_start(args, format);
-        vsnprintf(msg, MESSAGESIZE, format, args);
-        va_end(args);
-
-        write_output(msg, log);
-    }
-
-
-    void write_buffer_output(char *buffer, int buffer_size, int buffer_count) {
-        //write a buffer to the output proc
-        //set the command type
-        send_command(OUTPUT_PROC, BUFFEROUTCMD);
-        //send the size of the buffer
-        if (MPI_Send(&buffer_count, 1, MPI_INT, OUTPUT_PROC, OUTPUT_PROC, MPI_COMM_WORLD) != MPI_SUCCESS) {
-            fprintf(stderr, "Failed to buffer_count %d to rank %d\n", buffer_count, OUTPUT_PROC);
-            MPI_Abort(MPI_COMM_WORLD, -1);
-        }
-        if (MPI_Send(buffer, buffer_size, MPI_PACKED, OUTPUT_PROC, OUTPUT_PROC, MPI_COMM_WORLD) != MPI_SUCCESS) {
-            fprintf(stderr, "Failed to message to rank %d\n", OUTPUT_PROC);
-            MPI_Abort(MPI_COMM_WORLD, -1);
-        }
-    }
-
-    void send_worker_queue_count(int target_rank, int queue_count) {
-        if (MPI_Send(&queue_count, 1, MPI_INT, target_rank, target_rank, MPI_COMM_WORLD) != MPI_SUCCESS) {
-            fprintf(stderr, "Failed to queue_count %d to rank %d\n", queue_count, target_rank);
-            MPI_Abort(MPI_COMM_WORLD, -1);
-        }
-    }
-
-    void send_worker_readdir(int target_rank, work_buf_list  **workbuflist, int *workbufsize) {
-        //send a worker a buffer list of paths to stat
-        send_buffer_list(target_rank, DIRCMD, workbuflist, workbufsize);
-    }
-
-<<<<<<< HEAD
-#ifdef TAPE
-    void send_worker_tape_path(int target_rank, work_buf_list  **workbuflist, int *workbufsize) {
-        //send a worker a buffer list of paths to stat
-        send_buffer_list(target_rank, TAPECMD, workbuflist, workbufsize);
-    }
-#endif
-
-    void send_worker_copy_path(int target_rank, work_buf_list  **workbuflist, int *workbufsize) {
-        //send a worker a list buffers with paths to copy
-        send_buffer_list(target_rank, COPYCMD, workbuflist, workbufsize);
-    }
-=======
+    }
+    else if (log == 2) {
+        send_command(OUTPUT_PROC, LOGONLYCMD);
+    }
+
+    //send the message
+    if (MPI_Send((void*)message, MESSAGESIZE, MPI_CHAR, OUTPUT_PROC, OUTPUT_PROC, MPI_COMM_WORLD) != MPI_SUCCESS) {
+        fprintf(stderr, "Failed to message to rank %d\n", OUTPUT_PROC);
+        MPI_Abort(MPI_COMM_WORLD, -1);
+    }
+}
+
+
+// This allows caller to use inline formatting, without first snprintf() to
+// a local errmsg-buffer.  Like so:
+//
+//    write_output_fmt(1, "rank %d hello!", rank);
+//
+void write_output_fmt(int log, const char* format, ...) {
+    char     msg[MESSAGESIZE];
+    va_list  args;
+
+    va_start(args, format);
+    vsnprintf(msg, MESSAGESIZE, format, args);
+    va_end(args);
+
+    write_output(msg, log);
+}
+
+
+void write_buffer_output(char *buffer, int buffer_size, int buffer_count) {
+    //write a buffer to the output proc
+    //set the command type
+    send_command(OUTPUT_PROC, BUFFEROUTCMD);
+    //send the size of the buffer
+    if (MPI_Send(&buffer_count, 1, MPI_INT, OUTPUT_PROC, OUTPUT_PROC, MPI_COMM_WORLD) != MPI_SUCCESS) {
+        fprintf(stderr, "Failed to buffer_count %d to rank %d\n", buffer_count, OUTPUT_PROC);
+        MPI_Abort(MPI_COMM_WORLD, -1);
+    }
+    if (MPI_Send(buffer, buffer_size, MPI_PACKED, OUTPUT_PROC, OUTPUT_PROC, MPI_COMM_WORLD) != MPI_SUCCESS) {
+        fprintf(stderr, "Failed to message to rank %d\n", OUTPUT_PROC);
+        MPI_Abort(MPI_COMM_WORLD, -1);
+    }
+}
+
+void send_worker_queue_count(int target_rank, int queue_count) {
+    if (MPI_Send(&queue_count, 1, MPI_INT, target_rank, target_rank, MPI_COMM_WORLD) != MPI_SUCCESS) {
+        fprintf(stderr, "Failed to queue_count %d to rank %d\n", queue_count, target_rank);
+        MPI_Abort(MPI_COMM_WORLD, -1);
+    }
+}
+
+void send_worker_readdir(int target_rank, work_buf_list  **workbuflist, int *workbufsize) {
+    //send a worker a buffer list of paths to stat
+    send_buffer_list(target_rank, DIRCMD, workbuflist, workbufsize);
+}
+
 void send_worker_copy_path(int target_rank, work_buf_list  **workbuflist, int *workbufsize) {
     //send a worker a list buffers with paths to copy
     send_buffer_list(target_rank, COPYCMD, workbuflist, workbufsize);
 }
->>>>>>> f6d4a2d7
-
-    void send_worker_compare_path(int target_rank, work_buf_list  **workbuflist, int *workbufsize) {
-        //send a worker a list buffers with paths to compare
-        send_buffer_list(target_rank, COMPARECMD, workbuflist, workbufsize);
-    }
-
-    void send_worker_exit(int target_rank) {
-        //order a rank to exit
-        send_command(target_rank, EXITCMD);
-    }
-
-<<<<<<< HEAD
-
-    static void errsend_internal(int fatal, const char* errormsg) {
-        write_output(errormsg, 1);
-=======
+
+void send_worker_compare_path(int target_rank, work_buf_list  **workbuflist, int *workbufsize) {
+    //send a worker a list buffers with paths to compare
+    send_buffer_list(target_rank, COMPARECMD, workbuflist, workbufsize);
+}
+
+void send_worker_exit(int target_rank) {
+    //order a rank to exit
+    send_command(target_rank, EXITCMD);
+}
+
 static void errsend_internal(int fatal, const char* errormsg) {
     write_output(errormsg, 1);
->>>>>>> f6d4a2d7
-
-        if (fatal) {
-            MPI_Abort(MPI_COMM_WORLD, -1);
-        }
-        else {
-            send_manager_nonfatal_inc();
-        }
-    }
-
-    //functions that workers use
-    void errsend(int fatal, const char *error_text) {
-        //send an error message to the outputproc. Die if fatal.
-        char errormsg[MESSAGESIZE];
-
-        if (fatal)
-            snprintf(errormsg, MESSAGESIZE, "ERROR FATAL: %s\n", error_text);
-        else
-            snprintf(errormsg, MESSAGESIZE, "ERROR NONFATAL: %s\n", error_text);
-
-        errsend_internal(fatal, errormsg);
-    }
-
-    // This allows caller to use inline formatting, without first snprintf() to
-    // a local errmsg-buffer.  Like so:
-    //
-    //    errsend_fmt(nonfatal, "rank %d hello!", rank);
-    //
-    void errsend_fmt(int fatal, const char* format, ...) {
-        char     errormsg[MESSAGESIZE];
-        va_list  args;
-
-        snprintf(errormsg, MESSAGESIZE, "ERROR %sFATAL: ", (fatal ? "" : "NON"));
-        size_t offset = strlen(errormsg);
-
-        va_start(args, format);
-        vsnprintf(errormsg+offset, MESSAGESIZE-offset, format, args);
-        va_end(args);
-
-        errsend_internal(fatal, errormsg);
-    }
-
-<<<<<<< HEAD
-
-
-
-#ifdef FUSE_CHUNKER
-    int is_fuse_chunk(const char *path, struct options& o) {
-        if (path && strstr(path, o.fuse_path)){
-            return 1;
-        } 
-        else{
-            return 0;
-        }
-    }
-
-    // A path_item (which is presumed to have ftype FUSEFILE), should be a
-    // symlink.  The symlink name consists of at least 4 tokens, separated by
-    // '.'.  The fourth token is the length of the chunk.  (What chunk?)
-    void set_fuse_chunk_data(path_item *work_node) {
-        int        i;
-        int        numchars;
-        char       linkname[PATHSIZE_PLUS];
-        char       baselinkname[PATHSIZE_PLUS];
-        const char delimiters[] =  ".";
-        char*      current;
-        char       errormsg[MESSAGESIZE];
-        size_t     length;
-        PathPtr p(PathFactory::create_shallow(work_node));
-
-        // memset(linkname,'\0', sizeof(PATHSIZE_PLUS));
-        numchars = p->readlink(linkname, PATHSIZE_PLUS);
-        if (numchars < 0) {
-            sprintf(errormsg, "Failed to read link %s\n", work_node->path);
-            errsend(NONFATAL, errormsg);
-            return;
-        }
-        else if (numchars >= PATHSIZE_PLUS) {
-            sprintf(errormsg, "readlink %s, no room for '\\0'", work_node->path);
-            errsend(NONFATAL, errormsg);
-            return -1;
-        }
-        linkname[numchars] = '\0';
-
-        // "length" is found in the 4th token
-        strncpy(baselinkname, basename(linkname), PATHSIZE_PLUS);
-        current = strdup(baselinkname);
-        strtok(current, delimiters);
-        for (i = 0; i < 2; i++) {
-            strtok(NULL, delimiters);
-        }
-        length = atoll(strtok(NULL, delimiters));
-        free(current);
-
-        // assign to <work_node>
-        //    work_node->offset = 0;
-        //    work_node->length = length;
-        work_node->chkidx = 0;
-        work_node->chksz = length;
-    }
-
-
-    // fuse-chunker path has extended attributes for each corresponding chunk.
-    // The attributes have names like "user.chunk_<n>", where <n> is the chunk
-    // number.  The corresponding value is a string like "<atime> <mtime> <uid>
-    // <gid>", where these are the corresponding values for that chunk.
-    //
-    // Given an offset and chunk-size (i.e. <length>), compute the chunk
-    // number, generate the corresponding attribute-name, retrieve the extended
-    // attrbitues, and parse them into the provided pointed-to values.
-    // 
-    int get_fuse_chunk_attr(const char *path, off_t offset, size_t length, struct utimbuf *ut, uid_t *userid, gid_t* groupid) {
-        char   value[10000];
-        int    valueLen = 0;
-        char   chunk_name[50];
-        int    chunk_num = 0;
-
-        if (length == 0) {
-            return -1;
-        }
-        chunk_num = offset/length;
-        snprintf(chunk_name, 50, "user.chunk_%d", chunk_num);
-#ifdef __APPLE__
-        valueLen = getxattr(path, chunk_name, value, 10000, 0, 0);
-#else
-        valueLen = getxattr(path, chunk_name, value, 10000);
-#endif
-        if (valueLen != -1) {
-            sscanf(value, "%10lld %10lld %8d %8d", (long long int *) &(ut->actime), (long long int *) &(ut->modtime), userid, groupid);
-        }
-        else {
-            return -1;
-        }
-        return 0;
-    }
-
-    int set_fuse_chunk_attr(const char *path, off_t offset, size_t length, struct utimbuf ut, uid_t userid, gid_t groupid) {
-        char value[10000];
-        int valueLen = 0;
-        char chunk_name[50];
-        int chunk_num = 0;
-        chunk_num = offset/length;
-        snprintf(chunk_name, 50, "user.chunk_%d", chunk_num);
-        sprintf(value, "%lld %lld %d %d", (long long int) ut.actime, (long long int ) ut.modtime, userid, groupid);
-#ifdef __APPLE__
-        valueLen = setxattr(path, chunk_name, value, 10000, 0, XATTR_CREATE);
-#else
-        valueLen = setxattr(path, chunk_name, value, 10000, XATTR_CREATE);
-#endif
-        if (valueLen != -1) {
-            return 0;
-        }
-        else {
-            return -1;
-        }
-    }
-#endif
-
-
-
-    // Takes a work node (with a path installed), stats it, and figures out
-    // some of its characteristics.  Updates the following fields:
-    //
-    //   work_node.ftype
-    //   work_node.dest_ftype
-    //   work_node.st
-    //
-    // The PathFactory looks at path_item.ftype, to determin what type of
-    // subclass to create.  As a result, when the path factory is given just a
-    // path_name, or an uninitialized path_item, it uses this function to
-    // initialize the ftype, so it can then determine which Path-subclass to
-    // create.  Therefore: DO NOT RETURN WITHOUT INITIALIZING FTYPE!
-    //
-    int stat_item(path_item *work_node, struct options& o) {
-        char        errmsg[MESSAGESIZE];
-        struct stat st;
-        int         rc;
-
-        //dmapi
-#ifdef TAPE
-        uid_t uid;
-        int   dmarray[3];
-        char  hexbuf[128];
-#endif
-
-        int  numchars;
-        char linkname[PATHSIZE_PLUS];
-=======
+
+    if (fatal) {
+        MPI_Abort(MPI_COMM_WORLD, -1);
+    }
+    else {
+        send_manager_nonfatal_inc();
+    }
+}
+
+//functions that workers use
+void errsend(int fatal, const char *error_text) {
+    //send an error message to the outputproc. Die if fatal.
+    char errormsg[MESSAGESIZE];
+
+    if (fatal)
+        snprintf(errormsg, MESSAGESIZE, "ERROR FATAL: %s\n", error_text);
+    else
+        snprintf(errormsg, MESSAGESIZE, "ERROR NONFATAL: %s\n", error_text);
+
+    errsend_internal(fatal, errormsg);
+}
+
+// This allows caller to use inline formatting, without first snprintf() to
+// a local errmsg-buffer.  Like so:
+//
+//    errsend_fmt(nonfatal, "rank %d hello!", rank);
+//
+void errsend_fmt(int fatal, const char* format, ...) {
+    char     errormsg[MESSAGESIZE];
+    va_list  args;
+
+    snprintf(errormsg, MESSAGESIZE, "ERROR %sFATAL: ", (fatal ? "" : "NON"));
+    size_t offset = strlen(errormsg);
+
+    va_start(args, format);
+    vsnprintf(errormsg+offset, MESSAGESIZE-offset, format, args);
+    va_end(args);
+
+    errsend_internal(fatal, errormsg);
+}
+
 // Takes a work node (with a path installed), stats it, and figures out
 // some of its characteristics.  Updates the following fields:
 //
@@ -2323,347 +1240,113 @@
     int         rc;
     int  numchars;
     char linkname[PATHSIZE_PLUS];
->>>>>>> f6d4a2d7
-
-        // defaults
-        work_node->ftype      = REGULARFILE;
-        work_node->dest_ftype = REGULARFILE;
-
-        bool  got_type = false;
+
+    // defaults
+    work_node->ftype      = REGULARFILE;
+    work_node->dest_ftype = REGULARFILE;
+
+    bool  got_type = false;
 
 #ifdef S3
-        // --- is it an S3 path?
-        if ( (! strncmp(work_node->path, "http://",  7)) ||
-                (! strncmp(work_node->path, "https://", 8))) {
-
-            // if it matches the prefixes, it *is* an S3-path, whether it exists or not
-            work_node->ftype = S3FILE;
+    // --- is it an S3 path?
+    if ( (! strncmp(work_node->path, "http://",  7)) ||
+            (! strncmp(work_node->path, "https://", 8))) {
+
+        // if it matches the prefixes, it *is* an S3-path, whether it exists or not
+        work_node->ftype = S3FILE;
+        got_type = true;
+
+        bool okay = S3_Path::fake_stat(work_node->path, &st); // return non-zero for success
+        if (! okay) {
+            return -1;
+        }
+    }
+#endif
+
+#ifdef MARFS
+    // --- is it a MARFS path?
+    if(! got_type) {
+        fflush(stdout);
+        if ( under_mdfs_top(work_node->path) ) {
+            return -1;
+        }
+
+        if ( (! strncmp(work_node->path, marfs_config->mnt_top, marfs_config->mnt_top_len))
+                && ((   work_node->path[marfs_config->mnt_top_len] == 0)
+                    || (work_node->path[marfs_config->mnt_top_len] == '/'))) {
+
+            work_node->ftype = MARFSFILE;
             got_type = true;
 
-            bool okay = S3_Path::fake_stat(work_node->path, &st); // return non-zero for success
-            if (! okay) {
+            bool okay = MARFS_Path::mar_stat(work_node->path, &st);
+            if (!okay){
                 return -1;
             }
         }
+    }
 #endif
 
-#ifdef MARFS
-        // --- is it a MARFS path?
-        if(! got_type) {
-            fflush(stdout);
-            if ( under_mdfs_top(work_node->path) ) {
-                return -1;
-            }
-
-            if ( (! strncmp(work_node->path, marfs_config->mnt_top, marfs_config->mnt_top_len))
-                    && ((   work_node->path[marfs_config->mnt_top_len] == 0)
-                        || (work_node->path[marfs_config->mnt_top_len] == '/'))) {
-
-                work_node->ftype = MARFSFILE;
+#ifdef GEN_SYNDATA
+    // --- is it a Synthetic Data path?
+    if (! got_type) {
+        if (o.syn_size && isSyndataPath(work_node->path)) { 
+            int dlvl;					// directory level, if a directory. Currently ignored.
+            if (rc = syndataSetAttr(work_node->path,&st,&dlvl,o.syn_size))
+                return -1;				// syndataSetAttr() returns non-zero on failure
+            work_node->ftype = SYNDATA;
+            got_type = true;
+        }
+    }
+#endif
+
+    // --- is it '/dev/null' or '/dev/null/[...]'?
+    if (! got_type) {
+        if ( (! strncmp(work_node->path, "/dev/null", 9)) ) {
+            if (work_node->path[9] == 0) {
+                work_node->ftype = NULLFILE;
                 got_type = true;
 
-                bool okay = MARFS_Path::mar_stat(work_node->path, &st);
-                if (!okay){
-                    return -1;
+                rc = lstat("/dev/null", &st);
+            }
+            else if (work_node->path[9] == '/') {
+                size_t len = strlen(work_node->path);
+                if (work_node->path[len -1] == '/') {
+                    work_node->ftype = NULLDIR;
+                    got_type = true;
+
+                    char* homedir = getenv("HOME");
+                    rc = lstat(homedir, &st);
                 }
-            }
-        }
-#endif
-
-<<<<<<< HEAD
-
-
-#ifdef PLFS
-        // --- is it a PLFS path?
-        if (! got_type) {
-            rc = plfs_getattr(NULL, work_node->path, &st, 0);
-            if (rc == 0){
-                work_node->ftype = PLFSFILE;
-                got_type = true;
-            }
-            else {
-                // check the owning directory
-                char* copy = strdup(work_node->path);
-                rc = plfs_getattr(NULL, dirname(copy), &st, 0);
-                free(copy);
-                if (rc == 0) {
-                    work_node->ftype = PLFSFILE;
-                    got_type = true;
-                }
-            }
-        }
-#endif
-
-
-=======
->>>>>>> f6d4a2d7
-#ifdef GEN_SYNDATA
-        // --- is it a Synthetic Data path?
-        if (! got_type) {
-            if (o.syn_size && isSyndataPath(work_node->path)) { 
-                int dlvl;					// directory level, if a directory. Currently ignored.
-                if (rc = syndataSetAttr(work_node->path,&st,&dlvl,o.syn_size))
-                    return -1;				// syndataSetAttr() returns non-zero on failure
-                work_node->ftype = SYNDATA;
-                got_type = true;
-            }
-        }
-#endif
-
-<<<<<<< HEAD
-
-        // --- is it '/dev/null' or '/dev/null/[...]'?
-        if (! got_type) {
-            if ( (! strncmp(work_node->path, "/dev/null", 9)) ) {
-                if (work_node->path[9] == 0) {
+                else {
                     work_node->ftype = NULLFILE;
                     got_type = true;
-=======
-    // --- is it '/dev/null' or '/dev/null/[...]'?
-    if (! got_type) {
-       if ( (! strncmp(work_node->path, "/dev/null", 9)) ) {
-          if (work_node->path[9] == 0) {
-            work_node->ftype = NULLFILE;
-            got_type = true;
->>>>>>> f6d4a2d7
 
                     rc = lstat("/dev/null", &st);
                 }
-                else if (work_node->path[9] == '/') {
-                    size_t len = strlen(work_node->path);
-                    if (work_node->path[len -1] == '/') {
-                        work_node->ftype = NULLDIR;
-                        got_type = true;
-
-                        char* homedir = getenv("HOME");
-                        rc = lstat(homedir, &st);
-                    }
-                    else {
-                        work_node->ftype = NULLFILE;
-                        got_type = true;
-
-                        rc = lstat("/dev/null", &st);
-                    }
-                }
-            }
-        }
-
-        // --- is it a POSIX path?
-        if (! got_type) {
-            rc = lstat(work_node->path, &st); // TODO: in posix path it checks to see if it should follow links
-            if (rc == 0){
-                work_node->ftype = REGULARFILE;
-                got_type = true;
-            }
-            else
-                return -1;
-        }
-
-<<<<<<< HEAD
-
-
-        work_node->st = st;
-
-        //dmapi to find managed files
-#ifdef TAPE
-        if (!S_ISDIR(st.st_mode) && !S_ISLNK(st.st_mode) && o.sourcefs == GPFSFS) {
-            uid = getuid();
-
-# ifdef THREADS_ONLY
-            if (0)
-# else
-                if (uid == 0 && st.st_size > 0 && st.st_blocks == 0)
-# endif
-                {
-                    dmarray[0] = 0;
-                    dmarray[1] = 0;
-                    dmarray[2] = 0;
-                    if (read_inodes (work_node->path, work_node->st.st_ino, work_node->st.st_ino+1, dmarray) != 0) {
-                        snprintf(errmsg, MESSAGESIZE, "read_inodes failed: %s", work_node->path);
-                        errsend(FATAL, errmsg);
-                    }
-                    else if (dmarray[0] > 0) {
-                        dmapi_lookup(work_node->path, dmarray, hexbuf);
-                        if (dmarray[1] == 1) {
-                            work_node->ftype = PREMIGRATEFILE;
-                        }
-                        else if (dmarray[2] == 1) {
-                            work_node->ftype = MIGRATEFILE;
-                        }
-                    }
-                }
-                else if (st.st_size > 0 && st.st_blocks == 0) {
-                    work_node->ftype = MIGRATEFILE;
-                }
-        }
-#endif
-
-
-
-        //special cases for links
-        if (S_ISLNK(work_node->st.st_mode)) {
-
-#ifdef FUSE_CHUNKER
-            // moved the #ifdef to here from further below, so it would include
-            // the readlink().  No need to prove to ourselves that the target
-            // exists.  Pftool can handle broken links.  Plus, if the readlink()
-            // does fail for any reason, then the code here will attempt an
-            // errsend() from manager(), before the initial Bcast, which will
-            // cause a deadlock, because OUTPUT_PROC hasn't gotten through the
-            // Bcast, yet, and errsend() requires synchronous communication with
-            // OUTPUT_PROC.
-
-
-            PathPtr p(PathFactory::create_shallow(work_node));
-
-            // <linkname> = name of the link-destination
-            numchars = p->readlink(linkname, PATHSIZE_PLUS);
-            if (numchars < 0) {
-                snprintf(errmsg, MESSAGESIZE, "Failed to read link %s\n", work_node->path);
-                errsend(NONFATAL, errmsg);
-                return -1;
-            }
-            else if (numchars >= PATHSIZE_PLUS) {
-                sprintf(errormsg, "readlink %s, not enough room for NULL", work_node->path);
-                errsend(NONFATAL, errormsg);
-                return -1;
-            }
-            linkname[numchars] = '\0';
-
-
-
-            //#ifdef FUSE_CHUNKER    /* [moved this #ifdef to higher-up] */
-            if (
-# ifdef PLFS
-                    // this will *always* be true, right?  We just set ftype =
-                    // LINKFILE, above.  Maybe the intent here was to check whether
-                    // ftype *was* PLFSFILE, before that?
-                    (work_node->ftype != PLFSFILE) &&
-# endif
-                    // NOTE: call to realpath() leaks memory
-                    is_fuse_chunk(realpath(work_node->path, NULL), o)) {
-
-                if (lstat(linkname, &st) == -1) {
-                    snprintf(errmsg, MESSAGESIZE, "stat_item -- Failed to stat path %s", linkname);
-                    errsend(FATAL, errmsg);
-                }
-                work_node->st = st;
-                work_node->ftype = FUSEFILE;
-            }
-#endif
-
-
-        }
-
-
-#ifdef FUSE_CHUNKER
-        //if it qualifies for fuse and is on the "archive" path
-        if (work_node->st.st_size > o.fuse_chunk_at) {
-            work_node->dest_ftype = FUSEFILE;
-        }
-#endif
-
-        return 0;
-    }
-=======
+            }
+        }
+    }
+
+    // --- is it a POSIX path?
+    if (! got_type) {
+        rc = lstat(work_node->path, &st); // TODO: in posix path it checks to see if it should follow links
+        if (rc == 0){
+            work_node->ftype = REGULARFILE;
+            got_type = true;
+        }
+        else
+            return -1;
+    }
+
     work_node->st = st;
     return 0;
 }
->>>>>>> f6d4a2d7
-
-    // <fs> is actually a SrcDstFSType.  If you have <sys/vfs.h>, then initialize
-    // <fs> to match the type of <path>.  Otherwise, call it ANYFS.
-    void get_stat_fs_info(const char *path, SrcDstFSType *fs) {
+
+// <fs> is actually a SrcDstFSType.  If you have <sys/vfs.h>, then initialize
+// <fs> to match the type of <path>.  Otherwise, call it ANYFS.
+void get_stat_fs_info(const char *path, SrcDstFSType *fs) {
 
 #ifdef HAVE_SYS_VFS_H
-<<<<<<< HEAD
-        struct stat st;
-        struct statfs stfs;
-        char errortext[MESSAGESIZE];
-        int rc;
-        char use_path[PATHSIZE_PLUS];
-        strncpy(use_path, path, PATHSIZE_PLUS);
-
-        // look at <path>, or, if that fails, look at dirname(<path>)
-        ////    rc = lstat(use_path, &st);
-        ////    if (rc < 0) {
-        ////        strcpy(use_path, dirname(use_path));
-        ////        rc = lstat(use_path, &st);
-        ////        if (rc < 0) {
-        ////            fprintf(stderr, "Failed to lstat path %s\n", path);
-        ////            MPI_Abort(MPI_COMM_WORLD, -1);
-        ////        }
-        ////    }
-        PathPtr p(PathFactory::create(use_path));
-        if (! p) {
-            fprintf(stderr, "PathFactory couldn't interpret path %s\n", use_path);
-            MPI_Abort(MPI_COMM_WORLD, -1);
-        }
-        else if (! p->stat()) {
-            strcpy(use_path, dirname(use_path));
-            p = PathFactory::create(use_path);
-            if (! p) {
-                fprintf(stderr, "PathFactory couldn't interpret parent-path %s\n", use_path);
-                MPI_Abort(MPI_COMM_WORLD, -1);
-            }
-            else if (! p->stat()) {
-                fprintf(stderr, "Failed to stat path %s, or parent %s\n", path, use_path);
-                MPI_Abort(MPI_COMM_WORLD, -1);
-            }
-        }
-        st = p->st();
-
-
-        // if the thing we're looking at isn't link, maybe run statfs() on it.
-        if (!S_ISLNK(st.st_mode)) {
-            if ((   p->node().ftype == NULLFILE)
-                    || (p->node().ftype == NULLDIR)) {
-                *fs = NULLFS;
-                return;
-            }
-            else if (p->node().ftype == S3FILE) {
-                *fs = S3FS;
-                return;
-            }
-            else if (p->node().ftype == SYNDATA) {
-                *fs = SYNDATAFS;
-                return;
-            }
-            else if (p->node().ftype == PLFSFILE) {
-                *fs = PLFSFS;          // NOTE: less than PARALLEL_DESTFS
-                return;
-            }
-            else if (p->node().ftype == MARFSFILE) {
-                *fs = MARFSFS;
-                return;
-            }
-
-            rc = statfs(use_path, &stfs);
-            if (rc < 0) {
-                snprintf(errortext, MESSAGESIZE, "Failed to statfs path %s", path);
-                errsend(FATAL, errortext);
-            }
-            else if (stfs.f_type == GPFS_FILE) {
-                *fs = GPFSFS;
-            }
-            else if (stfs.f_type == PANFS_FILE) {
-                *fs = PANASASFS;
-            }
-# ifdef FUSE_CHUNKER
-            else if (stfs.f_type == FUSE_SUPER_MAGIC) {
-                //fuse file
-                *fs = GPFSFS;
-            }
-# endif
-            else {
-                *fs = ANYFS;        // NOTE: less than PARALLEL_DESTFS
-            }
-        }
-        else {
-            //symlink assumed to be GPFS
-            *fs = GPFSFS;
-        }
-=======
     struct stat st;
     struct statfs stfs;
     char errortext[MESSAGESIZE];
@@ -2674,184 +1357,144 @@
     // look at <path>, or, if that fails, look at dirname(<path>)
     PathPtr p(PathFactory::create(use_path));
     if (! p) {
-       fprintf(stderr, "PathFactory couldn't interpret path %s\n", use_path);
-       MPI_Abort(MPI_COMM_WORLD, -1);
+        fprintf(stderr, "PathFactory couldn't interpret path %s\n", use_path);
+        MPI_Abort(MPI_COMM_WORLD, -1);
     }
     else if (! p->stat()) {
-       strcpy(use_path, dirname(use_path));
-       p = PathFactory::create(use_path);
-       if (! p) {
-          fprintf(stderr, "PathFactory couldn't interpret parent-path %s\n", use_path);
-          MPI_Abort(MPI_COMM_WORLD, -1);
-       }
-       else if (! p->stat()) {
-          fprintf(stderr, "Failed to stat path %s, or parent %s\n", path, use_path);
-          MPI_Abort(MPI_COMM_WORLD, -1);
-       }
+        strcpy(use_path, dirname(use_path));
+        p = PathFactory::create(use_path);
+        if (! p) {
+            fprintf(stderr, "PathFactory couldn't interpret parent-path %s\n", use_path);
+            MPI_Abort(MPI_COMM_WORLD, -1);
+        }
+        else if (! p->stat()) {
+            fprintf(stderr, "Failed to stat path %s, or parent %s\n", path, use_path);
+            MPI_Abort(MPI_COMM_WORLD, -1);
+        }
     }
     st = p->st();
 
 
     // if the thing we're looking at isn't link, maybe run statfs() on it.
     if (!S_ISLNK(st.st_mode)) {
-       if ((   p->node().ftype == NULLFILE)
-           || (p->node().ftype == NULLDIR)) {
-          *fs = NULLFS;
-          return;
-       }
-       else if (p->node().ftype == S3FILE) {
-          *fs = S3FS;
-          return;
-       }
-       else if (p->node().ftype == SYNDATA) {
-          *fs = SYNDATAFS;
-          return;
-       }
-       else if (p->node().ftype == PLFSFILE) {
-          *fs = PLFSFS;          // NOTE: less than PARALLEL_DESTFS
-          return;
-       }
-       else if (p->node().ftype == MARFSFILE) {
-          *fs = MARFSFS;
-          return;
-       }
-
-       rc = statfs(use_path, &stfs);
-       if (rc < 0) {
-          snprintf(errortext, MESSAGESIZE, "Failed to statfs path %s", path);
-          errsend(FATAL, errortext);
-       }
-       else if (stfs.f_type == GPFS_FILE) {
-          *fs = GPFSFS;
-       }
-       else if (stfs.f_type == PANFS_FILE) {
-          *fs = PANASASFS;
-       }
-       else {
-          *fs = ANYFS;        // NOTE: less than PARALLEL_DESTFS
-       }
+        if ((   p->node().ftype == NULLFILE)
+                || (p->node().ftype == NULLDIR)) {
+            *fs = NULLFS;
+            return;
+        }
+        else if (p->node().ftype == S3FILE) {
+            *fs = S3FS;
+            return;
+        }
+        else if (p->node().ftype == SYNDATA) {
+            *fs = SYNDATAFS;
+            return;
+        }
+        else if (p->node().ftype == PLFSFILE) {
+            *fs = PLFSFS;          // NOTE: less than PARALLEL_DESTFS
+            return;
+        }
+        else if (p->node().ftype == MARFSFILE) {
+            *fs = MARFSFS;
+            return;
+        }
+
+        rc = statfs(use_path, &stfs);
+        if (rc < 0) {
+            snprintf(errortext, MESSAGESIZE, "Failed to statfs path %s", path);
+            errsend(FATAL, errortext);
+        }
+        else if (stfs.f_type == GPFS_FILE) {
+            *fs = GPFSFS;
+        }
+        else if (stfs.f_type == PANFS_FILE) {
+            *fs = PANASASFS;
+        }
+        else {
+            *fs = ANYFS;        // NOTE: less than PARALLEL_DESTFS
+        }
     }
     else {
         //symlink assumed to be GPFS
         *fs = GPFSFS;
     }
->>>>>>> f6d4a2d7
 
 #else
-        *fs = ANYFS;                // NOTE: less than PARALLEL_DESTFS
+    *fs = ANYFS;                // NOTE: less than PARALLEL_DESTFS
 #endif
-    }
-
-    int get_free_rank(struct worker_proc_status *proc_status, int start_range, int end_range) {
-        //given an inclusive range, return the first encountered free rank
-        int i;
-        for (i = start_range; i <= end_range; i++) {
-            if (proc_status[i].inuse == 0) {
-                return i;
-            }
-        }
-        return -1;
-    }
-
-    int processing_complete(struct worker_proc_status *proc_status, int nproc) {
-        //are all the ranks free?
-        int i;
-        int count = 0;
-        for (i = 0; i < nproc; i++) {
-            if (proc_status[i].inuse == 1) {
-                count++;
-            }
-        }
-        return count;
-    }
-
-    //Queue Function Definitions
-
-    // push path onto the tail of the queue
-    void enqueue_path(path_list **head, path_list **tail, char *path, int *count) {
-        path_list *new_node = (path_list*)malloc(sizeof(path_list));
-        if (! new_node) {
-            fprintf(stderr, "Failed to allocate %lu bytes for new_node\n", sizeof(path_list));
-            MPI_Abort(MPI_COMM_WORLD, -1);
-        }
-        strncpy(new_node->data.path, path, PATHSIZE_PLUS);
-        new_node->data.start = 1;
-        new_node->data.ftype = TBD;
-        new_node->next = NULL;
-        if (*head == NULL) {
-            *head = new_node;
-            *tail = *head;
-        }
-        else {
-            (*tail)->next = new_node;
-            *tail = (*tail)->next;
-        }
-        /*
-           while (temp_node->next != NULL){
-           temp_node = temp_node->next;
-           }
-           temp_node->next = new_node;
-           }*/
-        *count += 1;
-    }
-<<<<<<< HEAD
-=======
+}
+
+int get_free_rank(struct worker_proc_status *proc_status, int start_range, int end_range) {
+    //given an inclusive range, return the first encountered free rank
+    int i;
+    for (i = start_range; i <= end_range; i++) {
+        if (proc_status[i].inuse == 0) {
+            return i;
+        }
+    }
+    return -1;
+}
+
+int processing_complete(struct worker_proc_status *proc_status, int nproc) {
+    //are all the ranks free?
+    int i;
+    int count = 0;
+    for (i = 0; i < nproc; i++) {
+        if (proc_status[i].inuse == 1) {
+            count++;
+        }
+    }
+    return count;
+}
+
+//Queue Function Definitions
+
+// push path onto the tail of the queue
+void enqueue_path(path_list **head, path_list **tail, char *path, int *count) {
+    path_list *new_node = (path_list*)malloc(sizeof(path_list));
+    if (! new_node) {
+        fprintf(stderr, "Failed to allocate %lu bytes for new_node\n", sizeof(path_list));
+        MPI_Abort(MPI_COMM_WORLD, -1);
+    }
+    strncpy(new_node->data.path, path, PATHSIZE_PLUS);
+    new_node->data.start = 1;
+    new_node->data.ftype = TBD;
+    new_node->next = NULL;
+    if (*head == NULL) {
+        *head = new_node;
+        *tail = *head;
+    }
     else {
         (*tail)->next = new_node;
         *tail = (*tail)->next;
     }
     *count += 1;
 }
->>>>>>> f6d4a2d7
-
-    void print_queue_path(path_list *head) {
-        //print the entire queue
-        while(head != NULL) {
-            printf("%s\n", head->data.path);
-            head = head->next;
-        }
-    }
-
-    void delete_queue_path(path_list **head, int *count) {
-        //delete the entire queue;
-        path_list *temp = *head;
-        while(temp) {
-            *head = (*head)->next;
-            free(temp);
-            temp = *head;
-        }
-        *count = 0;
-    }
-
-<<<<<<< HEAD
-
-    // enqueue a node using an existing node (does a new allocate, but allows
-    // us to pass nodes instead of paths)
-    void enqueue_node(path_list **head, path_list **tail, path_list *new_node, int *count) {
-        path_list *temp_node = (path_list*)malloc(sizeof(path_list));
-        if (! temp_node) {
-            fprintf(stderr, "Failed to allocate %lu bytes for temp_node\n", sizeof(path_list));
-            MPI_Abort(MPI_COMM_WORLD, -1);
-        }
-        temp_node->data = new_node->data;
-        temp_node->next = NULL;
-        if (*head == NULL) {
-            *head = temp_node;
-            *tail = *head;
-        }
-        else {
-            (*tail)->next = temp_node;
-            *tail = (*tail)->next;
-        }
-        *count += 1;
-=======
+
+void print_queue_path(path_list *head) {
+    //print the entire queue
+    while(head != NULL) {
+        printf("%s\n", head->data.path); head = head->next; }
+}
+
+void delete_queue_path(path_list **head, int *count) {
+    //delete the entire queue;
+    path_list *temp = *head;
+    while(temp) {
+        *head = (*head)->next;
+        free(temp);
+        temp = *head;
+    }
+    *count = 0;
+}
+
 // enqueue a node using an existing node (does a new allocate, but allows
 // us to pass nodes instead of paths)
 void enqueue_node(path_list **head, path_list **tail, path_list *new_node, int *count) {
     path_list *temp_node = (path_list*)malloc(sizeof(path_list));
     if (! temp_node) {
-       fprintf(stderr, "Failed to allocate %lu bytes for temp_node\n", sizeof(path_list));
-       MPI_Abort(MPI_COMM_WORLD, -1);
+        fprintf(stderr, "Failed to allocate %lu bytes for temp_node\n", sizeof(path_list));
+        MPI_Abort(MPI_COMM_WORLD, -1);
     }
     temp_node->data = new_node->data;
     temp_node->next = NULL;
@@ -2862,52 +1505,26 @@
     else {
         (*tail)->next = temp_node;
         *tail = (*tail)->next;
->>>>>>> f6d4a2d7
-    }
-
-    void dequeue_node(path_list **head, path_list **tail, int *count) {
-        //remove a path from the front of the queue
-        path_list *temp_node = *head;
-        if (temp_node == NULL) {
-            return;
-        }
-        *head = temp_node->next;
-        free(temp_node);
-        *count -= 1;
-    }
-
-<<<<<<< HEAD
-
-
-    void enqueue_buf_list(work_buf_list **workbuflist, int *workbufsize, char *buffer, int buffer_size) {
-        work_buf_list *current_pos = *workbuflist;
-        work_buf_list *new_buf_item = (work_buf_list*)malloc(sizeof(work_buf_list));
-        if (! new_buf_item) {
-            fprintf(stderr, "Failed to allocate %lu bytes for new_buf_item\n", sizeof(work_buf_list));
-            MPI_Abort(MPI_COMM_WORLD, -1);
-        }
-        if (*workbufsize < 0) {
-            *workbufsize = 0;
-        }
-        new_buf_item->buf = buffer;
-        new_buf_item->size = buffer_size;
-        new_buf_item->next = NULL;
-        if (current_pos == NULL) {
-            *workbuflist = new_buf_item;
-            (*workbufsize)++;
-            return;
-        }
-        while (current_pos->next != NULL) {
-            current_pos = current_pos->next;
-        }
-        current_pos->next = new_buf_item;
-=======
+    }
+}
+
+void dequeue_node(path_list **head, path_list **tail, int *count) {
+    //remove a path from the front of the queue
+    path_list *temp_node = *head;
+    if (temp_node == NULL) {
+        return;
+    }
+    *head = temp_node->next;
+    free(temp_node);
+    *count -= 1;
+}
+
 void enqueue_buf_list(work_buf_list **workbuflist, int *workbufsize, char *buffer, int buffer_size) {
     work_buf_list *current_pos = *workbuflist;
     work_buf_list *new_buf_item = (work_buf_list*)malloc(sizeof(work_buf_list));
     if (! new_buf_item) {
-       fprintf(stderr, "Failed to allocate %lu bytes for new_buf_item\n", sizeof(work_buf_list));
-       MPI_Abort(MPI_COMM_WORLD, -1);
+        fprintf(stderr, "Failed to allocate %lu bytes for new_buf_item\n", sizeof(work_buf_list));
+        MPI_Abort(MPI_COMM_WORLD, -1);
     }
     if (*workbufsize < 0) {
         *workbufsize = 0;
@@ -2917,138 +1534,63 @@
     new_buf_item->next = NULL;
     if (current_pos == NULL) {
         *workbuflist = new_buf_item;
->>>>>>> f6d4a2d7
         (*workbufsize)++;
     }
-
-    void dequeue_buf_list(work_buf_list **workbuflist, int *workbufsize) {
-        work_buf_list *current_pos;
-        if (*workbuflist == NULL) {
-            return;
-        }
-        current_pos = (*workbuflist)->next;
-        free((*workbuflist)->buf);
-        free(*workbuflist);
-        *workbuflist = current_pos;
-        (*workbufsize)--;
-    }
-
-    void delete_buf_list(work_buf_list **workbuflist, int *workbufsize) {
-        while (*workbuflist) {
-            dequeue_buf_list(workbuflist, workbufsize);
-        }
-        *workbufsize = 0;
-    }
-
-    void pack_list(path_list *head, int count, work_buf_list **workbuflist, int *workbufsize) {
-        int         position;
-        char*       buffer;
-        int         buffer_size = 0;
-        int         worksize;
-        path_list*  iter;
-
-        worksize = MESSAGEBUFFER * sizeof(path_item);
-        buffer   = (char *)malloc(worksize);
-        if (! buffer) {
-            fprintf(stderr, "Failed to allocate %lu bytes for buffer\n", sizeof(worksize));
-            MPI_Abort(MPI_COMM_WORLD, -1);
-        }
-        position = 0;
-
-        for (iter=head; iter!=NULL; iter=iter->next) {
-            MPI_Pack(&iter->data, sizeof(path_item), MPI_CHAR, buffer, worksize, &position, MPI_COMM_WORLD);
-            buffer_size++;
-            if (buffer_size % STATBUFFER == 0 || buffer_size % MESSAGEBUFFER == 0) {
-                enqueue_buf_list(workbuflist, workbufsize, buffer, buffer_size);
-                buffer_size = 0;
-                buffer = (char *)malloc(worksize);
-                if (! buffer) {
-                    fprintf(stderr, "Failed to allocate %lu bytes for buffer-elt\n", sizeof(worksize));
-                    MPI_Abort(MPI_COMM_WORLD, -1);
-                }
-                position = 0;  // should this be here?
-            }
-        }
-        if(buffer_size != 0) {
+}
+
+void dequeue_buf_list(work_buf_list **workbuflist, int *workbufsize) {
+    work_buf_list *current_pos;
+    if (*workbuflist == NULL) {
+        return;
+    }
+    current_pos = (*workbuflist)->next;
+    free((*workbuflist)->buf);
+    free(*workbuflist);
+    *workbuflist = current_pos;
+    (*workbufsize)--;
+}
+
+void delete_buf_list(work_buf_list **workbuflist, int *workbufsize) {
+    while (*workbuflist) {
+        dequeue_buf_list(workbuflist, workbufsize);
+    }
+    *workbufsize = 0;
+}
+
+void pack_list(path_list *head, int count, work_buf_list **workbuflist, int *workbufsize) {
+    int         position;
+    char*       buffer;
+    int         buffer_size = 0;
+    int         worksize;
+    path_list*  iter;
+
+    worksize = MESSAGEBUFFER * sizeof(path_item);
+    buffer   = (char *)malloc(worksize);
+    if (! buffer) {
+        fprintf(stderr, "Failed to allocate %lu bytes for buffer\n", sizeof(worksize));
+        MPI_Abort(MPI_COMM_WORLD, -1);
+    }
+    position = 0;
+
+    for (iter=head; iter!=NULL; iter=iter->next) {
+        MPI_Pack(&iter->data, sizeof(path_item), MPI_CHAR, buffer, worksize, &position, MPI_COMM_WORLD);
+        buffer_size++;
+        if (buffer_size % STATBUFFER == 0 || buffer_size % MESSAGEBUFFER == 0) {
             enqueue_buf_list(workbuflist, workbufsize, buffer, buffer_size);
-        }
-    }
-
-<<<<<<< HEAD
-
-#ifdef THREADS_ONLY
-    //custom MPI calls
-    int MPY_Pack(void *inbuf, int incount, MPI_Datatype datatype, void *outbuf, int outcount, int *position, MPI_Comm comm) {
-        // check to make sure there is space in the output buffer position+incount <= outcount
-        if (*position+incount > outcount) {
-            return -1;
-        }
-        // copy inbuf to outbuf
-        bcopy(inbuf,outbuf+(*position),incount);
-        // increment position  position=position+incount
-        *position=*position+incount;
-        return 0;
-    }
-
-    int MPY_Unpack(void *inbuf, int insize, int *position, void *outbuf, int outcount, MPI_Datatype datatype, MPI_Comm comm) {
-        // check to make sure there is space in the output buffer position+insize <= outcount
-        if ((*position)+outcount > insize)  {
-            return -1;
-        }
-        // copy inbuf to outbuf
-        bcopy(inbuf+(*position),outbuf,outcount);
-        // increment position  position=position+insize
-        *position=*position+outcount;
-        return 0;
-    }
-
-
-    int MPY_Abort(MPI_Comm comm, int errorcode) {
-        int i = 0;
-        MPII_Member *member;
-        for (i = 0; i < comm->group->size; i++) {
-            member = (MPII_Member *)(comm->group->members)[i];
-            unlock(member->mutex);
-            delete_mutex(member->mutex);
-        }
-        for (i = 0; i < comm->group->size; i++) {
-            pthread_kill(pthread_self(), SIGTERM);
-        }
-        return -1;
-    }
-#endif
-
-
-    /**
-     * This function tests the metadata of the two nodes
-     * to see if they are the same. For files that are chunkable,
-     * it looks to see if CTM (chunk transfer metadata) exists for 
-     * the source file. If it does, then it assumes that there was 
-     * an aborted transfer, and the files are NOT the same!
-     *
-     * check size, mtime, mode, and owners
-     * 
-     * NOTE: S3 objects DO NOT HAVE create-time or access-time.  Therefore,
-     *    their metadata is initialized with ctime=mtime, and atime=mtime.
-     *    Therefore, if you compare a POSIX file having values for ctime,
-     *    atime, and mtime that are not all the same, with any S3 object, the
-     *    two sets of metadata will *always* differ in these values, even if
-     *    you freshly create them and set all these values to match the
-     *    original.  Therefore, it might make sense to reconsider this test.
-     *
-     * @param src        a path_item structure containing
-     *           the metadata for the souce file
-     * @param dst        a path_item structure containing
-     *           the metadata for the destination
-     *           file
-     * @param o      the PFTOOL global options structure
-     *
-     * @return 1 (TRUE) if the files are "the same", or 0 otherwise.  If the
-     *   command-line includes an option to skip copying files that have
-     *   already been done (-n), then the copy will be skipped if files are
-     *   "the same".
-     */
-=======
+            buffer_size = 0;
+            buffer = (char *)malloc(worksize);
+            if (! buffer) {
+                fprintf(stderr, "Failed to allocate %lu bytes for buffer-elt\n", sizeof(worksize));
+                MPI_Abort(MPI_COMM_WORLD, -1);
+            }
+            position = 0;  // should this be here?
+        }
+    }
+    if(buffer_size != 0) {
+        enqueue_buf_list(workbuflist, workbufsize, buffer, buffer_size);
+    }
+}
+
 /**
  * This function tests the metadata of the two nodes
  * to see if they are the same. For files that are chunkable,
@@ -3077,8 +1619,7 @@
  *   command-line includes an option to skip copying files that have
  *   already been done (-n), then the copy will be skipped if files are
  *   "the same".
- */
-
+ */ 
 // TBD: Use Path methods to avoid over-reliance on POSIX same-ness
 int samefile(PathPtr p_src, PathPtr p_dst, const struct options& o) {
     const path_item& src = p_src->node();
@@ -3087,54 +1628,27 @@
     // compare metadata - check size, mtime, mode, and owners
     // (satisfied conditions -> "same" file)
     if (src.st.st_size == dst.st.st_size
-        && (src.st.st_mtime == dst.st.st_mtime
-            || S_ISLNK(src.st.st_mode))
-        && (src.st.st_mode == dst.st.st_mode)
-        && (((src.st.st_uid == dst.st.st_uid)
-             && (src.st.st_gid == dst.st.st_gid))
-            || (geteuid() && !o.preserve))) {    // non-root doesn't chown unless '-o'           
-
-       // if a chunkable file matches metadata, but has CTM,
-       // then files are NOT the same.
-       if ((o.work_type == COPYWORK)
-           && (src.st.st_size >= o.chunk_at)
-           && (hasCTM(dst.path)))
-          return 0;
-
-       // class-specific techniques (e.g. MarFS file has RESTART?)
-       if (p_dst->incomplete())
-          return 0;
->>>>>>> f6d4a2d7
-
-    // TBD: Use Path methods to avoid over-reliance on POSIX same-ness
-    int samefile(PathPtr p_src, PathPtr p_dst, const struct options& o) {
-        const path_item& src = p_src->node();
-        const path_item& dst = p_dst->node();
-
-        // compare metadata - check size, mtime, mode, and owners
-        // (satisfied conditions -> "same" file)
-        if (src.st.st_size == dst.st.st_size
-                && (src.st.st_mtime == dst.st.st_mtime
-                    || S_ISLNK(src.st.st_mode))
-                && (src.st.st_mode == dst.st.st_mode)
-                && (((src.st.st_uid == dst.st.st_uid)
-                        && (src.st.st_gid == dst.st.st_gid))
-                    || (geteuid() && !o.preserve))) {    // non-root doesn't chown unless '-o'           
-
-            // if a chunkable file matches metadata, but has CTM,
-            // then files are NOT the same.
-            if ((o.work_type == COPYWORK)
-                    && (src.st.st_size >= o.chunk_at)
-                    && (hasCTM(dst.path)))
-                return 0;
-
-            // class-specific techniques (e.g. MarFS file has RESTART?)
-            if (p_dst->incomplete())
-                return 0;
-
-            // Files are the "same", as far as MD is concerned.
-            return 1;
-        }
-
-        return 0;
-    }+            && (src.st.st_mtime == dst.st.st_mtime
+                || S_ISLNK(src.st.st_mode))
+            && (src.st.st_mode == dst.st.st_mode)
+            && (((src.st.st_uid == dst.st.st_uid)
+                    && (src.st.st_gid == dst.st.st_gid))
+                || (geteuid() && !o.preserve))) {    // non-root doesn't chown unless '-o'           
+
+        // if a chunkable file matches metadata, but has CTM,
+        // then files are NOT the same.
+        if ((o.work_type == COPYWORK)
+                && (src.st.st_size >= o.chunk_at)
+                && (hasCTM(dst.path)))
+            return 0;
+
+        // class-specific techniques (e.g. MarFS file has RESTART?)
+        if (p_dst->incomplete())
+            return 0;
+
+        // Files are the "same", as far as MD is concerned.
+        return 1;
+    }
+
+    return 0;
+}
