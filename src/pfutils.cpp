--- conflicted
+++ resolved
@@ -1630,11 +1630,7 @@
         && (src.st.st_mtime == dst.st.st_mtime || S_ISLNK(src.st.st_mode))
 //        && (src.st.st_mode == dst.st.st_mode)  // by removing this we no longer care about file permissions for transfers.  Probably the right choice, but revisit if needed
 //        && (((src.st.st_uid == dst.st.st_uid) && (src.st.st_gid == dst.st.st_gid)) || (geteuid() && !o.preserve))) {    // non-root doesn't chown unless '-o'
-<<<<<<< HEAD
-	&& (((src.st.st_uid == dst.st.st_uid) && (src.st.st_gid == dst.st.st_gid)) || !o.preserv)) {    // only chown if preserve set
-=======
 	&& (((src.st.st_uid == dst.st.st_uid) && (src.st.st_gid == dst.st.st_gid)) || !o.preserve)) {    // only chown if preserve set
->>>>>>> 07defecd
 
        // if a chunkable file matches metadata, but has CTM,
        // then files are NOT the same.
