--- conflicted
+++ resolved
@@ -163,7 +163,6 @@
 	sizeNoUnits *= unitsTbl[ii].mult;			// Multiply by multiplier
 	if (minusOne) sizeNoUnits--;
 	return (sizeNoUnits);
-<<<<<<< HEAD
 }
 
 /**
@@ -181,6 +180,4 @@
 {
         for ( ; s && !isgraph(*s) && *s!='\0'; s++);
         return (!s || *s=='\0') ? TRUE : FALSE;
-=======
->>>>>>> 14387666
 }