/*
*This material was prepared by the Los Alamos National Security, LLC (LANS) under
*Contract DE-AC52-06NA25396 with the U.S. Department of Energy (DOE). All rights
*in the material are reserved by DOE on behalf of the Government and LANS
*pursuant to the contract. You are authorized to use the material for Government
*purposes but it is not to be released or distributed to the public. NEITHER THE
*UNITED STATES NOR THE UNITED STATES DEPARTMENT OF ENERGY, NOR THE LOS ALAMOS
*NATIONAL SECURITY, LLC, NOR ANY OF THEIR EMPLOYEES, MAKES ANY WARRANTY, EXPRESS
*OR IMPLIED, OR ASSUMES ANY LEGAL LIABILITY OR RESPONSIBILITY FOR THE ACCURACY,
*COMPLETENESS, OR USEFULNESS OF ANY INFORMATION, APPARATUS, PRODUCT, OR PROCESS
*DISCLOSED, OR REPRESENTS THAT ITS USE WOULD NOT INFRINGE PRIVATELY OWNED RIGHTS.
*/

#ifndef      __PF_UTILS_H
#define      __PF_UTILS_H
//lets make sure things are 64 bit
#define _LARGEFILE64_SOURCE 1
#define _FILE_OFFSET_BITS 64

#include "config.h"
#include <stdio.h>
#include <stdarg.h>             // va_list, vsnprintf()
#include <string.h>
#include <stdlib.h>
#include <sys/stat.h>
#include <sys/time.h>
#include <sys/types.h>

#ifdef HAVE_SYS_VFS_H
#  include <sys/vfs.h>
#endif

#include <dirent.h>
#include <libgen.h>
#include <unistd.h>
#include <errno.h>
#include <utime.h>
#include "str.h"

//mpi
#include "mpi.h"

//synthetic data generation
#ifdef GEN_SYNDATA
#  include "syndata.h"
#else
   typedef void*  SyndataBufPtr;   /* eliminates some need for #ifdefs */
#  define syndataExists(PTR)  (PTR)  /* eliminates some need for #ifdefs */
#endif


#include "debug.h"


#define PATHSIZE_PLUS  (FILENAME_MAX+30)
#define ERRORSIZE      PATHSIZE_PLUS
#define MESSAGESIZE    16384
#define MESSAGEBUFFER  400
//#define MARFS_DATE_STRING_MAX 64 
// if you are trying to increase max pack size, STATBUFFER must be >= to
// COPYBUFFER because it only collets one stat buffer worth of things before
// shipping off.
#define DIRBUFFER      5
#define STATBUFFER     4096
#define COPYBUFFER     4096
#define CHUNKBUFFER    COPYBUFFER

// The amount of data to accumulate before shipping off to a copy process
#define SHIPOFF        536870912

// The number of stat processes to default to, -1 is infinate
#define MAXREADDIRRANKS (-1)

// <sys/vfs.h> provides statfs(), which operates on a struct statfs,
// similarly to what stat() does with struct fs.  statfs.f_type identifies
// various known file-system types.  Ours also includes these:
#define FUSE_SUPER_MAGIC  0x65735546
#define FUSE_FILE         0x65735546
#define GPFS_FILE         0x47504653
#define PANFS_FILE        0xAAd7AAEA
#define EXT2_FILE         0xEF53
#define EXT3_FILE         0xEF53
#define EXT4_FILE         0xEF53
#define PNFS_FILE         0X00000000
#define ANY_FILE          0X00000000

// get_stat_fs_info() translates the statfs.f_types (above) into these, for
// convenience.  These are then stored in options.sourcefs/destfs, where
// they are completely ignored, except for one test in #ifdef TAPE.
// Actually, they are also examined one other place: in the initializations
// of worker(), if the command-line didn't specify '-P' (parallel
// destination), and options.destfs is not ANYFS, then the destination is
// considered to be parallel anyhow.  Because this list may grow, we're
// changing that test to look at whether options.destfs > PARALLEL_DESTFS.
// So, if you are extending this list, and your FS is not a parallel
// destination (i.e. capable of N:1), then put it before PARALLEL_DESTFS.
// Similarly, with REST_FS.  (If you ever find a REST-ful fs that is not
// parallel, we'll have to replace PARALLEL_FS and REST_FS with functions
// to check any given FS value for membership.)
//
// We're converting to an enum, so it will be obvious where these things
// are (not) used.
//
// TBD: Just add a virtual Path method, to return the SrcDstFSType, and get
// rid of get_stat_fs_info().
enum SrcDstFSType {
   ANYFS      = 0,

   PANASASFS  = 1,   // everything after here supports N:1 (see PARALLEL_DESTFS)
   GPFSFS     = 2,
   NULLFS     = 3,
   SYNDATAFS  = 4,
   FUSEFS     = 5,

   S3FS       = 6,   // everything after here is REST-ful (see REST_FS)
   PLFSFS     = 7,
   MARFSFS    = 8
};
#define PARALLEL_DESTFS  PANASASFS /* beginning of SrcDstFSTypes supporting N:1 writes */
#define REST_FS          S3FS      /* beginning of SrcDstFSTypes that are RESTful */

#define O_CONCURRENT_WRITE          020000000000



#define DevMinor(x) ((x)&0xFFFF)
#define DevMajor(x) ((unsigned)(x)>>16)
typedef unsigned long long int uint_64;

//mpi_commands
enum cmd_opcode {
    EXITCMD,
    UPDCHUNKCMD,
    BUFFEROUTCMD,
    OUTCMD,
    LOGCMD,
    LOGONLYCMD,
    QUEUESIZECMD,
    STATCMD,
    COMPARECMD,
    COPYCMD,
    PROCESSCMD,
    INPUTCMD,
    DIRCMD,
    WORKDONECMD,
    NONFATALINCCMD,
    CHUNKBUSYCMD,
    COPYSTATSCMD,
    NESTATSCMD,
    EXAMINEDSTATSCMD
};
typedef enum cmd_opcode OpCode;

//for our MPI communications
#define MANAGER_PROC  0
#define OUTPUT_PROC   1
#define ACCUM_PROC    2
#define START_PROC    3

//errsend
#define FATAL 1
#define NONFATAL 0

enum WorkType {
    COPYWORK,
    LSWORK,
    COMPAREWORK
};

enum FileType {
   NONE = 0,                    // deleted?  irrelevant?  see process_stat_buffer()
   TBD,                         // not yet initialized by factory

   REGULARFILE,
   FUSEFILE,
   PLFSFILE,
   S3FILE,
   MARFSFILE,

   SYNDATA,                     // synthetic data (no file - in memory read)
   NULLFILE,
   NULLDIR                      // no-cost writes
};

// this is currently only used in three places:
// (a) command-line option '-t' initializes options.dest_fstype
// (b) worker_copylist() copies from options.dest_fstype to out_node.fstype
// (c) copy_file() checks to see whether (dest_file.fstype == PAN_FS)
enum FSType {
   UNKNOWN_FS =0,
   PAN_FS,
};

//Structs and typedefs
//options{
struct options {
    int     verbose;            				// each '-v' increases verbosity
    int     debug;           					// each '-g' increases diagnostic-level
    int     recurse;
    int     logging;
    FSType  dest_fstype;					// specifies the FS type of the destination
    int     different;
    int     parallel_dest;
    int     work_type;
    int     meta_data_only;
    size_t  blocksize;
    size_t  chunk_at;
    size_t  chunksize;
    int     preserve;           				// attempt to preserve ownership during copies.
    int     same_file_check_mode;
    char exclude[PATHSIZE_PLUS]; 				// pattern/list to exclude

    char    file_list[PATHSIZE_PLUS];
    int     use_file_list;
    char    jid[128];

    int     max_readdir_ranks;

#if GEN_SYNDATA
    char    syn_pattern[128];					// a file holding a pattern to be used when generating synthetic data
    char    syn_suffix[SYN_SUFFIX_MAX];				// holds the suffix for syntheticlly generated files - should be the syn_size as specified by the user
    size_t  syn_size;						// the size of each syntheticlly generated file
#endif

    // see ANYFS, etc, #define'd above.
    SrcDstFSType  sourcefs;
    SrcDstFSType  destfs;
};

struct worker_proc_status {
    char inuse;
    char readdir;
};

// the basic object used by pftool internals
#define MARFS_DATE_STRING_MAX 64
typedef struct path_item {
    int start; // tells us if this path item was created by the inital list provided by the user
    FileType      ftype;
    FileType      dest_ftype;
    FSType        fstype;       // the file system type of the source file
    struct stat   st;

   // the transfer chunk size of the file. For non-chunked file, this is the
   // tranfer length or file length
    off_t         chksz;
    int           chkidx;              // the chunk index or number of the chunk being processed
<<<<<<< HEAD
    int           last_chk;
   //    off_t         offset;
   //    size_t        length;              // (remaining) data in the file
    char          path[PATHSIZE_PLUS + MARFS_DATE_STRING_MAX]; // keep this last, for efficient init
    char          timestamp[MARFS_DATE_STRING_MAX]; //timestamp to build temporary file name for restart
=======
    char          path[PATHSIZE_PLUS]; // keep this last, for efficient init
>>>>>>> b9b70fe3
} path_item;

// A queue to store all of our input nodes
typedef struct path_list {
    path_item data;
    struct path_list *next;
} path_list;

typedef struct work_buf_list {
    char *buf;
    int size;
    struct work_buf_list *next;
} work_buf_list;

//Function Declarations
void  usage();
char *printmode (mode_t aflag, char *buf);
void  trim_trailing(int ch, char* str);
const char *cmd2str(OpCode cmdidx);

//char *get_base_path(const char *path, int wildcard);
void  get_base_path(char* base_path, const path_item* path, int wildcard);
//void get_dest_path(path_item beginning_node, const char *dest_path, path_item *dest_node, int makedir, int num_paths, struct options o);
void  get_dest_path(path_item *dest_node, const char *dest_path, const path_item* beginning_node,
                    int makedir, int num_paths, struct options& o);
//char *get_output_path(const char *base_path, path_item src_node, path_item dest_node, struct options o);
void  get_output_path(char* output_path, const char *base_path, const path_item* src_node, const path_item* dest_node, struct options& o);
void  get_output_path(path_item* out_node, const char *base_path, const path_item* src_node, const path_item* dest_node, struct options& o, int mode);

//int one_byte_read(const char *path);
int   one_byte_read(const char *path);
ssize_t write_field(int fd, void *start, size_t len);
int mkpath(char *thePath, mode_t perms);
int   compare_file(path_item* src_file, path_item* dest_file, size_t blocksize, int meta_data_only, struct options& o);

//local functions
int  request_response(int type_cmd);
int  request_input_queuesize();
void send_command(int target_rank, int type_cmd);
void send_path_buffer(int target_rank, int command, path_item *buffer, int *buffer_count);
void send_buffer_list(int target_rank, int command, work_buf_list **workbuflist, work_buf_list **workbuftail, int *workbufsize);

//worker utility functions
void errsend(int fatal, const char *error_text);
void errsend_fmt(int fatal, const char *format, ...);

//void get_stat_fs_info(path_item *work_node, int *sourcefs, char *sourcefsc);
int  stat_item(path_item* work_node, struct options& o);
void get_stat_fs_info(const char *path, SrcDstFSType *fs);
int  get_free_rank(struct worker_proc_status *proc_status, int start_range, int end_range);
int  processing_complete(struct worker_proc_status *proc_status, int free_worker_count, int nproc);

//function definitions for manager
void send_manager_regs_buffer(path_item *buffer, int *buffer_count);
void send_manager_dirs_buffer(path_item *buffer, int *buffer_count);
void send_manager_new_buffer(path_item *buffer, int *buffer_count);
void send_manager_nonfatal_inc();
void send_manager_chunk_busy();
void send_manager_copy_stats(int num_copied_files, size_t num_copied_bytes);
void send_manager_examined_stats(int num_examined_files, size_t num_examined_bytes, int num_examined_dirs, size_t num_finished_bytes);
void send_manager_work_done(int ignored);
//function definitions for workers
void update_chunk(path_item *buffer, int *buffer_count);
void write_output(const char *message, int log);
void write_output_fmt(int log, const char *fmt, ...);
void write_buffer_output(char *buffer, int buffer_size, int buffer_count);

void send_worker_queue_count(int target_rank, int queue_count);
void send_worker_readdir(int target_rank, work_buf_list  **workbuflist, work_buf_list  **workbuftail, int *workbufsize);
void send_worker_copy_path(int target_rank, work_buf_list  **workbuflist, work_buf_list  **workbuftail, int *workbufsize);
void send_worker_compare_path(int target_rank, work_buf_list  **workbuflist, work_buf_list  **workbuftail, int *workbufsize);
void send_worker_exit(int target_rank);

//function definitions for queues
void enqueue_path(path_list **head, path_list **tail, char *path, int *count);
void print_queue_path(path_list *head);
void delete_queue_path(path_list **head, int *count);
void enqueue_node(path_list **head, path_list **tail, path_list *new_node, int *count);
void dequeue_node(path_list **head, path_list **tail, int *count);
void pack_list(path_list *head, int count, work_buf_list **workbuflist, work_buf_list **workbuftail, int *workbufsize);

//function definitions for workbuf_list;
void enqueue_buf_list(work_buf_list **workbuflist, work_buf_list **workbuftail, int *workbufsize, char *buffer, int buffer_size);
void dequeue_buf_list(work_buf_list **workbuflist, work_buf_list **workbuftail, int *workbufsize);
void delete_buf_list (work_buf_list **workbuflist, work_buf_list **workbuftail, int *workbufsize);

// functions with signatures that involve C++ Path sub-classes, etc
// (Path subclasses are also used internally by other util-functions.)
#include "Path.h"
int samefile(PathPtr p_src, PathPtr p_dst, const struct options& o);
int copy_file(PathPtr p_src, PathPtr p_dest, size_t blocksize, int rank, struct options& o);
int update_stats(PathPtr p_src, PathPtr p_dst, struct options& o);
int ctmMismatch(const char* outpath, PathPtr p_src, char* targetTimestamp);

#endif
<|MERGE_RESOLUTION|>--- conflicted
+++ resolved
@@ -245,15 +245,11 @@
    // tranfer length or file length
     off_t         chksz;
     int           chkidx;              // the chunk index or number of the chunk being processed
-<<<<<<< HEAD
     int           last_chk;
    //    off_t         offset;
    //    size_t        length;              // (remaining) data in the file
     char          path[PATHSIZE_PLUS + MARFS_DATE_STRING_MAX]; // keep this last, for efficient init
     char          timestamp[MARFS_DATE_STRING_MAX]; //timestamp to build temporary file name for restart
-=======
-    char          path[PATHSIZE_PLUS]; // keep this last, for efficient init
->>>>>>> b9b70fe3
 } path_item;
 
 // A queue to store all of our input nodes
