--- conflicted
+++ resolved
@@ -14,35 +14,16 @@
 
 
 # lets add some options to our CFLAGS variable
-<<<<<<< HEAD
-AC_ARG_ENABLE(threads,
-   AS_HELP_STRING([  --enable-threads], [Run in threading mode]))
-AM_CONDITIONAL([THREADS], [test x$enable_threads = xyes])
-
-AC_ARG_ENABLE(tape,
-   AS_HELP_STRING([  --enable-tape], [enable tape support]))
-AM_CONDITIONAL([TAPE], [test x$enable_tape = xyes])
-
-AC_ARG_ENABLE(fusechunker,
-   AS_HELP_STRING([  --enable-fusechunker], [enable fusechunker support]))
-AM_CONDITIONAL([FUSECHUNKER], [test x$enable_fusechunker = xyes])
+# AC_ARG_ENABLE(threads,
+#    AS_HELP_STRING([  --enable-threads], [Run in threading mode]))
+# AM_CONDITIONAL([THREADS], [test x$enable_threads = xyes])
 
 AC_ARG_ENABLE(syndata,
    AS_HELP_STRING([  --enable-syndata], [enable synthetic data generation support]))
 AM_CONDITIONAL([SYNDATA], [test x$enable_syndata = xyes])
 
-AC_ARG_ENABLE(plfs,
-   AS_HELP_STRING([  --enable-plfs], [enable plfs support]))
-AM_CONDITIONAL([PLFS], [test x$enable_plfs = xyes])
-
 AC_ARG_ENABLE(s3,
    AS_HELP_STRING([  --enable-s3], [enable S3 support]))
-=======
-AC_ARG_ENABLE(syndata, [  --enable-syndata]  [enable synthetic data generation support])
-AM_CONDITIONAL([SYNDATA], [test x$enable_syndata = xyes])
-
-AC_ARG_ENABLE(s3, [  --enable-s3]  [enable S3 support])
->>>>>>> ae6f8aa7
 AM_CONDITIONAL([S3], [test x$enable_s3 = xyes])
 
 AC_ARG_ENABLE(marfs,
@@ -84,20 +65,19 @@
 AC_SUBST([_marfs_ldflags], ${MARFS_LDFLAGS})
 
 
-# check for adequate mpi support
-AS_IF([test x$enable_threads != xyes],
-# [AC_MSG_CHECKING([if $CC can compile MPI applications])])
-[AC_MSG_CHECKING([if $CXX can compile MPI applications])])
-
-AS_IF([test x$enable_threads != xyes],
-[AC_LINK_IFELSE([
-    AC_LANG_PROGRAM(
-        [[#include <mpi.h>]],
-        [[MPI_Finalize();]])],
-    [AC_MSG_RESULT([yes])],
-    [AC_MSG_RESULT([no])
-     AC_MSG_ERROR([$CXX cannot compile MPI applications. cannot continue.])]
-)])
+# # check for adequate mpi support
+# AS_IF([test x$enable_threads != xyes],
+# [AC_MSG_CHECKING([if $CXX can compile MPI applications])])
+# 
+# AS_IF([test x$enable_threads != xyes],
+# [AC_LINK_IFELSE([
+#     AC_LANG_PROGRAM(
+#         [[#include <mpi.h>]],
+#         [[MPI_Finalize();]])],
+#     [AC_MSG_RESULT([yes])],
+#     [AC_MSG_RESULT([no])
+#      AC_MSG_ERROR([$CXX cannot compile MPI applications. cannot continue.])]
+# )])
 
 
 # chunk-transfer metadata can be stored to allow incremental restarts for
